<HarmonizeConfig Version="1">
   <ParentRepos>
      <RepoListing>
         <Nickname>CSharpExt</Nickname>
<<<<<<< HEAD
         <Sha>1abdda1c8ee5d44e38b785712c24f7e888cf2c1b</Sha>
         <Path>../CSharpExt</Path>
         <CommitDate>02-24-2020 18:01:19</CommitDate>
         <Description>DictionaryExt.SetTo</Description>
=======
         <Sha>b1cd743e7103b25c93599e8820d777ba7d99bf06</Sha>
         <Path>../CSharpExt</Path>
         <CommitDate>02-27-2020 22:31:13</CommitDate>
         <Description>Removed HasBeenSet concepts</Description>
>>>>>>> f86e9efb
         <Author>Justin Swanson</Author>
         <OriginHint>https://github.com/Noggog/CSharpExt.git</OriginHint>
      </RepoListing>
      <RepoListing>
         <Nickname>Loqui</Nickname>
<<<<<<< HEAD
         <Sha>eb5701eb8e854290a42c0db304fe07776c06077c</Sha>
         <Path>../Loqui</Path>
         <CommitDate>02-25-2020 19:30:29</CommitDate>
         <Description>Renamed mask item generics</Description>
=======
         <Sha>0e3a8000dd275c1428da8822727613e8985288e0</Sha>
         <Path>../Loqui</Path>
         <CommitDate>02-27-2020 23:54:29</CommitDate>
         <Description>Object equals parameter now nullable</Description>
>>>>>>> f86e9efb
         <Author>Justin Swanson</Author>
         <OriginHint>https://github.com/Noggog/Loqui.git</OriginHint>
      </RepoListing>
      <RepoListing>
         <Nickname>DynamicData</Nickname>
         <Sha>9cec67a68201b949df6b6b76f1caa054ef066700</Sha>
         <Path>../DynamicData</Path>
         <CommitDate>01-11-2020 23:52:54</CommitDate>
         <Description>Nuget updates</Description>
         <Author>Justin Swanson</Author>
         <OriginHint>https://github.com/Noggog/DynamicData.git</OriginHint>
      </RepoListing>
   </ParentRepos>
</HarmonizeConfig><|MERGE_RESOLUTION|>--- conflicted
+++ resolved
@@ -2,33 +2,19 @@
    <ParentRepos>
       <RepoListing>
          <Nickname>CSharpExt</Nickname>
-<<<<<<< HEAD
-         <Sha>1abdda1c8ee5d44e38b785712c24f7e888cf2c1b</Sha>
+         <Sha>14f509f712dc5b58f1341018d9a2935eff0c1a5e</Sha>
          <Path>../CSharpExt</Path>
-         <CommitDate>02-24-2020 18:01:19</CommitDate>
-         <Description>DictionaryExt.SetTo</Description>
-=======
-         <Sha>b1cd743e7103b25c93599e8820d777ba7d99bf06</Sha>
-         <Path>../CSharpExt</Path>
-         <CommitDate>02-27-2020 22:31:13</CommitDate>
-         <Description>Removed HasBeenSet concepts</Description>
->>>>>>> f86e9efb
+         <CommitDate>03-03-2020 19:29:18</CommitDate>
+         <Description>Merge branch 'dev'</Description>
          <Author>Justin Swanson</Author>
          <OriginHint>https://github.com/Noggog/CSharpExt.git</OriginHint>
       </RepoListing>
       <RepoListing>
          <Nickname>Loqui</Nickname>
-<<<<<<< HEAD
-         <Sha>eb5701eb8e854290a42c0db304fe07776c06077c</Sha>
+         <Sha>c29dabf74cee34eec25a0494c662edb8abb4f27f</Sha>
          <Path>../Loqui</Path>
-         <CommitDate>02-25-2020 19:30:29</CommitDate>
-         <Description>Renamed mask item generics</Description>
-=======
-         <Sha>0e3a8000dd275c1428da8822727613e8985288e0</Sha>
-         <Path>../Loqui</Path>
-         <CommitDate>02-27-2020 23:54:29</CommitDate>
-         <Description>Object equals parameter now nullable</Description>
->>>>>>> f86e9efb
+         <CommitDate>03-03-2020 19:47:01</CommitDate>
+         <Description>Some missing color type registrations</Description>
          <Author>Justin Swanson</Author>
          <OriginHint>https://github.com/Noggog/Loqui.git</OriginHint>
       </RepoListing>
