<HarmonizeConfig Version="1">
   <ParentRepos>
      <RepoListing>
         <Nickname>CSharpExt</Nickname>
         <Sha>850509a7844098d55075130fface27006ecf7217</Sha>
         <Path>../CSharpExt</Path>
         <CommitDate>10-17-2019 08:57:16</CommitDate>
         <Description>IBinaryReadStream.Read/GetMemory</Description>
         <Author>Justin Swanson</Author>
         <OriginHint>https://github.com/Noggog/CSharpExt.git</OriginHint>
      </RepoListing>
      <RepoListing>
         <Nickname>Loqui</Nickname>
<<<<<<< HEAD
         <Sha>a2faf686109139c8fc88f7f3a5261fa50b951b27</Sha>
         <Path>../Loqui</Path>
         <CommitDate>10-06-2019 19:08:32</CommitDate>
         <Description>ReactiveModule only activates if any fields are Rx</Description>
=======
         <Sha>1420d7b29c7b27d3200190037dc71ce87f455bd7</Sha>
         <Path>../Loqui</Path>
         <CommitDate>10-15-2019 17:12:43</CommitDate>
         <Description>Using statements generate in a region</Description>
>>>>>>> 9483664c
         <Author>Justin Swanson</Author>
         <OriginHint>https://github.com/Noggog/Loqui.git</OriginHint>
      </RepoListing>
      <RepoListing>
         <Nickname>DynamicData</Nickname>
         <Sha>22b0745592a640f0dc332c86581d708ce1bd4228</Sha>
         <Path>../DynamicData</Path>
         <CommitDate>09-28-2019 22:02:29</CommitDate>
         <Description>Cache implementation</Description>
         <Author>Justin Swanson</Author>
         <OriginHint>https://github.com/Noggog/DynamicData.git</OriginHint>
      </RepoListing>
   </ParentRepos>
</HarmonizeConfig><|MERGE_RESOLUTION|>--- conflicted
+++ resolved
@@ -2,35 +2,28 @@
    <ParentRepos>
       <RepoListing>
          <Nickname>CSharpExt</Nickname>
-         <Sha>850509a7844098d55075130fface27006ecf7217</Sha>
+         <Sha>cb26ffe1be65c24916fefb2ae1f9a254fc0b68cd</Sha>
          <Path>../CSharpExt</Path>
-         <CommitDate>10-17-2019 08:57:16</CommitDate>
-         <Description>IBinaryReadStream.Read/GetMemory</Description>
+         <CommitDate>10-18-2019 18:19:21</CommitDate>
+         <Description>DynamicData update</Description>
          <Author>Justin Swanson</Author>
          <OriginHint>https://github.com/Noggog/CSharpExt.git</OriginHint>
       </RepoListing>
       <RepoListing>
          <Nickname>Loqui</Nickname>
-<<<<<<< HEAD
-         <Sha>a2faf686109139c8fc88f7f3a5261fa50b951b27</Sha>
+         <Sha>539cb8f9914be57023339a85b34d18c3d3832592</Sha>
          <Path>../Loqui</Path>
-         <CommitDate>10-06-2019 19:08:32</CommitDate>
-         <Description>ReactiveModule only activates if any fields are Rx</Description>
-=======
-         <Sha>1420d7b29c7b27d3200190037dc71ce87f455bd7</Sha>
-         <Path>../Loqui</Path>
-         <CommitDate>10-15-2019 17:12:43</CommitDate>
-         <Description>Using statements generate in a region</Description>
->>>>>>> 9483664c
+         <CommitDate>10-18-2019 18:19:26</CommitDate>
+         <Description>Merge remote-tracking branch 'origin/dev' into dev</Description>
          <Author>Justin Swanson</Author>
          <OriginHint>https://github.com/Noggog/Loqui.git</OriginHint>
       </RepoListing>
       <RepoListing>
          <Nickname>DynamicData</Nickname>
-         <Sha>22b0745592a640f0dc332c86581d708ce1bd4228</Sha>
+         <Sha>c78c6e40223e62ff65f1cbf5e3524eb639a1ba4d</Sha>
          <Path>../DynamicData</Path>
-         <CommitDate>09-28-2019 22:02:29</CommitDate>
-         <Description>Cache implementation</Description>
+         <CommitDate>10-18-2019 18:19:05</CommitDate>
+         <Description>IReadOnlyDictionary removed from ICache</Description>
          <Author>Justin Swanson</Author>
          <OriginHint>https://github.com/Noggog/DynamicData.git</OriginHint>
       </RepoListing>
