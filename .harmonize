--- conflicted
+++ resolved
@@ -10,17 +10,10 @@
       </RepoListing>
       <RepoListing>
          <Nickname>Loqui</Nickname>
-<<<<<<< HEAD
-         <Sha>3393c8c8dee8490bc5bd14596a688ec4c0413d08</Sha>
+         <Sha>2abc8b4c7ef3832d1c41b95b01c11b2a1ebb2afb</Sha>
          <Path>../Loqui</Path>
-         <CommitDate>01-31-2018 19:47:27</CommitDate>
-         <Description>LoquiType.TryGetSpecificationAsObject</Description>
-=======
-         <Sha>12ca64d0fdc1ae4f173aaceeea1c80983ef1be49</Sha>
-         <Path>../Loqui</Path>
-         <CommitDate>02-06-2018 07:47:14</CommitDate>
-         <Description>DictType keyed value generic work</Description>
->>>>>>> c4811239
+         <CommitDate>02-06-2018 07:48:44</CommitDate>
+         <Description>Merge branch 'Dev' into HarmonizeGit</Description>
          <Author>Justin Swanson</Author>
       </RepoListing>
    </ParentRepos>
