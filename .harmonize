--- conflicted
+++ resolved
@@ -2,40 +2,26 @@
    <ParentRepos>
       <RepoListing>
          <Nickname>CSharpExt</Nickname>
-<<<<<<< HEAD
-         <Sha>b3188c55b583de3956796c00c1093dce3e696f34</Sha>
+         <Sha>b1fbc716290f506af6a067c8a03469d29f007b38</Sha>
          <Path>../CSharpExt</Path>
-         <CommitDate>04-27-2019 16:26:14</CommitDate>
-         <Description>IBinaryReadStream get accessors</Description>
-=======
-         <Sha>178146d2072691ed3dae17ee96441c7d8220d42f</Sha>
-         <Path>../CSharpExt</Path>
-         <CommitDate>04-16-2019 18:25:14</CommitDate>
-         <Description>ReactiveUI update</Description>
->>>>>>> 41979546
+         <CommitDate>04-27-2019 16:26:38</CommitDate>
+         <Description>Merge remote-tracking branch 'origin/master'</Description>
          <Author>Justin Swanson</Author>
       </RepoListing>
       <RepoListing>
          <Nickname>Loqui</Nickname>
-<<<<<<< HEAD
-         <Sha>ac0fb8805583bf867fe50880685588ae053cd210</Sha>
+         <Sha>0546dd1ad78b0dacb184e4c4824ddb5496ee28b3</Sha>
          <Path>../Loqui</Path>
-         <CommitDate>04-20-2019 16:08:55</CommitDate>
-         <Description>Nuget Updates</Description>
-=======
-         <Sha>2962f324da94f70d12cc8ebddd9e7ce300856509</Sha>
-         <Path>../Loqui</Path>
-         <CommitDate>04-24-2019 17:37:00</CommitDate>
-         <Description>GetNthReflection generation option</Description>
->>>>>>> 41979546
+         <CommitDate>04-27-2019 17:00:08</CommitDate>
+         <Description>Merge remote-tracking branch 'origin/master'</Description>
          <Author>Justin Swanson</Author>
       </RepoListing>
       <RepoListing>
          <Nickname>DynamicData</Nickname>
-         <Sha>777d9f0ab67693df8f9746170de6b1df09e16e38</Sha>
+         <Sha>cf7da29e7a13829f638210d1ce6c58c30de4dd86</Sha>
          <Path>../DynamicData</Path>
-         <CommitDate>03-26-2019 21:04:17</CommitDate>
-         <Description>Merge remote-tracking branch 'source/master'</Description>
+         <CommitDate>04-20-2019 16:23:13</CommitDate>
+         <Description>Nuget updates</Description>
          <Author>Justin Swanson</Author>
       </RepoListing>
    </ParentRepos>
