--- conflicted
+++ resolved
@@ -2,25 +2,18 @@
    <ParentRepos>
       <RepoListing>
          <Nickname>CSharpExt</Nickname>
-         <Sha>d6d7b3465d92e0b29e36bdd43f8f5225f7368ac2</Sha>
+         <Sha>42c96be002292fef5e5e54c744744c8bee34bf3c</Sha>
          <Path>../CSharpExt</Path>
-         <CommitDate>02-11-2018 15:52:26</CommitDate>
-         <Description>NotifyingItem hide in debugger work</Description>
+         <CommitDate>02-12-2018 16:44:01</CommitDate>
+         <Description>Subscribe wiring refactoring to make better use of internal callback and avoid unnecessary casts</Description>
          <Author>Justin Swanson</Author>
       </RepoListing>
       <RepoListing>
          <Nickname>Loqui</Nickname>
-<<<<<<< HEAD
-         <Sha>c07386bf85128a6b621edb71b78bed790f3afd66</Sha>
+         <Sha>b971d30fbb3fccfcb9930cd6e9f8a06921159246</Sha>
          <Path>../Loqui</Path>
-         <CommitDate>02-11-2018 18:59:49</CommitDate>
-         <Description>Refactored LoquiType refname parsing</Description>
-=======
-         <Sha>de2a14eae673d94f5596fa2ab9196f123191f848</Sha>
-         <Path>../Loqui</Path>
-         <CommitDate>02-11-2018 15:52:53</CommitDate>
-         <Description>Work to hide redundant properties in the debugger</Description>
->>>>>>> d01f930c
+         <CommitDate>02-12-2018 16:45:33</CommitDate>
+         <Description>Merge remote-tracking branch 'origin/Dev' into Laptop</Description>
          <Author>Justin Swanson</Author>
       </RepoListing>
    </ParentRepos>
