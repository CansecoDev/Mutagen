<HarmonizeConfig Version="1">
   <ParentRepos>
      <RepoListing>
         <Nickname>CSharpExt</Nickname>
<<<<<<< HEAD
         <Sha>eede3b05fcc68db0ffd4afecd8e1ec6246280ebf</Sha>
         <Path>../CSharpExt</Path>
         <CommitDate>10-22-2018 18:33:51</CommitDate>
         <Description>NotifyingSetItem.Unset bugfix</Description>
=======
         <Sha>ab44fc6fe696b16785c1297a85c360f94c70957c</Sha>
         <Path>../CSharpExt</Path>
         <CommitDate>10-08-2018 19:12:40</CommitDate>
         <Description>NotifyingList implements IReadOnlyList</Description>
>>>>>>> 50c5b7cb
         <Author>Justin Swanson</Author>
      </RepoListing>
      <RepoListing>
         <Nickname>Loqui</Nickname>
<<<<<<< HEAD
         <Sha>70788938666b364c127403534545143fbcc0d1d6</Sha>
         <Path>../Loqui</Path>
         <CommitDate>10-14-2018 14:10:24</CommitDate>
         <Description>Merge fixes</Description>
=======
         <Sha>d1b755db749633e2317a7fd2a53c03226902bd3c</Sha>
         <Path>../Loqui</Path>
         <CommitDate>10-27-2018 13:40:40</CommitDate>
         <Description>Interface Ref feature fixes</Description>
>>>>>>> 50c5b7cb
         <Author>Justin Swanson</Author>
      </RepoListing>
   </ParentRepos>
</HarmonizeConfig><|MERGE_RESOLUTION|>--- conflicted
+++ resolved
@@ -2,32 +2,18 @@
    <ParentRepos>
       <RepoListing>
          <Nickname>CSharpExt</Nickname>
-<<<<<<< HEAD
          <Sha>eede3b05fcc68db0ffd4afecd8e1ec6246280ebf</Sha>
          <Path>../CSharpExt</Path>
          <CommitDate>10-22-2018 18:33:51</CommitDate>
          <Description>NotifyingSetItem.Unset bugfix</Description>
-=======
-         <Sha>ab44fc6fe696b16785c1297a85c360f94c70957c</Sha>
-         <Path>../CSharpExt</Path>
-         <CommitDate>10-08-2018 19:12:40</CommitDate>
-         <Description>NotifyingList implements IReadOnlyList</Description>
->>>>>>> 50c5b7cb
          <Author>Justin Swanson</Author>
       </RepoListing>
       <RepoListing>
          <Nickname>Loqui</Nickname>
-<<<<<<< HEAD
-         <Sha>70788938666b364c127403534545143fbcc0d1d6</Sha>
+         <Sha>f85ebcf5604ab2b9e090bed13bc60f607221b5a1</Sha>
          <Path>../Loqui</Path>
-         <CommitDate>10-14-2018 14:10:24</CommitDate>
-         <Description>Merge fixes</Description>
-=======
-         <Sha>d1b755db749633e2317a7fd2a53c03226902bd3c</Sha>
-         <Path>../Loqui</Path>
-         <CommitDate>10-27-2018 13:40:40</CommitDate>
-         <Description>Interface Ref feature fixes</Description>
->>>>>>> 50c5b7cb
+         <CommitDate>10-30-2018 14:54:21</CommitDate>
+         <Description>Merge branch 'RefIntefaceDev'</Description>
          <Author>Justin Swanson</Author>
       </RepoListing>
    </ParentRepos>
