--- conflicted
+++ resolved
@@ -2,26 +2,19 @@
    <ParentRepos>
       <RepoListing>
          <Nickname>CSharpExt</Nickname>
-<<<<<<< HEAD
-         <Sha>cc97afeb5c043a6610e1721383ada6e7bbc3819f</Sha>
+         <Sha>b2e83820a4b9f72d2fe108f656c033e8c2647614</Sha>
          <Path>../CSharpExt</Path>
-         <CommitDate>02-11-2020 00:31:28</CommitDate>
-         <Description>Bugfix for MemorySlice</Description>
-=======
-         <Sha>9a6801877f395c3f52fca3587a5b00e6b7a43019</Sha>
-         <Path>../CSharpExt</Path>
-         <CommitDate>01-27-2020 17:50:39</CommitDate>
-         <Description>SortingListDictionary ctor that takes enumerable</Description>
->>>>>>> cbec959d
+         <CommitDate>02-11-2020 17:02:13</CommitDate>
+         <Description>ListExt.Empty</Description>
          <Author>Justin Swanson</Author>
          <OriginHint>https://github.com/Noggog/CSharpExt.git</OriginHint>
       </RepoListing>
       <RepoListing>
          <Nickname>Loqui</Nickname>
-         <Sha>96ad76fc90f8901932b331c08de43902d16e8130</Sha>
+         <Sha>c6dc2ef5e89c1758154e9a9287a34604d65f59b6</Sha>
          <Path>../Loqui</Path>
-         <CommitDate>02-11-2020 00:37:53</CommitDate>
-         <Description>XmlTranslation nullability improvements</Description>
+         <CommitDate>02-11-2020 00:58:34</CommitDate>
+         <Description>Bugfix for LoquiXml generic gen</Description>
          <Author>Justin Swanson</Author>
          <OriginHint>https://github.com/Noggog/Loqui.git</OriginHint>
       </RepoListing>
