--- conflicted
+++ resolved
@@ -2,32 +2,18 @@
    <ParentRepos>
       <RepoListing>
          <Nickname>CSharpExt</Nickname>
-<<<<<<< HEAD
-         <Sha>0c7013c28e90ddcc0950eab9cef425a6738fc391</Sha>
+         <Sha>4bab7c33e70d80790995006d51a6a8961a734133</Sha>
          <Path>../CSharpExt</Path>
-         <CommitDate>05-24-2019 18:59:36</CommitDate>
-         <Description>Custom Memory&lt;T&gt; implementation</Description>
-=======
-         <Sha>1de6eac638439a838bcd7ab24d236a105bbeca1d</Sha>
-         <Path>../CSharpExt</Path>
-         <CommitDate>06-10-2019 22:20:00</CommitDate>
-         <Description>BinaryMemoryReadStream uses MemorySlice</Description>
->>>>>>> 7d429c30
+         <CommitDate>06-11-2019 23:29:33</CommitDate>
+         <Description>Made IReadOnlySetList covariant</Description>
          <Author>Justin Swanson</Author>
       </RepoListing>
       <RepoListing>
          <Nickname>Loqui</Nickname>
-<<<<<<< HEAD
-         <Sha>a9b53374c7218700947266e714de6365f2159ec7</Sha>
+         <Sha>77226faf22ebad30531b3ca1c2ec7c4d3c373fa9</Sha>
          <Path>../Loqui</Path>
-         <CommitDate>06-11-2019 08:33:48</CommitDate>
-         <Description>Ctor generation made async to help reorder generation snippets</Description>
-=======
-         <Sha>0d70d501c0a8ce7270effb931e1d917b1e8a11f4</Sha>
-         <Path>../Loqui</Path>
-         <CommitDate>06-09-2019 23:14:57</CommitDate>
-         <Description>ObjectGeneration.NotifyingInterface option</Description>
->>>>>>> 7d429c30
+         <CommitDate>06-12-2019 19:00:21</CommitDate>
+         <Description>Merge remote-tracking branch 'origin/master'</Description>
          <Author>Justin Swanson</Author>
       </RepoListing>
       <RepoListing>
