<HarmonizeConfig Version="1">
   <ParentRepos>
      <RepoListing>
         <Nickname>CSharpExt</Nickname>
<<<<<<< HEAD
         <Sha>1309238eb5070bb4d6019b98ab66acebb407bf24</Sha>
         <Path>../CSharpExt</Path>
         <CommitDate>11-16-2018 16:39:09</CommitDate>
         <Description>7.3 C#</Description>
=======
         <Sha>5cf5ea6e22315877e3d1b4992265ae2b9d34705e</Sha>
         <Path>../CSharpExt</Path>
         <CommitDate>12-07-2018 23:11:40</CommitDate>
         <Description>Changed CSharpExt to .NET standard library</Description>
>>>>>>> 2bcb3b9b
         <Author>Justin Swanson</Author>
      </RepoListing>
      <RepoListing>
         <Nickname>Loqui</Nickname>
<<<<<<< HEAD
         <Sha>8227eecb347a08d2b3bfcc17da3f328f79cda631</Sha>
         <Path>../Loqui</Path>
         <CommitDate>12-13-2018 18:20:12</CommitDate>
         <Description>LoquiXmlTranslation improvements</Description>
=======
         <Sha>888d82c02d7289a19d7e297cf2890050f113aab1</Sha>
         <Path>../Loqui</Path>
         <CommitDate>12-13-2018 22:59:56</CommitDate>
         <Description>Loqui libraries swapped to .NET standard</Description>
         <Author>Justin Swanson</Author>
      </RepoListing>
      <RepoListing>
         <Nickname>DynamicData</Nickname>
         <Sha>2dd77c48003f4d53e7da680b2346280b2f52483e</Sha>
         <Path>../DynamicData</Path>
         <CommitDate>11-25-2018 14:51:01</CommitDate>
         <Description>IList and IReadOnlyDictionary implementation</Description>
>>>>>>> 2bcb3b9b
         <Author>Justin Swanson</Author>
      </RepoListing>
   </ParentRepos>
</HarmonizeConfig><|MERGE_RESOLUTION|>--- conflicted
+++ resolved
@@ -2,40 +2,18 @@
    <ParentRepos>
       <RepoListing>
          <Nickname>CSharpExt</Nickname>
-<<<<<<< HEAD
-         <Sha>1309238eb5070bb4d6019b98ab66acebb407bf24</Sha>
+         <Sha>aa1d8ce60b7f314c72d7d256e332cd0d2033e5ea</Sha>
          <Path>../CSharpExt</Path>
-         <CommitDate>11-16-2018 16:39:09</CommitDate>
-         <Description>7.3 C#</Description>
-=======
-         <Sha>5cf5ea6e22315877e3d1b4992265ae2b9d34705e</Sha>
-         <Path>../CSharpExt</Path>
-         <CommitDate>12-07-2018 23:11:40</CommitDate>
-         <Description>Changed CSharpExt to .NET standard library</Description>
->>>>>>> 2bcb3b9b
+         <CommitDate>12-15-2018 15:07:28</CommitDate>
+         <Description>Merge remote-tracking branch 'origin/master'</Description>
          <Author>Justin Swanson</Author>
       </RepoListing>
       <RepoListing>
          <Nickname>Loqui</Nickname>
-<<<<<<< HEAD
-         <Sha>8227eecb347a08d2b3bfcc17da3f328f79cda631</Sha>
+         <Sha>ebba126f6e09aadfe0ce77391eae15b79b8713d1</Sha>
          <Path>../Loqui</Path>
-         <CommitDate>12-13-2018 18:20:12</CommitDate>
-         <Description>LoquiXmlTranslation improvements</Description>
-=======
-         <Sha>888d82c02d7289a19d7e297cf2890050f113aab1</Sha>
-         <Path>../Loqui</Path>
-         <CommitDate>12-13-2018 22:59:56</CommitDate>
-         <Description>Loqui libraries swapped to .NET standard</Description>
-         <Author>Justin Swanson</Author>
-      </RepoListing>
-      <RepoListing>
-         <Nickname>DynamicData</Nickname>
-         <Sha>2dd77c48003f4d53e7da680b2346280b2f52483e</Sha>
-         <Path>../DynamicData</Path>
-         <CommitDate>11-25-2018 14:51:01</CommitDate>
-         <Description>IList and IReadOnlyDictionary implementation</Description>
->>>>>>> 2bcb3b9b
+         <CommitDate>12-15-2018 15:59:47</CommitDate>
+         <Description>Merge commit '8227eecb347a08d2b3bfcc17da3f328f79cda631'</Description>
          <Author>Justin Swanson</Author>
       </RepoListing>
    </ParentRepos>
