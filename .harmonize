<HarmonizeConfig Version="1">
   <ParentRepos>
      <RepoListing>
         <Nickname>CSharpExt</Nickname>
<<<<<<< HEAD
         <Sha>99a26e8f5c489de9d59478ec44e55dc9217330e7</Sha>
         <Path>../CSharpExt</Path>
         <CommitDate>12-02-2017 02:07:39</CommitDate>
         <Description>Enumerable.IterateMarkLast</Description>
=======
         <Sha>eb14a50d7ffd42086bfb32dad4288e84829abf8f</Sha>
         <Path>../CSharpExt</Path>
         <CommitDate>11-28-2017 08:08:18</CommitDate>
         <Description>RangeCollection</Description>
>>>>>>> 97124a67
         <Author>Justin Swanson</Author>
      </RepoListing>
      <RepoListing>
         <Nickname>Loqui</Nickname>
         <Sha>16bbe34cc726eb6bbf30f0a7de18a7e79b9854e3</Sha>
         <Path>../Loqui</Path>
         <CommitDate>12-02-2017 02:07:42</CommitDate>
         <Description>CommaWrapper and some async whenalls</Description>
         <Author>Justin Swanson</Author>
      </RepoListing>
   </ParentRepos>
</HarmonizeConfig><|MERGE_RESOLUTION|>--- conflicted
+++ resolved
@@ -2,17 +2,10 @@
    <ParentRepos>
       <RepoListing>
          <Nickname>CSharpExt</Nickname>
-<<<<<<< HEAD
-         <Sha>99a26e8f5c489de9d59478ec44e55dc9217330e7</Sha>
+         <Sha>524d6b902c41ca83af92cb21ccb36b72fa2d8213</Sha>
          <Path>../CSharpExt</Path>
-         <CommitDate>12-02-2017 02:07:39</CommitDate>
-         <Description>Enumerable.IterateMarkLast</Description>
-=======
-         <Sha>eb14a50d7ffd42086bfb32dad4288e84829abf8f</Sha>
-         <Path>../CSharpExt</Path>
-         <CommitDate>11-28-2017 08:08:18</CommitDate>
-         <Description>RangeCollection</Description>
->>>>>>> 97124a67
+         <CommitDate>12-02-2017 22:06:16</CommitDate>
+         <Description>Merge branch 'master' of https://github.com/Noggog/CSharpExt</Description>
          <Author>Justin Swanson</Author>
       </RepoListing>
       <RepoListing>
