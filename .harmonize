--- conflicted
+++ resolved
@@ -2,32 +2,18 @@
    <ParentRepos>
       <RepoListing>
          <Nickname>CSharpExt</Nickname>
-<<<<<<< HEAD
-         <Sha>f9e9ad707a6c7a06e42358f1abc1dc31a1c4e915</Sha>
+         <Sha>4a37b068d3ec2e62e19750bb89530b2c76fbdc85</Sha>
          <Path>../CSharpExt</Path>
-         <CommitDate>02-24-2018 21:23:19</CommitDate>
-         <Description>P3Float and equals accessors</Description>
-=======
-         <Sha>e436a4c8fa05dddbc176983f20f588d7ff3ae829</Sha>
-         <Path>../CSharpExt</Path>
-         <CommitDate>02-20-2018 16:30:15</CommitDate>
-         <Description>IDictionaryGetter</Description>
->>>>>>> 298b42b8
+         <CommitDate>03-04-2018 23:05:14</CommitDate>
+         <Description>Merge remote-tracking branch 'origin/Laptop' into Dev</Description>
          <Author>Justin Swanson</Author>
       </RepoListing>
       <RepoListing>
          <Nickname>Loqui</Nickname>
-<<<<<<< HEAD
-         <Sha>047efcd5c5565ad2e1e6f1966728a87a3dcd7d44</Sha>
+         <Sha>562497bb9788dd170e1360d8a340e2c55a17d283</Sha>
          <Path>../Loqui</Path>
-         <CommitDate>03-04-2018 22:35:48</CommitDate>
-         <Description>Bugfixes equals mask in a generic list</Description>
-=======
-         <Sha>5d0bc8e64ed0be4c23c2df6d964719a517e6fca2</Sha>
-         <Path>../Loqui</Path>
-         <CommitDate>02-15-2018 08:14:27</CommitDate>
-         <Description>Dict generic fixes. Removed duplicate mask string function</Description>
->>>>>>> 298b42b8
+         <CommitDate>03-04-2018 23:12:10</CommitDate>
+         <Description>Merge fix</Description>
          <Author>Justin Swanson</Author>
       </RepoListing>
    </ParentRepos>
