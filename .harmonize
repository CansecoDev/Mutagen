<HarmonizeConfig Version="1">
   <ParentRepos>
      <RepoListing>
         <Nickname>CSharpExt</Nickname>
<<<<<<< HEAD
         <Sha>25cb92281b33ae9127ae6ddadfc7f290d4d1ad50</Sha>
         <Path>../CSharpExt</Path>
         <CommitDate>05-07-2018 23:46:57</CommitDate>
         <Description>IBinaryStream BinaryMemoryStream BinaryReadStream</Description>
=======
         <Sha>758cde794ee0c5bd6fb554468b62de96dbf86c4b</Sha>
         <Path>../CSharpExt</Path>
         <CommitDate>04-25-2018 17:00:25</CommitDate>
         <Description>EnumExt.TryToStingFast_Enum_Only</Description>
>>>>>>> 2c1f4838
         <Author>Justin Swanson</Author>
      </RepoListing>
      <RepoListing>
         <Nickname>Loqui</Nickname>
<<<<<<< HEAD
         <Sha>7ba8e4f3bbb99bc6ad5941a736403cc0f6972543</Sha>
         <Path>../Loqui</Path>
         <CommitDate>04-26-2018 19:04:21</CommitDate>
         <Description>P3Float xsd listing.  Small fixes</Description>
=======
         <Sha>f866dd7bf281505c685b4cbff225d930284554b1</Sha>
         <Path>../Loqui</Path>
         <CommitDate>04-30-2018 17:09:13</CommitDate>
         <Description>Refactor to XML translation to fill an XElement, and then write to an XmlWriter</Description>
>>>>>>> 2c1f4838
         <Author>Justin Swanson</Author>
      </RepoListing>
   </ParentRepos>
</HarmonizeConfig><|MERGE_RESOLUTION|>--- conflicted
+++ resolved
@@ -2,32 +2,18 @@
    <ParentRepos>
       <RepoListing>
          <Nickname>CSharpExt</Nickname>
-<<<<<<< HEAD
-         <Sha>25cb92281b33ae9127ae6ddadfc7f290d4d1ad50</Sha>
+         <Sha>760d3dce4f1cd6df2ce68f63648b16c71afe85d2</Sha>
          <Path>../CSharpExt</Path>
-         <CommitDate>05-07-2018 23:46:57</CommitDate>
-         <Description>IBinaryStream BinaryMemoryStream BinaryReadStream</Description>
-=======
-         <Sha>758cde794ee0c5bd6fb554468b62de96dbf86c4b</Sha>
-         <Path>../CSharpExt</Path>
-         <CommitDate>04-25-2018 17:00:25</CommitDate>
-         <Description>EnumExt.TryToStingFast_Enum_Only</Description>
->>>>>>> 2c1f4838
+         <CommitDate>05-08-2018 18:24:44</CommitDate>
+         <Description>Merge branch 'Laptop' into Desktop</Description>
          <Author>Justin Swanson</Author>
       </RepoListing>
       <RepoListing>
          <Nickname>Loqui</Nickname>
-<<<<<<< HEAD
-         <Sha>7ba8e4f3bbb99bc6ad5941a736403cc0f6972543</Sha>
+         <Sha>7981caa1031172c1f1bf48cbe09b6983882152ba</Sha>
          <Path>../Loqui</Path>
-         <CommitDate>04-26-2018 19:04:21</CommitDate>
-         <Description>P3Float xsd listing.  Small fixes</Description>
-=======
-         <Sha>f866dd7bf281505c685b4cbff225d930284554b1</Sha>
-         <Path>../Loqui</Path>
-         <CommitDate>04-30-2018 17:09:13</CommitDate>
-         <Description>Refactor to XML translation to fill an XElement, and then write to an XmlWriter</Description>
->>>>>>> 2c1f4838
+         <CommitDate>05-08-2018 18:41:59</CommitDate>
+         <Description>Merge fixes</Description>
          <Author>Justin Swanson</Author>
       </RepoListing>
    </ParentRepos>
