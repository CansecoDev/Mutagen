--- conflicted
+++ resolved
@@ -2,25 +2,18 @@
    <ParentRepos>
       <RepoListing>
          <Nickname>CSharpExt</Nickname>
-         <Sha>077f46cb2116aff2597e9a6e5f449faa67b55687</Sha>
+         <Sha>fe85b28c9b1c31266cf78f6e39ac1ea3468dc8e1</Sha>
          <Path>../CSharpExt</Path>
-         <CommitDate>07-24-2019 23:14:54</CommitDate>
-         <Description>BinaryReadStream.GetSpan /w offset</Description>
+         <CommitDate>08-18-2019 23:55:36</CommitDate>
+         <Description>BinaryMemoryReadStream.UnderlyingPosition</Description>
          <Author>Justin Swanson</Author>
       </RepoListing>
       <RepoListing>
          <Nickname>Loqui</Nickname>
-<<<<<<< HEAD
-         <Sha>a0045659eecea130ce8cb2aa79dcd6553677e14e</Sha>
+         <Sha>67be090307024d885ccd6ead3fea3bb3d07b00e5</Sha>
          <Path>../Loqui</Path>
-         <CommitDate>08-01-2019 18:41:05</CommitDate>
-         <Description>Interface upgrade to allow specification of where it should be implemented</Description>
-=======
-         <Sha>940172d43fa0034504ca9a239cd7e555dc93ea87</Sha>
-         <Path>../Loqui</Path>
-         <CommitDate>08-08-2019 17:37:41</CommitDate>
-         <Description>ArgsWrapper semicolon parameter bugfix</Description>
->>>>>>> 30b2b0d1
+         <CommitDate>08-18-2019 22:08:03</CommitDate>
+         <Description>Merge remote-tracking branch 'origin/laptop'</Description>
          <Author>Justin Swanson</Author>
       </RepoListing>
       <RepoListing>
