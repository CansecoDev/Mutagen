--- conflicted
+++ resolved
@@ -11,17 +11,10 @@
       </RepoListing>
       <RepoListing>
          <Nickname>Loqui</Nickname>
-<<<<<<< HEAD
-         <Sha>b61f43aea16a3a7a6a205aed50384d5dd03440f3</Sha>
+         <Sha>54dbccdfa1833e3361cac1275560c3c1e91d5877</Sha>
          <Path>../Loqui</Path>
-         <CommitDate>01-12-2020 01:24:41</CommitDate>
-         <Description>Namespace cleaning</Description>
-=======
-         <Sha>f5462a4fc09abb32a39c0cd5d410b56c5d46c515</Sha>
-         <Path>../Loqui</Path>
-         <CommitDate>12-09-2019 17:46:34</CommitDate>
-         <Description>Made registration classes partial</Description>
->>>>>>> 7d40b0c1
+         <CommitDate>01-14-2020 18:13:07</CommitDate>
+         <Description>Merge remote-tracking branch 'origin/dev'</Description>
          <Author>Justin Swanson</Author>
          <OriginHint>https://github.com/Noggog/Loqui.git</OriginHint>
       </RepoListing>
