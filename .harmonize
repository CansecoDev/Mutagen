<HarmonizeConfig Version="1">
   <ParentRepos>
      <RepoListing>
         <Nickname>CSharpExt</Nickname>
         <Sha>25bffd2ea5f77f720590ff89d85a267337be39a8</Sha>
         <Path>../CSharpExt</Path>
         <CommitDate>12-18-2017 20:09:32</CommitDate>
         <Description>IHasBeenSetExt GetOrDefault and SetIfNotSet convenience functions</Description>
         <Author>Justin Swanson</Author>
      </RepoListing>
      <RepoListing>
         <Nickname>Loqui</Nickname>
<<<<<<< HEAD
         <Sha>53b81503b1b9caa1f5ad97809f8d63076088bd0f</Sha>
         <Path>../Loqui</Path>
         <CommitDate>12-18-2017 19:31:46</CommitDate>
         <Description>Merge branch 'HarmonizeGit2' into HarmonizeGit1</Description>
=======
         <Sha>1e9c53b602d49baa2f1dbd812dd6309e9da5a690</Sha>
         <Path>../Loqui</Path>
         <CommitDate>12-19-2017 17:46:32</CommitDate>
         <Description>Subclasses generate field index enum converters for base classes</Description>
>>>>>>> 542cd6c5
         <Author>Justin Swanson</Author>
      </RepoListing>
   </ParentRepos>
</HarmonizeConfig><|MERGE_RESOLUTION|>--- conflicted
+++ resolved
@@ -10,17 +10,10 @@
       </RepoListing>
       <RepoListing>
          <Nickname>Loqui</Nickname>
-<<<<<<< HEAD
-         <Sha>53b81503b1b9caa1f5ad97809f8d63076088bd0f</Sha>
+         <Sha>948627a6364e238e0ac9f5ec2931dd73a973976a</Sha>
          <Path>../Loqui</Path>
-         <CommitDate>12-18-2017 19:31:46</CommitDate>
-         <Description>Merge branch 'HarmonizeGit2' into HarmonizeGit1</Description>
-=======
-         <Sha>1e9c53b602d49baa2f1dbd812dd6309e9da5a690</Sha>
-         <Path>../Loqui</Path>
-         <CommitDate>12-19-2017 17:46:32</CommitDate>
-         <Description>Subclasses generate field index enum converters for base classes</Description>
->>>>>>> 542cd6c5
+         <CommitDate>12-19-2017 18:48:47</CommitDate>
+         <Description>Merge branch 'HarmonizeGit2' into Dev</Description>
          <Author>Justin Swanson</Author>
       </RepoListing>
    </ParentRepos>
