--- conflicted
+++ resolved
@@ -1,11 +1,7 @@
-<Project>
-  <PropertyGroup>
-    <Nullable>enable</Nullable>
-    <WarningsAsErrors>nullable</WarningsAsErrors>
-<<<<<<< HEAD
-	<Version>0.18.16</Version>
-=======
-	<Version>0.19.0-dev</Version>
->>>>>>> 614d3166
-  </PropertyGroup>
-</Project>
+<Project>
+  <PropertyGroup>
+    <Nullable>enable</Nullable>
+    <WarningsAsErrors>nullable</WarningsAsErrors>
+	<Version>0.19.0</Version>
+  </PropertyGroup>
+</Project>