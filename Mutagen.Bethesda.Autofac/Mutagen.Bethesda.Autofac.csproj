--- conflicted
+++ resolved
@@ -26,11 +26,7 @@
             <IncludeAssets>runtime; build; native; contentfiles; analyzers; buildtransitive</IncludeAssets>
         </PackageReference>
         <PackageReference Include="Noggog.Autofac" Version="2.50.1" />
-<<<<<<< HEAD
-        <PackageReference Include="NuGetizer" Version="0.7.5">
-=======
         <PackageReference Include="NuGetizer" Version="0.8.0">
->>>>>>> 7ae3a8c5
             <PrivateAssets>all</PrivateAssets>
             <IncludeAssets>runtime; build; native; contentfiles; analyzers; buildtransitive</IncludeAssets>
         </PackageReference>
