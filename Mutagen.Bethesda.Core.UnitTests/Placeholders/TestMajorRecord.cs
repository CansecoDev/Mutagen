--- conflicted
+++ resolved
@@ -31,7 +31,6 @@
     {
         throw new NotImplementedException();
     }
-<<<<<<< HEAD
 
     public object CommonSetterTranslationInstance()
     {
@@ -106,173 +105,6 @@
     public void Remove(HashSet<FormKey> formKeys)
     {
         throw new NotImplementedException();
-=======
-    
-    public class TestMajorRecord : ITestMajorRecord
-    {
-        public bool IsCompressed { get; set; }
-        public bool IsDeleted { get; set; }
-        public object CommonInstance()
-        {
-            throw new NotImplementedException();
-        }
-
-        public object? CommonSetterInstance()
-        {
-            throw new NotImplementedException();
-        }
-
-        public object CommonSetterTranslationInstance()
-        {
-            throw new NotImplementedException();
-        }
-
-        public int MajorRecordFlagsRaw { get; set; }
-        public bool Disable()
-        {
-            throw new System.NotImplementedException();
-        }
-
-        public ushort? FormVersion { get; }
-        public IEnumerable<IFormLinkGetter> ContainedFormLinks => throw new NotImplementedException();
-        public void RemapLinks(IReadOnlyDictionary<FormKey, FormKey> mapping)
-        {
-            throw new System.NotImplementedException();
-        }
-
-        public bool Equals(IFormLinkGetter? other)
-        {
-            throw new System.NotImplementedException();
-        }
-
-        public ILoquiRegistration Registration => throw new NotImplementedException();
-        public FormKey FormKey { get; }
-        public uint VersionControl { get; set; }
-        public string? EditorID { get; set; }
-
-        public TestMajorRecord(FormKey formKey)
-        {
-            FormKey = formKey;
-        }
-
-        public IFormLink<IOtherTestMajorRecordGetter> FormLink { get; } = new FormLink<IOtherTestMajorRecordGetter>();
-        public object BinaryWriteTranslator { get; } = null!;
-        public void WriteToBinary(MutagenWriter writer, TypedWriteParams? translationParams = null)
-        {
-            throw new NotImplementedException();
-        }
-
-        public void ToString(FileGeneration fg, string? name = null)
-        {
-            throw new NotImplementedException();
-        }
-
-        IEnumerable<IMajorRecordGetter> IMajorRecordGetterEnumerable.EnumerateMajorRecords()
-        {
-            return EnumerateMajorRecords();
-        }
-
-        IEnumerable<TMajor> IMajorRecordEnumerable.EnumerateMajorRecords<TMajor>(bool throwIfUnknown)
-        {
-            throw new NotImplementedException();
-        }
-
-        public IEnumerable<IMajorRecord> EnumerateMajorRecords(Type? t, bool throwIfUnknown = true)
-        {
-            throw new NotImplementedException();
-        }
-
-        public void Remove(FormKey formKey)
-        {
-            throw new NotImplementedException();
-        }
-
-        public void Remove(IEnumerable<FormKey> formKeys)
-        {
-            throw new NotImplementedException();
-        }
-
-        public void Remove(HashSet<FormKey> formKeys)
-        {
-            throw new NotImplementedException();
-        }
-
-        public void Remove(FormKey formKey, Type type, bool throwIfUnknown = true)
-        {
-            throw new NotImplementedException();
-        }
-
-        public void Remove(IEnumerable<FormKey> formKeys, Type type, bool throwIfUnknown = true)
-        {
-            throw new NotImplementedException();
-        }
-
-        public void Remove(HashSet<FormKey> formKeys, Type type, bool throwIfUnknown = true)
-        {
-            throw new NotImplementedException();
-        }
-
-        public void Remove<TMajor>(FormKey formKey, bool throwIfUnknown = true) where TMajor : IMajorRecordGetter
-        {
-            throw new NotImplementedException();
-        }
-
-        public void Remove<TMajor>(HashSet<FormKey> formKeys, bool throwIfUnknown = true) where TMajor : IMajorRecordGetter
-        {
-            throw new NotImplementedException();
-        }
-
-        public void Remove<TMajor>(IEnumerable<FormKey> formKeys, bool throwIfUnknown = true) where TMajor : IMajorRecordGetter
-        {
-            throw new NotImplementedException();
-        }
-
-        public void Remove<TMajor>(TMajor record, bool throwIfUnknown = true) where TMajor : IMajorRecordGetter
-        {
-            throw new NotImplementedException();
-        }
-
-        public void Remove<TMajor>(IEnumerable<TMajor> records, bool throwIfUnknown = true) where TMajor : IMajorRecordGetter
-        {
-            throw new NotImplementedException();
-        }
-
-        public IEnumerable<IMajorRecord> EnumerateMajorRecords()
-        {
-            throw new NotImplementedException();
-        }
-
-        IEnumerable<T> IMajorRecordGetterEnumerable.EnumerateMajorRecords<T>(bool throwIfUnknown)
-        {
-            throw new NotImplementedException();
-        }
-
-        IEnumerable<IMajorRecordGetter> IMajorRecordGetterEnumerable.EnumerateMajorRecords(Type type, bool throwIfUnknown)
-        {
-            return EnumerateMajorRecords(type, throwIfUnknown);
-        }
-
-        public void Clear()
-        {
-            throw new NotImplementedException();
-        }
-
-        public Type Type => throw new NotImplementedException();
-        public IEnumerable<IAssetLinkGetter> EnumerateAssetLinks(ILinkCache? linkCache = null, bool includeImplicit = true)
-        {
-            throw new NotImplementedException();
-        }
-
-        public void RemapListedAssetLinks(IReadOnlyDictionary<IAssetLinkGetter, string> mapping)
-        {
-            throw new NotImplementedException();
-        }
-
-        public IEnumerable<IAssetLink> EnumerateListedAssetLinks()
-        {
-            throw new NotImplementedException();
-        }
->>>>>>> 4bc922f1
     }
 
     public void Remove(FormKey formKey, Type type, bool throwIfUnknown = true)
@@ -330,9 +162,36 @@
         return EnumerateMajorRecords(type, throwIfUnknown);
     }
 
-    public void Clear()
-    {
-        throw new NotImplementedException();
+        IEnumerable<T> IMajorRecordGetterEnumerable.EnumerateMajorRecords<T>(bool throwIfUnknown)
+        {
+            throw new NotImplementedException();
+        }
+
+        IEnumerable<IMajorRecordGetter> IMajorRecordGetterEnumerable.EnumerateMajorRecords(Type type, bool throwIfUnknown)
+        {
+            return EnumerateMajorRecords(type, throwIfUnknown);
+        }
+
+        public void Clear()
+        {
+            throw new NotImplementedException();
+        }
+
+        public Type Type => throw new NotImplementedException();
+        public IEnumerable<IAssetLinkGetter> EnumerateAssetLinks(ILinkCache? linkCache = null, bool includeImplicit = true)
+        {
+            throw new NotImplementedException();
+        }
+
+        public void RemapListedAssetLinks(IReadOnlyDictionary<IAssetLinkGetter, string> mapping)
+        {
+            throw new NotImplementedException();
+        }
+
+        public IEnumerable<IAssetLink> EnumerateListedAssetLinks()
+        {
+            throw new NotImplementedException();
+        }
     }
 
     public Type Type => throw new NotImplementedException();
