using Noggog;
using System;
using System.Collections.Generic;
using System.Linq;
using System.Text;
using System.Threading.Tasks;

namespace Mutagen.Bethesda
{
    /// <summary>
    /// An interface that Mod objects implement to hook into the common getter systems
    /// </summary>
    public interface IModGetter : IMajorRecordGetterEnumerable, ILinkContainer
    {
        /// <summary>
        /// The associated game type
        /// </summary>
        GameMode GameMode { get; }
        /// <summary>
        /// Read only list of master reference getters.
        /// </summary>
        /// <returns>Read only list of master reference getters</returns>
        IReadOnlyList<IMasterReferenceGetter> MasterReferences { get; }
        /// <summary>
        /// Returns the Group getter object associated with the given Major Record Type.
        /// An unexpected type will throw an exception.
        /// Unexpected types include:
        ///   - Major Record Types that are not part of this game type.  (Querying for Oblivion records on a Skyrim mod)
        ///   - A setter type is requested from a getter only object.
        /// </summary>
        /// <returns>Group getter object associated with the given Major Record Type</returns>
        IReadOnlyCache<T, FormKey> GetGroupGetter<T>() where T : IMajorRecordCommonGetter;
        /// <summary>
        /// Exports to disk in Bethesda binary format.
        /// Access and iterates through the mod object's contents in a single thread.
        /// </summary>
        /// <param name="path">Path to export to</param>
        /// <param name="param">Optional customization parameters</param>
        void WriteToBinary(string path, BinaryWriteParameters? param = null);
        /// <summary>
        /// Exports to disk in Bethesda binary format.
        /// Access and iterates through the mod groups in separate threads.  All provided mod objects
        /// are thread safe to use with this function.
        /// </summary>
        /// <param name="path">Path to export to</param>
        /// <param name="param">Optional customization parameters</param>
        void WriteToBinaryParallel(string path, BinaryWriteParameters? param = null);
        /// <summary>
        /// The key associated with this mod
        /// </summary>
        ModKey ModKey { get; }
    }

<<<<<<< HEAD
    public interface IMod : IModGetter, IMajorRecordEnumerable, IFormKeyAllocator
=======
    /// <summary>
    /// An interface that Mod objects implement to hook into the common systems
    /// </summary>
    public interface IMod : IModGetter, IMajorRecordEnumerable
>>>>>>> 7c878781
    {
        /// <summary>
        /// List of master references.
        /// </summary>
        /// <returns>List of master references</returns>
        new IList<MasterReference> MasterReferences { get; }
        /// <summary>
        /// Returns the Group object associated with the given Major Record Type.
        /// An unexpected type will throw an exception.
        /// Unexpected types include:
        ///   - Major Record Types that are not part of this game type.  (Querying for Oblivion records on a Skyrim mod)
        ///   - A setter type is requested from a getter only object.
        /// </summary>
        /// <returns>Group object associated with the given Major Record Type</returns>
        ICache<T, FormKey> GetGroup<T>() where T : IMajorRecordCommon;
        uint NextObjectID { get; set; }
        void SyncRecordCount();
    }

    /// <summary>
    /// An interface for Overlay mod systems
    /// </summary>
    public interface IModDisposeGetter : IModGetter, IDisposable
    {
    }
}<|MERGE_RESOLUTION|>--- conflicted
+++ resolved
@@ -51,14 +51,10 @@
         ModKey ModKey { get; }
     }
 
-<<<<<<< HEAD
-    public interface IMod : IModGetter, IMajorRecordEnumerable, IFormKeyAllocator
-=======
     /// <summary>
     /// An interface that Mod objects implement to hook into the common systems
     /// </summary>
-    public interface IMod : IModGetter, IMajorRecordEnumerable
->>>>>>> 7c878781
+    public interface IMod : IModGetter, IMajorRecordEnumerable, IFormKeyAllocator
     {
         /// <summary>
         /// List of master references.
