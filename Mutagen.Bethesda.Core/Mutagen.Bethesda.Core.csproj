--- conflicted
+++ resolved
@@ -29,15 +29,9 @@
     </PackageReference>
     <PackageReference Include="ini-parser-netstandard" Version="2.5.2" />
     <PackageReference Include="K4os.Compression.LZ4.Streams" Version="1.2.16" />
-<<<<<<< HEAD
     <PackageReference Include="Loqui" Version="2.49.0" />
     <PackageReference Include="Noggog.CSharpExt" Version="2.49.0" />
     <PackageReference Include="NuGetizer" Version="0.8.0">
-=======
-    <PackageReference Include="Loqui" Version="2.40.0.1-dev" />
-    <PackageReference Include="Noggog.CSharpExt" Version="2.40.0" />
-    <PackageReference Include="NuGetizer" Version="0.7.5">
->>>>>>> 4bc922f1
       <PrivateAssets>all</PrivateAssets>
       <IncludeAssets>runtime; build; native; contentfiles; analyzers; buildtransitive</IncludeAssets>
     </PackageReference>
@@ -151,11 +145,12 @@
       <DefaultPackFolder>content</DefaultPackFolder>
       <BuildAction>Compile</BuildAction>
     </Compile>
-<<<<<<< HEAD
     <Compile Include="Extensions\ListsModsMixIn.cs">
-=======
+      <CodeLanguage>cs</CodeLanguage>
+      <DefaultPackFolder>content</DefaultPackFolder>
+      <BuildAction>Compile</BuildAction>
+    </Compile>
     <Compile Include="Extensions\AssetLinkRemappingMixIn.cs">
->>>>>>> 4bc922f1
       <CodeLanguage>cs</CodeLanguage>
       <DefaultPackFolder>content</DefaultPackFolder>
       <BuildAction>Compile</BuildAction>
@@ -237,16 +232,12 @@
     <Compile Include="Plugins\Exceptions\MalformedDataException.cs" />
     <Compile Include="Plugins\Exceptions\ModHeaderMalformedException.cs" />
     <Compile Include="Plugins\Exceptions\ModPathException.cs" />
-<<<<<<< HEAD
     <Compile Include="Plugins\Extensions\LinkCacheConstructionMixIn.cs" />
-=======
     <Compile Include="Plugins\Extensions\IAssetLinkExt.cs">
       <CodeLanguage>cs</CodeLanguage>
       <DefaultPackFolder>content</DefaultPackFolder>
       <BuildAction>Compile</BuildAction>
     </Compile>
-    <Compile Include="Plugins\Extensions\ILinkCacheExt.cs" />
->>>>>>> 4bc922f1
     <Compile Include="Plugins\Extensions\IFormLinkExt.cs" />
     <Compile Include="Plugins\Extensions\ModContextExt.cs" />
     <Compile Include="Plugins\FormLinkInformation.cs">
@@ -437,12 +428,9 @@
     </Compile>
     <Compile Include="Plugins\Records\DI\ModActivator.cs" />
     <Compile Include="Plugins\Records\DI\ModImporter.cs" />
-    <Compile Include="Plugins\Records\GroupMergeGetter.cs">
-      <CodeLanguage>cs</CodeLanguage>
-      <DefaultPackFolder>content</DefaultPackFolder>
-      <BuildAction>Compile</BuildAction>
-    </Compile>
+    <Compile Include="Plugins\Records\GroupMergeGetter.cs" />
     <Compile Include="Plugins\Records\IFormKeyGetter.cs" />
+    <Compile Include="Plugins\Records\IFormLinkContainerGetter.cs" />
     <Compile Include="Plugins\Records\IMajorRecordQueryableGetter.cs">
       <CodeLanguage>cs</CodeLanguage>
       <DefaultPackFolder>content</DefaultPackFolder>
@@ -685,7 +673,6 @@
     <Compile Include="Plugins\FormLink.cs" />
     <Compile Include="Plugins\IEDIDLink.cs" />
     <Compile Include="Plugins\ILink.cs" />
-    <Compile Include="Plugins\Records\IFormLinkContainer.cs" />
     <Compile Include="Plugins\Binary\Processing\ModDecompressor.cs" />
     <Compile Include="Plugins\Order\ModListing.cs" />
     <Compile Include="Plugins\Binary\Processing\ModRecordSorter.cs" />
@@ -713,15 +700,6 @@
     <Compile Include="Plugins\Binary\Translations\RecordTypeBinaryTranslation.cs" />
     <Compile Include="Plugins\Binary\Translations\StringBinaryTranslation.cs" />
     <Compile Include="Plugins\Binary\Translations\PluginUtilityTranslation.cs" />
-<<<<<<< HEAD
-=======
-    <Compile Include="Plugins\Xml\FolderTranslation.cs" />
-    <Compile Include="Plugins\Xml\RecordTypeXmlTranslation.cs" />
-    <Compile Include="Plugins\Xml\FormKeyXmlTranslation.cs" />
-    <Compile Include="Plugins\Xml\IXmlFolderItem.cs" />
-    <Compile Include="Plugins\Xml\LoquiXmlFolderTranslation.cs" />
-    <Compile Include="Plugins\Xml\ModKeyXmlTranslation.cs" />
->>>>>>> 4bc922f1
     <Compile Include="Strings\StringsLookupOverlay.cs" />
     <Compile Include="Plugins\Records\MajorRecord_Generated.cs">
       <DependentUpon>MajorRecord.xml</DependentUpon>
