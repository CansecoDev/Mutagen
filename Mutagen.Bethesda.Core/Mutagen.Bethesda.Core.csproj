--- conflicted
+++ resolved
@@ -1,207 +1,202 @@
-<?xml version="1.0" encoding="us-ascii"?>
-<Project Sdk="Microsoft.NET.Sdk">
-  <PropertyGroup>
-    <TargetFramework>netstandard2.1</TargetFramework>
-    <EnableDefaultCompileItems>False</EnableDefaultCompileItems>
-  </PropertyGroup>
-  <PropertyGroup Condition="'$(Configuration)|$(Platform)'=='Debug|AnyCPU'">
-    <NoWarn>1701;1702; 1998</NoWarn>
-    <WarningsAsErrors>NU1605, CS4014</WarningsAsErrors>
-    <AllowUnsafeBlocks>true</AllowUnsafeBlocks>
-    <DocumentationFile>C:\Users\Levia\Documents\Repos\Mutagen\Mutagen.Bethesda.Core\Mutagen.Bethesda.Core.xml</DocumentationFile>
-  </PropertyGroup>
-  <PropertyGroup Condition="'$(Configuration)|$(Platform)'=='Release|AnyCPU'">
-    <WarningsAsErrors>NU1605, CS4014</WarningsAsErrors>
-    <NoWarn>1701;1702; 1998</NoWarn>
-    <AllowUnsafeBlocks>true</AllowUnsafeBlocks>
-  </PropertyGroup>
-  <ItemGroup>
-    <EmbeddedResource Remove="Records\Oblivion\**" />
-    <EmbeddedResource Remove="Records\Skyrim\**" />
-    <None Remove="Records\Oblivion\**" />
-    <None Remove="Records\Skyrim\**" />
-  </ItemGroup>
-  <ItemGroup>
-    <PackageReference Include="DotNetZip" Version="1.13.8" />
-<<<<<<< HEAD
-    <PackageReference Include="Loqui" Version="1.1.12.1" />
-    <PackageReference Include="Noggog.CSharpExt" Version="1.0.19" />
-=======
-    <PackageReference Include="Loqui" Version="1.1.12" />
-    <PackageReference Include="Noggog.CSharpExt" Version="1.0.17" />
->>>>>>> b473b797
-  </ItemGroup>
-  <PropertyGroup>
-    <PackageId>Mutagen.Bethesda.Core</PackageId>
-    <Version>0.8</Version>
-    <Authors>Noggog</Authors>
-    <Company>Mutagen</Company>
-    <Product>Mutagen</Product>
-    <Description>A C# library for manipulating, creating, and analyzing Bethesda mods.  Contains only the core components without the generated records.</Description>
-    <Copyright>2020</Copyright>
-    <PackageLicenseExpression>GPL-3.0-only</PackageLicenseExpression>
-    <PackageProjectUrl>https://github.com/Noggog/Mutagen</PackageProjectUrl>
-    <RepositoryUrl>https://github.com/Noggog/Mutagen</RepositoryUrl>
-    <PackageReleaseNotes>Bethesda Modding</PackageReleaseNotes>
-    <PackageRequireLicenseAcceptance>true</PackageRequireLicenseAcceptance>
-    <GeneratePackageOnBuild>true</GeneratePackageOnBuild>
-    <AllowedOutputExtensionsInPackageBuildOutputFolder>$(AllowedOutputExtensionsInPackageBuildOutputFolder);.pdb</AllowedOutputExtensionsInPackageBuildOutputFolder>
-  </PropertyGroup>
-  <ItemGroup>
-    <Folder Include="Properties\" />
-  </ItemGroup>
-  <ItemGroup>
-    <Compile Include="Enums\ColorBinaryType.cs" />
-    <Compile Include="Enums\FloatBinaryType.cs" />
-    <Compile Include="Enums\FloatIntegerType.cs" />
-    <Compile Include="Enums\Language.cs" />
-    <Compile Include="Enums\StringsFileFormat.cs" />
-    <Compile Include="Enums\StringsSource.cs" />
-    <Compile Include="Links\DirectModLinkCache.cs" />
-    <Compile Include="Links\FormLinkNullable.cs" />
-    <Compile Include="Links\ILinkCache.cs" />
-    <Compile Include="Links\LoadOrderLinkCache.cs" />
-    <Compile Include="Load Order\LoadOrder.cs" />
-    <Compile Include="Records\Interfaces\INamedRequired.cs" />
-    <Compile Include="Records\Interfaces\ITranslatedNamed.cs" />
-    <Compile Include="Records\Interfaces\ITranslatedNamedRequired.cs" />
-    <Compile Include="Streams\WritingBundle.cs" />
-    <Compile Include="Streams\ParsingBundle.cs" />
-    <Compile Include="String Lookup\IStringsLookup.cs" />
-    <Compile Include="String Lookup\ITranslatedString.cs" />
-    <Compile Include="String Lookup\IStringsFolderLookup.cs" />
-    <Compile Include="String Lookup\StringsInstructions.cs" />
-    <Compile Include="String Lookup\StringsFolderLookupOverlay.cs" />
-    <Compile Include="String Lookup\StringsUtility.cs" />
-    <Compile Include="String Lookup\StringsWriter.cs" />
-    <Compile Include="String Lookup\TranslatedString.cs" />
-    <Compile Include="Translations\Binary\ExtraLengthHeaderExport.cs" />
-    <Compile Include="Translations\Binary\Fields\DictBinaryTranslation.cs" />
-    <Compile Include="Translations\Binary\Fields\PercentBinaryTranslation.cs" />
-    <Compile Include="Translations\XML\TranslatedStringXmlTranslation.cs" />
-    <Compile Include="Utility\RecordInfoCache.cs" />
-    <Compile Include="Persistance\TextFileFormKeyAllocator.cs" />
-    <Compile Include="Records\AMod.cs" />
-    <Compile Include="Persistance\SimpleFormKeyAllocator.cs" />
-    <Compile Include="Streams\MutagenInterfaceReadStream.cs" />
-    <Compile Include="Translations\Binary\BinaryWriteParameters.cs" />
-    <Compile Include="Utility\MajorRecordInstantiator.cs" />
-    <Compile Include="Enums\StringBinaryType.cs" />
-    <Compile Include="Extensions\NullableExt.cs" />
-    <Compile Include="Persistance\IFormKeyAllocator.cs" />
-    <Compile Include="Records\Interfaces\IMajorRecordEnumerable.cs" />
-    <Compile Include="Records\GenderedItem.cs" />
-    <Compile Include="Records\AListGroup.cs" />
-    <Compile Include="Records\ProtocolDefinition_Bethesda.cs" />
-    <Compile Include="Translations\Binary\Binary Overlay\BinaryOverlayArrayHelper.cs" />
-    <Compile Include="Translations\Binary\Binary Overlay\BinaryOverlayFactoryPackage.cs" />
-    <Compile Include="Translations\Binary\Binary Overlay\BinaryOverlayList.cs" />
-    <Compile Include="Translations\Binary\Binary Overlay\BinaryOverlayNumberedList.cs" />
-    <Compile Include="Translations\Binary\Binary Overlay\GenderedItemBinaryOverlay.cs" />
-    <Compile Include="Records\AGroup.cs" />
-    <Compile Include="Translations\Binary\BinaryOverlay.cs" />
-    <Compile Include="Translations\Binary\CompositeReadStream.cs" />
-    <Compile Include="Translations\Binary\GlobalCustomParsing.cs" />
-    <Compile Include="Translations\Binary\Fields\GenderedItemBinaryTranslation.cs" />
-    <Compile Include="Translations\Binary\Headers\GroupHeader.cs" />
-    <Compile Include="Translations\Binary\Headers\MajorRecordHeader.cs" />
-    <Compile Include="Translations\Binary\Headers\MajorRecordConstants.cs" />
-    <Compile Include="Translations\Binary\Headers\ModHeader.cs" />
-    <Compile Include="Translations\Binary\Headers\RecordConstants.cs" />
-    <Compile Include="Translations\Binary\Headers\SubrecordHeader.cs" />
-    <Compile Include="Translations\Binary\Headers\VariableHeader.cs" /> 
-    <Compile Include="Translations\Binary\Fields\LoquiBinaryOverlayTranslation.cs" />
-    <Compile Include="Translations\Binary\Headers\GameConstants.cs" />
-    <Compile Include="Records\Interfaces\IGroup.cs" />
-    <Compile Include="Preprocessing\BinaryFileProcessor.cs" />
-    <Compile Include="Preprocessing\ModRecordAligner.cs" />
-    <Compile Include="Translations\Binary\BinaryStringUtility.cs" />
-    <Compile Include="Constants.cs" />
-    <Compile Include="Enums\GameMode.cs" />
-    <Compile Include="Enums\GroupTypeEnum.cs" />
-    <Compile Include="Extensions\IBinaryStreamExt.cs" />
-    <Compile Include="Structs\FormID.cs" />
-    <Compile Include="Structs\FormKey.cs" />
-    <Compile Include="Records\Interfaces\IDuplicatable.cs" />
-    <Compile Include="Records\Interfaces\IGameSettingCommon.cs" />
-    <Compile Include="Records\Interfaces\IMajorRecordCommon.cs" />
-    <Compile Include="Records\Interfaces\IMod.cs" />
-    <Compile Include="Streams\IMutagenReadStream.cs" />
-    <Compile Include="Records\Interfaces\INamed.cs" />
-    <Compile Include="Links\EDIDLink.cs" />
-    <Compile Include="Links\FormLink.cs" />
-    <Compile Include="Links\IEDIDLink.cs" />
-    <Compile Include="Links\IFormLink.cs" />
-    <Compile Include="Links\ILink.cs" />
-    <Compile Include="Links\ILinkedFormKeyContainer.cs" />
-    <Compile Include="Utility\MasterReferenceReader.cs" />
-    <Compile Include="Preprocessing\ModDecompressor.cs" />
-    <Compile Include="Structs\ModIndex.cs" />
-    <Compile Include="Structs\ModKey.cs" />
-    <Compile Include="Load Order\ModListing.cs" />
-    <Compile Include="Preprocessing\ModRecordSorter.cs" />
-    <Compile Include="Enums\ObjectType.cs" />
-    <Compile Include="Patching\Pipeline.cs" />
-    <Compile Include="Utility\RecordInterest.cs" />
-    <Compile Include="Utility\RecordLocator.cs" />
-    <Compile Include="Records\MajorRecord.cs">
-      <DependentUpon>MajorRecord.xml</DependentUpon>
-    </Compile>
-    <Compile Include="Records\MasterReference_LoquiGenerated.cs">
-      <DependentUpon>MasterReference.xml</DependentUpon>
-    </Compile>
-    <Compile Include="Structs\RecordType.cs" />
-    <Compile Include="Translations\Binary\RecordTypeConverter.cs" />
-    <Compile Include="Streams\MutagenBinaryReadStream.cs" />
-    <Compile Include="Streams\MutagenMemoryReadStream.cs" />
-    <Compile Include="Translations\Binary\Fields\BooleanBinaryTranslation.cs" />
-    <Compile Include="Translations\Binary\Fields\ByteArrayBinaryTranslation.cs" />
-    <Compile Include="Translations\Binary\Fields\ByteBinaryTranslation.cs" />
-    <Compile Include="Translations\Binary\Fields\CharBinaryTranslation.cs" />
-    <Compile Include="Translations\Binary\Fields\ColorBinaryTranslation.cs" />
-    <Compile Include="Translations\Binary\IBinaryItem.cs" />
-    <Compile Include="Translations\Binary\Fields\ListBinaryTranslation.cs" />
-    <Compile Include="Translations\Binary\Fields\DateTimeBinaryTranslation.cs" />
-    <Compile Include="Translations\Binary\Fields\DoubleBinaryTranslation.cs" />
-    <Compile Include="Translations\Binary\Fields\EnumBinaryTranslation.cs" />
-    <Compile Include="Translations\Binary\Fields\FilePathBinaryTranslation.cs" />
-    <Compile Include="Translations\Binary\Fields\FloatBinaryTranslation.cs" />
-    <Compile Include="Translations\Binary\Fields\FormKeyBinaryTranslation.cs" />
-    <Compile Include="Translations\Binary\Fields\FormLinkBinaryTranslation.cs" />
-    <Compile Include="Translations\Binary\HeaderExport.cs" />
-    <Compile Include="Translations\Binary\HeaderTranslation.cs" />
-    <Compile Include="Translations\Binary\Fields\Int16BinaryTranslation.cs" />
-    <Compile Include="Translations\Binary\Fields\Int32BinaryTranslation.cs" />
-    <Compile Include="Translations\Binary\Fields\Int64BinaryTranslation.cs" />
-    <Compile Include="Translations\Binary\Fields\Int8BinaryTranslation.cs" />
-    <Compile Include="Translations\Binary\Fields\LoquiBinaryTranslation.cs" />
-    <Compile Include="Translations\Binary\Fields\ModKeyBinaryTranslation.cs" />
-    <Compile Include="Translations\Binary\MutagenFrame.cs" />
-    <Compile Include="Streams\MutagenWriter.cs" />
-    <Compile Include="Translations\Binary\Fields\P2FloatBinaryTranslation.cs" />
-    <Compile Include="Translations\Binary\Fields\P3Int16BinaryTranslation.cs" />
-    <Compile Include="Translations\Binary\Fields\P2Int16BinaryTranslation.cs" />
-    <Compile Include="Translations\Binary\Fields\P3IntBinaryTranslation.cs" />
-    <Compile Include="Translations\Binary\Fields\P2IntBinaryTranslation.cs" />
-    <Compile Include="Translations\Binary\Fields\P3FloatBinaryTranslation.cs" />
-    <Compile Include="Translations\Binary\Fields\P3UInt16BinaryTranslation.cs" />
-    <Compile Include="Translations\Binary\Fields\PrimitiveBinaryTranslation.cs" />
-    <Compile Include="Translations\Binary\Fields\RecordTypeBinaryTranslation.cs" />
-    <Compile Include="Translations\Binary\Fields\StringBinaryTranslation.cs" />
-    <Compile Include="Translations\Binary\Fields\TypicalBinaryTranslation.cs" />
-    <Compile Include="Translations\Binary\Fields\UInt16BinaryTranslation.cs" />
-    <Compile Include="Translations\Binary\Fields\UInt32BinaryTranslation.cs" />
-    <Compile Include="Translations\Binary\Fields\UInt64BinaryTranslation.cs" />
-    <Compile Include="Translations\Binary\UtilityTranslation.cs" />
-    <Compile Include="Translations\Folder\FolderTranslation.cs" />
-    <Compile Include="Translations\XML\RecordTypeXmlTranslation.cs" />
-    <Compile Include="Translations\XML\FormKeyXmlTranslation.cs" />
-    <Compile Include="Translations\Folder\IXmlFolderItem.cs" />
-    <Compile Include="Translations\Folder\LoquiXmlFolderTranslation.cs" />
-    <Compile Include="Records\MajorRecord_LoquiGenerated.cs">
-      <DependentUpon>MajorRecord.xml</DependentUpon>
-    </Compile>
-    <Compile Include="Translations\XML\ModKeyXmlTranslation.cs" />
-    <Compile Include="String Lookup\StringsLookupOverlay.cs" />
-  </ItemGroup>
-</Project>
+<?xml version="1.0" encoding="us-ascii"?>
+<Project Sdk="Microsoft.NET.Sdk">
+  <PropertyGroup>
+    <TargetFramework>netstandard2.1</TargetFramework>
+    <EnableDefaultCompileItems>False</EnableDefaultCompileItems>
+  </PropertyGroup>
+  <PropertyGroup Condition="'$(Configuration)|$(Platform)'=='Debug|AnyCPU'">
+    <NoWarn>1701;1702; 1998</NoWarn>
+    <WarningsAsErrors>NU1605, CS4014</WarningsAsErrors>
+    <AllowUnsafeBlocks>true</AllowUnsafeBlocks>
+    <DocumentationFile>C:\Users\Levia\Documents\Repos\Mutagen\Mutagen.Bethesda.Core\Mutagen.Bethesda.Core.xml</DocumentationFile>
+  </PropertyGroup>
+  <PropertyGroup Condition="'$(Configuration)|$(Platform)'=='Release|AnyCPU'">
+    <WarningsAsErrors>NU1605, CS4014</WarningsAsErrors>
+    <NoWarn>1701;1702; 1998</NoWarn>
+    <AllowUnsafeBlocks>true</AllowUnsafeBlocks>
+  </PropertyGroup>
+  <ItemGroup>
+    <EmbeddedResource Remove="Records\Oblivion\**" />
+    <EmbeddedResource Remove="Records\Skyrim\**" />
+    <None Remove="Records\Oblivion\**" />
+    <None Remove="Records\Skyrim\**" />
+  </ItemGroup>
+  <ItemGroup>
+    <PackageReference Include="DotNetZip" Version="1.13.8" />
+    <PackageReference Include="Loqui" Version="1.1.12.1" />
+    <PackageReference Include="Noggog.CSharpExt" Version="1.0.19" />
+  </ItemGroup>
+  <PropertyGroup>
+    <PackageId>Mutagen.Bethesda.Core</PackageId>
+    <Version>0.8</Version>
+    <Authors>Noggog</Authors>
+    <Company>Mutagen</Company>
+    <Product>Mutagen</Product>
+    <Description>A C# library for manipulating, creating, and analyzing Bethesda mods.  Contains only the core components without the generated records.</Description>
+    <Copyright>2020</Copyright>
+    <PackageLicenseExpression>GPL-3.0-only</PackageLicenseExpression>
+    <PackageProjectUrl>https://github.com/Noggog/Mutagen</PackageProjectUrl>
+    <RepositoryUrl>https://github.com/Noggog/Mutagen</RepositoryUrl>
+    <PackageReleaseNotes>Bethesda Modding</PackageReleaseNotes>
+    <PackageRequireLicenseAcceptance>true</PackageRequireLicenseAcceptance>
+    <GeneratePackageOnBuild>true</GeneratePackageOnBuild>
+    <AllowedOutputExtensionsInPackageBuildOutputFolder>$(AllowedOutputExtensionsInPackageBuildOutputFolder);.pdb</AllowedOutputExtensionsInPackageBuildOutputFolder>
+  </PropertyGroup>
+  <ItemGroup>
+    <Folder Include="Properties\" />
+  </ItemGroup>
+  <ItemGroup>
+    <Compile Include="Enums\ColorBinaryType.cs" />
+    <Compile Include="Enums\FloatBinaryType.cs" />
+    <Compile Include="Enums\FloatIntegerType.cs" />
+    <Compile Include="Enums\Language.cs" />
+    <Compile Include="Enums\StringsFileFormat.cs" />
+    <Compile Include="Enums\StringsSource.cs" />
+    <Compile Include="Links\DirectModLinkCache.cs" />
+    <Compile Include="Links\FormLinkNullable.cs" />
+    <Compile Include="Links\ILinkCache.cs" />
+    <Compile Include="Links\LoadOrderLinkCache.cs" />
+    <Compile Include="Load Order\LoadOrder.cs" />
+    <Compile Include="Records\Interfaces\INamedRequired.cs" />
+    <Compile Include="Records\Interfaces\ITranslatedNamed.cs" />
+    <Compile Include="Records\Interfaces\ITranslatedNamedRequired.cs" />
+    <Compile Include="Streams\WritingBundle.cs" />
+    <Compile Include="Streams\ParsingBundle.cs" />
+    <Compile Include="String Lookup\IStringsLookup.cs" />
+    <Compile Include="String Lookup\ITranslatedString.cs" />
+    <Compile Include="String Lookup\IStringsFolderLookup.cs" />
+    <Compile Include="String Lookup\StringsInstructions.cs" />
+    <Compile Include="String Lookup\StringsFolderLookupOverlay.cs" />
+    <Compile Include="String Lookup\StringsUtility.cs" />
+    <Compile Include="String Lookup\StringsWriter.cs" />
+    <Compile Include="String Lookup\TranslatedString.cs" />
+    <Compile Include="Translations\Binary\ExtraLengthHeaderExport.cs" />
+    <Compile Include="Translations\Binary\Fields\DictBinaryTranslation.cs" />
+    <Compile Include="Translations\Binary\Fields\PercentBinaryTranslation.cs" />
+    <Compile Include="Translations\XML\TranslatedStringXmlTranslation.cs" />
+    <Compile Include="Utility\RecordInfoCache.cs" />
+    <Compile Include="Persistance\TextFileFormKeyAllocator.cs" />
+    <Compile Include="Records\AMod.cs" />
+    <Compile Include="Persistance\SimpleFormKeyAllocator.cs" />
+    <Compile Include="Streams\MutagenInterfaceReadStream.cs" />
+    <Compile Include="Translations\Binary\BinaryWriteParameters.cs" />
+    <Compile Include="Utility\MajorRecordInstantiator.cs" />
+    <Compile Include="Enums\StringBinaryType.cs" />
+    <Compile Include="Extensions\NullableExt.cs" />
+    <Compile Include="Persistance\IFormKeyAllocator.cs" />
+    <Compile Include="Records\Interfaces\IMajorRecordEnumerable.cs" />
+    <Compile Include="Records\GenderedItem.cs" />
+    <Compile Include="Records\AListGroup.cs" />
+    <Compile Include="Records\ProtocolDefinition_Bethesda.cs" />
+    <Compile Include="Translations\Binary\Binary Overlay\BinaryOverlayArrayHelper.cs" />
+    <Compile Include="Translations\Binary\Binary Overlay\BinaryOverlayFactoryPackage.cs" />
+    <Compile Include="Translations\Binary\Binary Overlay\BinaryOverlayList.cs" />
+    <Compile Include="Translations\Binary\Binary Overlay\BinaryOverlayNumberedList.cs" />
+    <Compile Include="Translations\Binary\Binary Overlay\GenderedItemBinaryOverlay.cs" />
+    <Compile Include="Records\AGroup.cs" />
+    <Compile Include="Translations\Binary\BinaryOverlay.cs" />
+    <Compile Include="Translations\Binary\CompositeReadStream.cs" />
+    <Compile Include="Translations\Binary\GlobalCustomParsing.cs" />
+    <Compile Include="Translations\Binary\Fields\GenderedItemBinaryTranslation.cs" />
+    <Compile Include="Translations\Binary\Headers\GroupHeader.cs" />
+    <Compile Include="Translations\Binary\Headers\MajorRecordHeader.cs" />
+    <Compile Include="Translations\Binary\Headers\MajorRecordConstants.cs" />
+    <Compile Include="Translations\Binary\Headers\ModHeader.cs" />
+    <Compile Include="Translations\Binary\Headers\RecordConstants.cs" />
+    <Compile Include="Translations\Binary\Headers\SubrecordHeader.cs" />
+    <Compile Include="Translations\Binary\Headers\VariableHeader.cs" /> 
+    <Compile Include="Translations\Binary\Fields\LoquiBinaryOverlayTranslation.cs" />
+    <Compile Include="Translations\Binary\Headers\GameConstants.cs" />
+    <Compile Include="Records\Interfaces\IGroup.cs" />
+    <Compile Include="Preprocessing\BinaryFileProcessor.cs" />
+    <Compile Include="Preprocessing\ModRecordAligner.cs" />
+    <Compile Include="Translations\Binary\BinaryStringUtility.cs" />
+    <Compile Include="Constants.cs" />
+    <Compile Include="Enums\GameMode.cs" />
+    <Compile Include="Enums\GroupTypeEnum.cs" />
+    <Compile Include="Extensions\IBinaryStreamExt.cs" />
+    <Compile Include="Structs\FormID.cs" />
+    <Compile Include="Structs\FormKey.cs" />
+    <Compile Include="Records\Interfaces\IDuplicatable.cs" />
+    <Compile Include="Records\Interfaces\IGameSettingCommon.cs" />
+    <Compile Include="Records\Interfaces\IMajorRecordCommon.cs" />
+    <Compile Include="Records\Interfaces\IMod.cs" />
+    <Compile Include="Streams\IMutagenReadStream.cs" />
+    <Compile Include="Records\Interfaces\INamed.cs" />
+    <Compile Include="Links\EDIDLink.cs" />
+    <Compile Include="Links\FormLink.cs" />
+    <Compile Include="Links\IEDIDLink.cs" />
+    <Compile Include="Links\IFormLink.cs" />
+    <Compile Include="Links\ILink.cs" />
+    <Compile Include="Links\ILinkedFormKeyContainer.cs" />
+    <Compile Include="Utility\MasterReferenceReader.cs" />
+    <Compile Include="Preprocessing\ModDecompressor.cs" />
+    <Compile Include="Structs\ModIndex.cs" />
+    <Compile Include="Structs\ModKey.cs" />
+    <Compile Include="Load Order\ModListing.cs" />
+    <Compile Include="Preprocessing\ModRecordSorter.cs" />
+    <Compile Include="Enums\ObjectType.cs" />
+    <Compile Include="Patching\Pipeline.cs" />
+    <Compile Include="Utility\RecordInterest.cs" />
+    <Compile Include="Utility\RecordLocator.cs" />
+    <Compile Include="Records\MajorRecord.cs">
+      <DependentUpon>MajorRecord.xml</DependentUpon>
+    </Compile>
+    <Compile Include="Records\MasterReference_LoquiGenerated.cs">
+      <DependentUpon>MasterReference.xml</DependentUpon>
+    </Compile>
+    <Compile Include="Structs\RecordType.cs" />
+    <Compile Include="Translations\Binary\RecordTypeConverter.cs" />
+    <Compile Include="Streams\MutagenBinaryReadStream.cs" />
+    <Compile Include="Streams\MutagenMemoryReadStream.cs" />
+    <Compile Include="Translations\Binary\Fields\BooleanBinaryTranslation.cs" />
+    <Compile Include="Translations\Binary\Fields\ByteArrayBinaryTranslation.cs" />
+    <Compile Include="Translations\Binary\Fields\ByteBinaryTranslation.cs" />
+    <Compile Include="Translations\Binary\Fields\CharBinaryTranslation.cs" />
+    <Compile Include="Translations\Binary\Fields\ColorBinaryTranslation.cs" />
+    <Compile Include="Translations\Binary\IBinaryItem.cs" />
+    <Compile Include="Translations\Binary\Fields\ListBinaryTranslation.cs" />
+    <Compile Include="Translations\Binary\Fields\DateTimeBinaryTranslation.cs" />
+    <Compile Include="Translations\Binary\Fields\DoubleBinaryTranslation.cs" />
+    <Compile Include="Translations\Binary\Fields\EnumBinaryTranslation.cs" />
+    <Compile Include="Translations\Binary\Fields\FilePathBinaryTranslation.cs" />
+    <Compile Include="Translations\Binary\Fields\FloatBinaryTranslation.cs" />
+    <Compile Include="Translations\Binary\Fields\FormKeyBinaryTranslation.cs" />
+    <Compile Include="Translations\Binary\Fields\FormLinkBinaryTranslation.cs" />
+    <Compile Include="Translations\Binary\HeaderExport.cs" />
+    <Compile Include="Translations\Binary\HeaderTranslation.cs" />
+    <Compile Include="Translations\Binary\Fields\Int16BinaryTranslation.cs" />
+    <Compile Include="Translations\Binary\Fields\Int32BinaryTranslation.cs" />
+    <Compile Include="Translations\Binary\Fields\Int64BinaryTranslation.cs" />
+    <Compile Include="Translations\Binary\Fields\Int8BinaryTranslation.cs" />
+    <Compile Include="Translations\Binary\Fields\LoquiBinaryTranslation.cs" />
+    <Compile Include="Translations\Binary\Fields\ModKeyBinaryTranslation.cs" />
+    <Compile Include="Translations\Binary\MutagenFrame.cs" />
+    <Compile Include="Streams\MutagenWriter.cs" />
+    <Compile Include="Translations\Binary\Fields\P2FloatBinaryTranslation.cs" />
+    <Compile Include="Translations\Binary\Fields\P3Int16BinaryTranslation.cs" />
+    <Compile Include="Translations\Binary\Fields\P2Int16BinaryTranslation.cs" />
+    <Compile Include="Translations\Binary\Fields\P3IntBinaryTranslation.cs" />
+    <Compile Include="Translations\Binary\Fields\P2IntBinaryTranslation.cs" />
+    <Compile Include="Translations\Binary\Fields\P3FloatBinaryTranslation.cs" />
+    <Compile Include="Translations\Binary\Fields\P3UInt16BinaryTranslation.cs" />
+    <Compile Include="Translations\Binary\Fields\PrimitiveBinaryTranslation.cs" />
+    <Compile Include="Translations\Binary\Fields\RecordTypeBinaryTranslation.cs" />
+    <Compile Include="Translations\Binary\Fields\StringBinaryTranslation.cs" />
+    <Compile Include="Translations\Binary\Fields\TypicalBinaryTranslation.cs" />
+    <Compile Include="Translations\Binary\Fields\UInt16BinaryTranslation.cs" />
+    <Compile Include="Translations\Binary\Fields\UInt32BinaryTranslation.cs" />
+    <Compile Include="Translations\Binary\Fields\UInt64BinaryTranslation.cs" />
+    <Compile Include="Translations\Binary\UtilityTranslation.cs" />
+    <Compile Include="Translations\Folder\FolderTranslation.cs" />
+    <Compile Include="Translations\XML\RecordTypeXmlTranslation.cs" />
+    <Compile Include="Translations\XML\FormKeyXmlTranslation.cs" />
+    <Compile Include="Translations\Folder\IXmlFolderItem.cs" />
+    <Compile Include="Translations\Folder\LoquiXmlFolderTranslation.cs" />
+    <Compile Include="Records\MajorRecord_LoquiGenerated.cs">
+      <DependentUpon>MajorRecord.xml</DependentUpon>
+    </Compile>
+    <Compile Include="Translations\XML\ModKeyXmlTranslation.cs" />
+    <Compile Include="String Lookup\StringsLookupOverlay.cs" />
+  </ItemGroup>
+</Project>