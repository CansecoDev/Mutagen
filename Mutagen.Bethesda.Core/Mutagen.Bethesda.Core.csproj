--- conflicted
+++ resolved
@@ -31,13 +31,8 @@
     </PackageReference>
     <PackageReference Include="ini-parser-netstandard" Version="2.5.2" />
     <PackageReference Include="K4os.Compression.LZ4.Streams" Version="1.2.6" />
-<<<<<<< HEAD
     <PackageReference Include="Loqui" Version="2.13.0" />
     <PackageReference Include="Noggog.CSharpExt" Version="2.13.0" />
-=======
-    <PackageReference Include="Loqui" Version="2.12.0.1-dev" />
-    <PackageReference Include="Noggog.CSharpExt" Version="2.12.0.1-dev" />
->>>>>>> 7b8c87d3
     <PackageReference Include="NuGetizer" Version="0.6.0">
       <PrivateAssets>all</PrivateAssets>
       <IncludeAssets>runtime; build; native; contentfiles; analyzers; buildtransitive</IncludeAssets>
