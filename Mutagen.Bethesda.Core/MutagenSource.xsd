<?xml version="1.0" encoding="utf-8"?>
<xs:schema id="MutagenSource"
    targetNamespace="http://tempuri.org/LoquiSource.xsd"
    elementFormDefault="qualified"
    xmlns="http://tempuri.org/LoquiSource.xsd"
    xmlns:xs="http://www.w3.org/2001/XMLSchema">
  <xs:redefine schemaLocation="../../Loqui/Loqui/LoquiSource.xsd">
    <xs:complexType name="ObjectType" >
      <xs:complexContent>
        <xs:extension base="ObjectType">
          <xs:choice>
            <xs:element name="BaseRecordTypeOverrides" type="RecordTypeMappingsType" minOccurs="0" />
            <xs:element name="CustomRecordTypeTrigger" type="xs:string" minOccurs="0" maxOccurs="unbounded" />
            <xs:element name="AdditionalContainedRecordType" type="xs:string" minOccurs="0" maxOccurs="unbounded" />
            <xs:element name="SubgroupType" type="xs:int" minOccurs="0" maxOccurs="unbounded" />
            <xs:element name="LinkInterface" type="InterfaceType" minOccurs="0" maxOccurs="unbounded" />
            <xs:element name="GameReleaseOptions" type="xs:string" minOccurs="0" maxOccurs="unbounded" />
            <xs:element name="GameModeOverride" type="GameModeRecordTypeOverrides" minOccurs="0" maxOccurs="unbounded" />
            <xs:element name="VersionOverride" type="VersionRecordTypeOverrides" minOccurs="0" maxOccurs="unbounded" />
          </xs:choice>
          <xs:attribute name="recordType" type="xs:string">
            <xs:annotation>
              <xs:documentation>
                Typical four letter ASCII tag used for the record type.
              </xs:documentation>
            </xs:annotation>
          </xs:attribute>
          <xs:attribute name="objType" type="MutagenObjectType" use="required">
            <xs:annotation>
              <xs:documentation>
                Type of mutagen object this is creating.
              </xs:documentation>
            </xs:annotation>
          </xs:attribute>
          <xs:attribute name="majorFlag" type="xs:boolean">
            <xs:annotation>
              <xs:documentation>
                Whether a major record has custom flags
              </xs:documentation>
            </xs:annotation>
          </xs:attribute>
          <xs:attribute name="partialForm" type="xs:boolean">
            <xs:annotation>
              <xs:documentation>
                Whether record can be a PartialForm
              </xs:documentation>
            </xs:annotation>
          </xs:attribute>
          <xs:attribute name="failOnUnknownType" type="xs:boolean" >
            <xs:annotation>
              <xs:documentation>
                Whether an unknown type encountered should be considered an error or warning.
              </xs:documentation>
            </xs:annotation>
          </xs:attribute>
          <xs:attribute name="customBinaryEnd" type="CustomEndType" >
            <xs:annotation>
              <xs:documentation>
                Whether to add custom logic after typical binary parsing.
              </xs:documentation>
            </xs:annotation>
          </xs:attribute>
          <xs:attribute name="customBinary" type="xs:boolean" >
            <xs:annotation>
              <xs:documentation>
                Whether to generate typical binary translation
              </xs:documentation>
            </xs:annotation>
          </xs:attribute>
          <xs:attribute name="binaryOverlay" type="MutagenBinaryType" >
            <xs:annotation>
              <xs:documentation>
                How to generate binary overlay translations.  Defaults to "binary" setting if missing
              </xs:documentation>
            </xs:annotation>
          </xs:attribute>
          <xs:attribute name="binaryOverlayGenerateCtor" type="xs:boolean" >
            <xs:annotation>
              <xs:documentation>
                Whether to generate the binary overlay factory method
              </xs:documentation>
            </xs:annotation>
          </xs:attribute>
          <xs:attribute name="endMarkerType" type="xs:string" >
            <xs:annotation>
              <xs:documentation>
                Optional ending marker
              </xs:documentation>
            </xs:annotation>
          </xs:attribute>
          <xs:attribute name="shortCircuitToLastRequired" type="xs:boolean" >
            <xs:annotation>
              <xs:documentation>
                Whether to short circuit only to the last required field
              </xs:documentation>
            </xs:annotation>
          </xs:attribute>
          <xs:attribute name="customRecordFallback" type="xs:boolean" >
            <xs:annotation>
              <xs:documentation>
                whether to define a custom function for when an unrecognized record is encountered
              </xs:documentation>
            </xs:annotation>
          </xs:attribute>
          <xs:attribute name="usesStringFiles" type="xs:boolean" >
            <xs:annotation>
              <xs:documentation>
                For mod objects, whether or not they should utilize string localization
              </xs:documentation>
            </xs:annotation>
          </xs:attribute>
        </xs:extension>
      </xs:complexContent>
    </xs:complexType>

    <xs:complexType name="StructType">
      <xs:complexContent>
        <xs:extension base="StructType">
          <xs:attribute name="recordType" type="xs:string" >
            <xs:annotation>
              <xs:documentation>
                Typical four letter ASCII tag used for the record type.
              </xs:documentation>
            </xs:annotation>
          </xs:attribute>
        </xs:extension>
      </xs:complexContent>
    </xs:complexType>

    <xs:complexType name="Field">
      <xs:complexContent>
        <xs:extension base="Field">
          <xs:sequence>
            <xs:element name="CustomVersion" type="xs:int" minOccurs="0" maxOccurs="1" />
            <xs:element name="Versioning" type="VersioningType" minOccurs="0" maxOccurs="unbounded" />
          </xs:sequence>
          <xs:attribute name="recordType" type="xs:string" >
            <xs:annotation>
              <xs:documentation>
                Typical four letter ASCII tag used for the record type.
              </xs:documentation>
            </xs:annotation>
          </xs:attribute>
          <xs:attribute name="recordTypeHex" type="xs:string" >
            <xs:annotation>
              <xs:documentation>
                Integer representation used for record type
              </xs:documentation>
            </xs:annotation>
          </xs:attribute>
          <xs:attribute name="overflowRecordType" type="xs:string" >
            <xs:annotation>
              <xs:documentation>
                Record type to use if there is a length overflow
              </xs:documentation>
            </xs:annotation>
          </xs:attribute>
          <xs:attribute name="binary" type="MutagenBinaryType" use="optional" >
            <xs:annotation>
              <xs:documentation>
                How to generate binary translations
              </xs:documentation>
            </xs:annotation>
          </xs:attribute>
          <xs:attribute name="binaryOverlay" type="MutagenBinaryType" >
            <xs:annotation>
              <xs:documentation>
                How to generate binary overlay translations.  Defaults to "binary" setting if missing
              </xs:documentation>
            </xs:annotation>
          </xs:attribute>
          <xs:attribute name="byteLength" type="xs:integer" >
            <xs:annotation>
              <xs:documentation>
                Explicit definition of byte length on disk.  Used in various circumstances
              </xs:documentation>
            </xs:annotation>
          </xs:attribute>
          <xs:attribute name="metaAssets" type="xs:boolean" use="optional" >
            <xs:annotation>
              <xs:documentation>
                Whether a record has implicit or meta assets present
              </xs:documentation>
            </xs:annotation>
          </xs:attribute>
          <xs:attribute name="markerType" type="xs:string" >
            <xs:annotation>
              <xs:documentation>
                Used to specify the RecordType used for a prepending marker subrecord
              </xs:documentation>
            </xs:annotation>
          </xs:attribute>
          <xs:attribute name="circular" type="xs:boolean" >
            <xs:annotation>
              <xs:documentation>
                Whether field has a circular reference chain
              </xs:documentation>
            </xs:annotation>
          </xs:attribute>
        </xs:extension>
      </xs:complexContent>
    </xs:complexType>

    <xs:complexType name="RefDirect">
      <xs:complexContent>
        <xs:extension base="RefDirect">
          <xs:choice>
            <xs:element name="RecordTypeOverrides" type="RecordTypeMappingsType" minOccurs="0" maxOccurs="1" />
          </xs:choice>
          <xs:attribute name="recordType" type="xs:string" >
            <xs:annotation>
              <xs:documentation>
                Typical four letter ASCII tag used for the record type.
              </xs:documentation>
            </xs:annotation>
          </xs:attribute>
          <xs:attribute name="markerType" type="xs:string">
            <xs:annotation>
              <xs:documentation>
                Typical four letter ASCII tag used for the discarded marker type.
              </xs:documentation>
            </xs:annotation>
          </xs:attribute>
          <xs:attribute name="binary" type="MutagenBinaryType" use="optional" >
            <xs:annotation>
              <xs:documentation>
                How to generate binary translations
              </xs:documentation>
            </xs:annotation>
          </xs:attribute>
          <xs:attribute name="objType" type="MutagenObjectType">
            <xs:annotation>
              <xs:documentation>
                Type of mutagen object this is referencing.  Only needed for interface typed references.
              </xs:documentation>
            </xs:annotation>
          </xs:attribute>
        </xs:extension>
      </xs:complexContent>
    </xs:complexType>

    <xs:complexType name="NRefDirectField" >
      <xs:complexContent>
        <xs:extension base="NRefDirectField">
          <xs:choice>
            <xs:element name="RecordTypeOverrides" type="RecordTypeMappingsType" minOccurs="0" maxOccurs="1" />
          </xs:choice>
          <xs:attribute name="recordType" type="xs:string" >
            <xs:annotation>
              <xs:documentation>
                Typical four letter ASCII tag used for the record type.
              </xs:documentation>
            </xs:annotation>
          </xs:attribute>
          <xs:attribute name="markerType" type="xs:string">
            <xs:annotation>
              <xs:documentation>
                Typical four letter ASCII tag used for the discarded marker type.
              </xs:documentation>
            </xs:annotation>
          </xs:attribute>
          <xs:attribute name="binary" type="MutagenBinaryType" use="optional" >
            <xs:annotation>
              <xs:documentation>
                How to generate binary translations
              </xs:documentation>
            </xs:annotation>
          </xs:attribute>
          <xs:attribute name="objType" type="MutagenObjectType">
            <xs:annotation>
              <xs:documentation>
                Type of mutagen object this is referencing.  Only needed for interface typed references.
              </xs:documentation>
            </xs:annotation>
          </xs:attribute>
        </xs:extension>
      </xs:complexContent>
    </xs:complexType>

    <xs:complexType name="Color">
      <xs:complexContent>
        <xs:extension base="Color">
          <xs:attribute name="binaryType" type="ColorBinaryType" use="required" />
        </xs:extension>
      </xs:complexContent>
    </xs:complexType>

    <xs:complexType name="String">
      <xs:complexContent>
        <xs:extension base="String">
          <xs:attribute name="binaryType" type="StringBinaryType" />
          <xs:attribute name="translated" type="StringsFileType" />
        </xs:extension>
      </xs:complexContent>
    </xs:complexType>

    <xs:complexType name="Enum">
      <xs:complexContent>
        <xs:extension base="Enum">
          <xs:attribute name="nullableBinaryFallback" type="xs:int" >
            <xs:annotation>
              <xs:documentation>
                If an enum is marked nullable, but with no record type, read/write this number as the "null" value.
              </xs:documentation>
            </xs:annotation>
          </xs:attribute>
        </xs:extension>
      </xs:complexContent>
    </xs:complexType>

    <xs:complexType name="Bool">
      <xs:complexContent>
        <xs:extension base="Bool">
          <xs:attribute name="boolAsMarker" type="xs:string" />
          <xs:attribute name="importantByteLength" type="xs:int" >
            <xs:annotation>
              <xs:documentation>
                How much of the byte length to consider when checking if bool is true or false
              </xs:documentation>
            </xs:annotation>
          </xs:attribute>
        </xs:extension>
      </xs:complexContent>
    </xs:complexType>

    <xs:complexType name="P2">
      <xs:complexContent>
        <xs:extension base="P2">
          <xs:attribute name="swapCoords" type="xs:boolean" />
        </xs:extension>
      </xs:complexContent>
    </xs:complexType>

    <xs:complexType name="RangedFloat">
      <xs:complexContent>
        <xs:extension base="RangedFloat">
          <xs:attribute name="multiplier" type="xs:double" />
          <xs:attribute name="divisor" type="xs:double" />
          <xs:attribute name="integerType" type="FloatIntegerType" />
          <xs:attribute name="isRotation" type="xs:boolean" />
        </xs:extension>
      </xs:complexContent>
    </xs:complexType>

    <xs:complexType name="Percent">
      <xs:complexContent>
        <xs:extension base="Percent">
          <xs:attribute name="integerType" type="FloatIntegerType" />
          <xs:attribute name="isRotation" type="xs:boolean" />
        </xs:extension>
      </xs:complexContent>
    </xs:complexType>

    <xs:complexType name="Dict">
      <xs:complexContent>
        <xs:extension base="Dict">
          <xs:attribute name="lengthLength" type="xs:byte" />
          <xs:attribute name="thread" type="xs:boolean" />
          <xs:attribute name="asyncItems" type="xs:boolean" />
          <xs:attribute name="binaryOverlay" type="MutagenBinaryType" >
            <xs:annotation>
              <xs:documentation>
                How to generate binary overlay translations.  Defaults to "binary" setting if missing
              </xs:documentation>
            </xs:annotation>
          </xs:attribute>
          <xs:attribute name="numEnumKeys" type="xs:byte" >
            <xs:annotation>
              <xs:documentation>
                Number of values the assigned enum key offers
              </xs:documentation>
            </xs:annotation>
          </xs:attribute>
        </xs:extension>
      </xs:complexContent>
    </xs:complexType>

    <xs:complexType name="List">
      <xs:complexContent>
        <xs:extension base="List">
          <xs:attribute name="lengthLength" type="xs:byte" />
          <xs:attribute name="thread" type="xs:boolean" />
          <xs:attribute name="asyncItems" type="xs:boolean" />
          <xs:attribute name="binaryOverlay" type="MutagenBinaryType" >
            <xs:annotation>
              <xs:documentation>
                How to generate binary overlay translations.  Defaults to "binary" setting if missing
              </xs:documentation>
            </xs:annotation>
          </xs:attribute>
          <xs:attribute name="counterRecType" >
            <xs:annotation>
              <xs:documentation>
                Record type of a counter subrecord the list starts with.
              </xs:documentation>
            </xs:annotation>
          </xs:attribute>
          <xs:attribute name="counterLength" >
            <xs:annotation>
              <xs:documentation>
                Number of bytes for the counter
              </xs:documentation>
            </xs:annotation>
          </xs:attribute>
          <xs:attribute name="nullIfCounterZero" type="xs:boolean" >
            <xs:annotation>
              <xs:documentation>
                If has a counter record type, should single record typed list be null if count is zero.
              </xs:documentation>
            </xs:annotation>
          </xs:attribute>
          <xs:attribute name="allowNoCounter" type="xs:boolean" >
            <xs:annotation>
              <xs:documentation>
                Whether to expect/allow a list to have no counter when one is defined
              </xs:documentation>
            </xs:annotation>
          </xs:attribute>
          <xs:attribute name="endMarker" type="xs:string" >
            <xs:annotation>
              <xs:documentation>
                RecordType of an ending marker
              </xs:documentation>
            </xs:annotation>
          </xs:attribute>
        </xs:extension>
      </xs:complexContent>
    </xs:complexType>

    <xs:complexType name="RefListField">
      <xs:complexContent>
        <xs:extension base="RefListField">
          <xs:attribute name="thread" type="xs:boolean" />
          <xs:attribute name="asyncItems" type="xs:boolean" />
          <xs:attribute name="binaryOverlay" type="MutagenBinaryType" >
            <xs:annotation>
              <xs:documentation>
                How to generate binary overlay translations.  Defaults to "binary" setting if missing
              </xs:documentation>
            </xs:annotation>
          </xs:attribute>
          <xs:attribute name="counterRecType" >
            <xs:annotation>
              <xs:documentation>
                Record type of a counter subrecord the list starts with.
              </xs:documentation>
            </xs:annotation>
          </xs:attribute>
          <xs:attribute name="counterLength" >
            <xs:annotation>
              <xs:documentation>
                Number of bytes for the counter
              </xs:documentation>
            </xs:annotation>
          </xs:attribute>
          <xs:attribute name="nullIfCounterZero" type="xs:boolean" >
            <xs:annotation>
              <xs:documentation>
                If has a counter record type, should single record typed list be null if count is zero.
              </xs:documentation>
            </xs:annotation>
          </xs:attribute>
          <xs:attribute name="allowNoCounter" type="xs:boolean" >
            <xs:annotation>
              <xs:documentation>
                Whether to expect/allow a list to have no counter when one is defined
              </xs:documentation>
            </xs:annotation>
          </xs:attribute>
          <xs:attribute name="endMarker" type="xs:string" >
            <xs:annotation>
              <xs:documentation>
                RecordType of an ending marker
              </xs:documentation>
            </xs:annotation>
          </xs:attribute>
          <xs:attribute name="additive" type="xs:boolean" >
            <xs:annotation>
              <xs:documentation>
                Whether to clear and call Add, rather than SetTo
              </xs:documentation>
            </xs:annotation>
          </xs:attribute>
        </xs:extension>
      </xs:complexContent>
    </xs:complexType>

    <xs:group name="NamedFieldOptions">
      <xs:choice>
        <xs:group ref="NamedFieldOptions"/>
        <xs:element name="FormLink" type="NFormLink"/>
        <xs:element name="FormID" type="NFormID"/>
        <xs:element name="FormKey" type="NFormKey"/>
		<xs:element name="ModKey" type="NModKey"/>
		<xs:element name="AssetLink" type="NAssetLink"/>
        <xs:element name="RecordType" type="NRecordType"/>
        <xs:element name="Buffer" type="NBuffer"/>
        <xs:element name="Data" type="DataType" />
        <xs:element name="Marker" type="NMarkerType"/>
        <xs:element name="Group" type="GroupType" />
        <xs:element name="CustomLogic" type="CustomLogic" />
        <xs:element name="Gendered" type="NGenderedItem" />
        <xs:element name="Break" />
        <xs:element name="Zero" type="ZeroType"/>
      </xs:choice>
    </xs:group>

    <xs:group name="FieldOptions">
      <xs:choice>
        <xs:group ref="FieldOptions"/>
        <xs:element name="FormLink" type="FormLink"/>
        <xs:element name="FormID" type="FormID"/>
        <xs:element name="FormKey" type="FormKey"/>
		<xs:element name="ModKey" type="ModKey"/>
		<xs:element name="AssetLink" type="AssetLink"/>
        <xs:element name="RecordType" type="RecordType"/>
        <xs:element name="Buffer" type="Buffer"/>
        <xs:element name="Zero" type="ZeroType"/>
        <xs:element name="Marker" type="MarkerType"/>
        <xs:element name="Gendered" type="GenderedItem" />
        <xs:element name="Break" />
      </xs:choice>
    </xs:group>
  </xs:redefine>

  <xs:simpleType name="MutagenObjectType" final="restriction" >
    <xs:restriction base="xs:string">
      <xs:enumeration value="Record" />
      <xs:enumeration value="Subrecord" />
      <xs:enumeration value="Group" />
      <xs:enumeration value="Mod" />
    </xs:restriction>
  </xs:simpleType>

  <xs:simpleType name="CustomEndType" final="restriction" >
    <xs:restriction base="xs:string">
      <xs:enumeration value="Off" />
      <xs:enumeration value="Normal" />
      <xs:enumeration value="Async" />
    </xs:restriction>
  </xs:simpleType>

  <xs:simpleType name="ColorBinaryType" final="restriction" >
    <xs:restriction base="xs:string">
      <xs:enumeration value="NoAlpha" />
      <xs:enumeration value="Alpha" />
      <xs:enumeration value="NoAlphaFloat" />
      <xs:enumeration value="AlphaFloat" />
    </xs:restriction>
  </xs:simpleType>

  <xs:simpleType name="MutagenBinaryType" final="restriction" >
    <xs:restriction base="xs:string">
      <xs:enumeration value="Normal" />
      <xs:enumeration value="NoGeneration" />
      <xs:enumeration value="Custom" />
    </xs:restriction>
  </xs:simpleType>

  <xs:simpleType name="MutagenVersionAction" final="restriction" >
    <xs:restriction base="xs:string">
      <xs:enumeration value="Add" />
      <xs:enumeration value="Remove" />
    </xs:restriction>
  </xs:simpleType>

  <xs:simpleType name="StringBinaryType" final="restriction" >
    <xs:restriction base="xs:string">
      <xs:enumeration value="Plain" />
      <xs:enumeration value="NullTerminate" />
      <xs:enumeration value="PrependLength" />
      <xs:enumeration value="PrependLengthUShort" />
    </xs:restriction>
  </xs:simpleType>

  <xs:simpleType name="FloatIntegerType" final="restriction" >
    <xs:restriction base="xs:string">
      <xs:enumeration value="Byte" />
      <xs:enumeration value="UInt" />
      <xs:enumeration value="UShort" />
    </xs:restriction>
  </xs:simpleType>

  <xs:complexType name="Buffer" >
    <xs:complexContent>
      <xs:extension base="Nothing">
        <xs:attribute name="byteLength" type="xs:integer" use="required" />
        <xs:attribute name="static" type="xs:boolean" />
      </xs:extension>
    </xs:complexContent>
  </xs:complexType>

  <xs:complexType name="VersioningType" >
    <xs:attribute name="formVersion" type="xs:unsignedShort" use="required" />
    <xs:attribute name="action" type="MutagenVersionAction" />
  </xs:complexType>

  <xs:complexType name="NBuffer" >
    <xs:complexContent>
      <xs:extension base="Buffer">
        <xs:attribute name="name" type="xs:string" use="required" />
      </xs:extension>
    </xs:complexContent>
  </xs:complexType>

  <xs:complexType name="ZeroType">
    <xs:attribute name="byteLength" type="xs:int" use="required" />
  </xs:complexType>

  <xs:complexType name="CustomLogic">
    <xs:sequence>
      <xs:element name="RecordType" type="xs:string" minOccurs="0" maxOccurs="unbounded" />
    </xs:sequence>
    <xs:attribute name="name" type="xs:string" use="required" />
    <xs:attribute name="byteLength" type="xs:int" />
    <xs:attribute name="recordType" type="xs:string" >
      <xs:annotation>
        <xs:documentation>
          Typical four letter ASCII tag used for the record type.
        </xs:documentation>
      </xs:annotation>
    </xs:attribute>
    <xs:attribute name="isUntypedRecordType" type="xs:boolean" >
      <xs:annotation>
        <xs:documentation>
          Whether to consider special logic a part of record type parsing even if it's missing
        </xs:documentation>
      </xs:annotation>
    </xs:attribute>
  </xs:complexType>

  <xs:complexType name="MarkerType">
    <xs:complexContent>
      <xs:extension base="Field" />
    </xs:complexContent>
  </xs:complexType>

  <xs:complexType name="NMarkerType" >
    <xs:complexContent>
      <xs:extension base="MarkerType">
        <xs:attribute name="name" type="xs:string" use="required" />
      </xs:extension>
    </xs:complexContent>
  </xs:complexType>

  <xs:simpleType name="FormIDType" final="restriction" >
    <xs:restriction base="xs:string">
      <xs:enumeration value="Normal" />
      <xs:enumeration value="EDIDChars" />
    </xs:restriction>
  </xs:simpleType>

  <xs:simpleType name="StringsFileType" final="restriction" >
    <xs:restriction base="xs:string">
      <xs:enumeration value="Normal" />
      <xs:enumeration value="IL" />
      <xs:enumeration value="DL" />
    </xs:restriction>
  </xs:simpleType>

  <xs:complexType name="FormLink" >
    <xs:complexContent>
      <xs:extension base="RefDirectField">
        <xs:attribute name="type" type="FormIDType" >
          <xs:annotation>
            <xs:documentation>
              Type of formID system to use
            </xs:documentation>
          </xs:annotation>
        </xs:attribute>
        <xs:attribute name="negOneIsNull" type="xs:boolean" >
          <xs:annotation>
            <xs:documentation>
              Whether negative one is interpreted as null
            </xs:documentation>
          </xs:annotation>
        </xs:attribute>
      </xs:extension>
    </xs:complexContent>
  </xs:complexType>

  <xs:complexType name="NFormLink" >
    <xs:complexContent>
      <xs:extension base="FormLink">
        <xs:attribute name="name" type="xs:string" use="required" />
      </xs:extension>
    </xs:complexContent>
  </xs:complexType>

  <xs:complexType name="FormID" >
    <xs:complexContent>
      <xs:extension base="Field" />
    </xs:complexContent>
  </xs:complexType>

  <xs:complexType name="NFormID" >
    <xs:complexContent>
      <xs:extension base="FormID">
        <xs:attribute name="name" type="xs:string" use="required" />
      </xs:extension>
    </xs:complexContent>
  </xs:complexType>

	<xs:complexType name="FormKey" >
		<xs:complexContent>
			<xs:extension base="Field" />
		</xs:complexContent>
	</xs:complexType>

  <xs:complexType name="NFormKey" >
    <xs:complexContent>
      <xs:extension base="FormKey">
        <xs:attribute name="name" type="xs:string" use="required" />
      </xs:extension>
    </xs:complexContent>
  </xs:complexType>

  <xs:complexType name="ModKey" >
    <xs:complexContent>
      <xs:extension base="Field" />
    </xs:complexContent>
  </xs:complexType>

  <xs:complexType name="NModKey" >
    <xs:complexContent>
      <xs:extension base="ModKey">
        <xs:attribute name="name" type="xs:string" use="required" />
      </xs:extension>
    </xs:complexContent>
  </xs:complexType>

  <xs:complexType name="RecordType" >
    <xs:complexContent>
      <xs:extension base="Field" />
    </xs:complexContent>
  </xs:complexType>

  <xs:complexType name="NRecordType" >
    <xs:complexContent>
      <xs:extension base="RecordType">
        <xs:attribute name="name" type="xs:string" use="required" />
      </xs:extension>
    </xs:complexContent>
  </xs:complexType>

  <xs:complexType name="GenderedItem" >
    <xs:complexContent>
      <xs:extension base="Field">
        <xs:sequence>
          <xs:element name="MaleTypeOverrides" type="RecordTypeMappingsType" minOccurs="0" />
          <xs:element name="FemaleTypeOverrides" type="RecordTypeMappingsType" minOccurs="0" />
          <xs:element name="Fields" type="SingleFieldOption" minOccurs="0" maxOccurs="1" />
        </xs:sequence>
        <xs:attribute name="maleMarker" type="xs:string" />
        <xs:attribute name="femaleMarker" type="xs:string" />
        <xs:attribute name="markerPerGender" type="xs:boolean" />
      </xs:extension>
    </xs:complexContent>
  </xs:complexType>

  <xs:complexType name="NGenderedItem" >
    <xs:complexContent>
      <xs:extension base="GenderedItem">
        <xs:attribute name="name" type="xs:string" use="required" />
      </xs:extension>
    </xs:complexContent>
  </xs:complexType>

  <xs:complexType name="DataTypeFieldRangeType">
    <xs:choice minOccurs="0" maxOccurs="unbounded">
      <xs:group ref="NamedFieldOptions" minOccurs="0" maxOccurs="unbounded" />
    </xs:choice>
    <xs:attribute name="Min" use="required" />
  </xs:complexType>

  <xs:complexType name="DataTypeFields" >
    <xs:choice minOccurs="0" maxOccurs="unbounded" >
      <xs:group ref="NamedFieldOptions" minOccurs="0" maxOccurs="unbounded" />
      <xs:element name="Range" type="DataTypeFieldRangeType" />
    </xs:choice>
  </xs:complexType>

  <xs:complexType name="DataType" >
    <xs:sequence>
      <xs:element name="Fields" type="DataTypeFields" minOccurs="0" maxOccurs="1" />
      <xs:element name="CustomVersion" type="xs:int" minOccurs="0" maxOccurs="1" />
      <xs:element name="Versioning" type="VersioningType" minOccurs="0" maxOccurs="unbounded" />
    </xs:sequence>
    <xs:attribute name="recordType" />
    <xs:attribute name="binaryOverlay" type="MutagenBinaryType" >
      <xs:annotation>
        <xs:documentation>
          How to generate binary overlay translations.  Defaults to "normal" setting if missing
        </xs:documentation>
      </xs:annotation>
    </xs:attribute>
  </xs:complexType>

  <xs:complexType name="RecordTypeMappingsType" >
    <xs:choice>
      <xs:element name="Mapping" type="RecordTypeMappingType" minOccurs="0" maxOccurs="unbounded" />
    </xs:choice>
  </xs:complexType>

  <xs:complexType name="RecordTypeMappingType" >
    <xs:attribute name="From" type="xs:string" use="required" />
    <xs:attribute name="To" type="xs:string" use="required" />
  </xs:complexType>

  <xs:complexType name="GameModeRecordTypeOverrides" >
    <xs:sequence>
      <xs:element name="Mapping" type="GameModeRecordTypeOverrideType" minOccurs="0" maxOccurs="unbounded" />
    </xs:sequence>
    <xs:attribute name="release" type="xs:string" use="required" />
  </xs:complexType>

  <xs:complexType name="VersionRecordTypeOverrides" >
    <xs:sequence>
      <xs:element name="Mapping" type="GameModeRecordTypeOverrideType" minOccurs="0" maxOccurs="unbounded" />
    </xs:sequence>
    <xs:attribute name="version" type="xs:byte" use="required" />
  </xs:complexType>

  <xs:complexType name="GameModeRecordTypeOverrideType" >
    <xs:attribute name="From" type="xs:string" use="required" />
    <xs:attribute name="To" type="xs:string" use="required" />
  </xs:complexType>

  <xs:complexType name="GroupType" >
    <xs:attribute name="name" use="required" />
    <xs:attribute name="refName" use="required" />
    <xs:attribute name="edidLinked" />
  </xs:complexType>

<<<<<<< HEAD
=======
	<xs:complexType name="AssetLink" >
		<xs:complexContent>
			<xs:extension base="String" >
				<xs:attribute name="assetType" type="xs:string" use="required" />
			</xs:extension>
		</xs:complexContent>
	</xs:complexType>

	<xs:complexType name="NAssetLink" >
		<xs:complexContent>
			<xs:extension base="AssetLink">
				<xs:attribute name="name" type="xs:string" use="required" />
			</xs:extension>
		</xs:complexContent>
	</xs:complexType>
  
>>>>>>> 4bc922f1
</xs:schema>
<|MERGE_RESOLUTION|>--- conflicted
+++ resolved
@@ -1,854 +1,851 @@
-<?xml version="1.0" encoding="utf-8"?>
-<xs:schema id="MutagenSource"
-    targetNamespace="http://tempuri.org/LoquiSource.xsd"
-    elementFormDefault="qualified"
-    xmlns="http://tempuri.org/LoquiSource.xsd"
-    xmlns:xs="http://www.w3.org/2001/XMLSchema">
-  <xs:redefine schemaLocation="../../Loqui/Loqui/LoquiSource.xsd">
-    <xs:complexType name="ObjectType" >
-      <xs:complexContent>
-        <xs:extension base="ObjectType">
-          <xs:choice>
-            <xs:element name="BaseRecordTypeOverrides" type="RecordTypeMappingsType" minOccurs="0" />
-            <xs:element name="CustomRecordTypeTrigger" type="xs:string" minOccurs="0" maxOccurs="unbounded" />
-            <xs:element name="AdditionalContainedRecordType" type="xs:string" minOccurs="0" maxOccurs="unbounded" />
-            <xs:element name="SubgroupType" type="xs:int" minOccurs="0" maxOccurs="unbounded" />
-            <xs:element name="LinkInterface" type="InterfaceType" minOccurs="0" maxOccurs="unbounded" />
-            <xs:element name="GameReleaseOptions" type="xs:string" minOccurs="0" maxOccurs="unbounded" />
-            <xs:element name="GameModeOverride" type="GameModeRecordTypeOverrides" minOccurs="0" maxOccurs="unbounded" />
-            <xs:element name="VersionOverride" type="VersionRecordTypeOverrides" minOccurs="0" maxOccurs="unbounded" />
-          </xs:choice>
-          <xs:attribute name="recordType" type="xs:string">
-            <xs:annotation>
-              <xs:documentation>
-                Typical four letter ASCII tag used for the record type.
-              </xs:documentation>
-            </xs:annotation>
-          </xs:attribute>
-          <xs:attribute name="objType" type="MutagenObjectType" use="required">
-            <xs:annotation>
-              <xs:documentation>
-                Type of mutagen object this is creating.
-              </xs:documentation>
-            </xs:annotation>
-          </xs:attribute>
-          <xs:attribute name="majorFlag" type="xs:boolean">
-            <xs:annotation>
-              <xs:documentation>
-                Whether a major record has custom flags
-              </xs:documentation>
-            </xs:annotation>
-          </xs:attribute>
-          <xs:attribute name="partialForm" type="xs:boolean">
-            <xs:annotation>
-              <xs:documentation>
-                Whether record can be a PartialForm
-              </xs:documentation>
-            </xs:annotation>
-          </xs:attribute>
-          <xs:attribute name="failOnUnknownType" type="xs:boolean" >
-            <xs:annotation>
-              <xs:documentation>
-                Whether an unknown type encountered should be considered an error or warning.
-              </xs:documentation>
-            </xs:annotation>
-          </xs:attribute>
-          <xs:attribute name="customBinaryEnd" type="CustomEndType" >
-            <xs:annotation>
-              <xs:documentation>
-                Whether to add custom logic after typical binary parsing.
-              </xs:documentation>
-            </xs:annotation>
-          </xs:attribute>
-          <xs:attribute name="customBinary" type="xs:boolean" >
-            <xs:annotation>
-              <xs:documentation>
-                Whether to generate typical binary translation
-              </xs:documentation>
-            </xs:annotation>
-          </xs:attribute>
-          <xs:attribute name="binaryOverlay" type="MutagenBinaryType" >
-            <xs:annotation>
-              <xs:documentation>
-                How to generate binary overlay translations.  Defaults to "binary" setting if missing
-              </xs:documentation>
-            </xs:annotation>
-          </xs:attribute>
-          <xs:attribute name="binaryOverlayGenerateCtor" type="xs:boolean" >
-            <xs:annotation>
-              <xs:documentation>
-                Whether to generate the binary overlay factory method
-              </xs:documentation>
-            </xs:annotation>
-          </xs:attribute>
-          <xs:attribute name="endMarkerType" type="xs:string" >
-            <xs:annotation>
-              <xs:documentation>
-                Optional ending marker
-              </xs:documentation>
-            </xs:annotation>
-          </xs:attribute>
-          <xs:attribute name="shortCircuitToLastRequired" type="xs:boolean" >
-            <xs:annotation>
-              <xs:documentation>
-                Whether to short circuit only to the last required field
-              </xs:documentation>
-            </xs:annotation>
-          </xs:attribute>
-          <xs:attribute name="customRecordFallback" type="xs:boolean" >
-            <xs:annotation>
-              <xs:documentation>
-                whether to define a custom function for when an unrecognized record is encountered
-              </xs:documentation>
-            </xs:annotation>
-          </xs:attribute>
-          <xs:attribute name="usesStringFiles" type="xs:boolean" >
-            <xs:annotation>
-              <xs:documentation>
-                For mod objects, whether or not they should utilize string localization
-              </xs:documentation>
-            </xs:annotation>
-          </xs:attribute>
-        </xs:extension>
-      </xs:complexContent>
-    </xs:complexType>
-
-    <xs:complexType name="StructType">
-      <xs:complexContent>
-        <xs:extension base="StructType">
-          <xs:attribute name="recordType" type="xs:string" >
-            <xs:annotation>
-              <xs:documentation>
-                Typical four letter ASCII tag used for the record type.
-              </xs:documentation>
-            </xs:annotation>
-          </xs:attribute>
-        </xs:extension>
-      </xs:complexContent>
-    </xs:complexType>
-
-    <xs:complexType name="Field">
-      <xs:complexContent>
-        <xs:extension base="Field">
-          <xs:sequence>
-            <xs:element name="CustomVersion" type="xs:int" minOccurs="0" maxOccurs="1" />
-            <xs:element name="Versioning" type="VersioningType" minOccurs="0" maxOccurs="unbounded" />
-          </xs:sequence>
-          <xs:attribute name="recordType" type="xs:string" >
-            <xs:annotation>
-              <xs:documentation>
-                Typical four letter ASCII tag used for the record type.
-              </xs:documentation>
-            </xs:annotation>
-          </xs:attribute>
-          <xs:attribute name="recordTypeHex" type="xs:string" >
-            <xs:annotation>
-              <xs:documentation>
-                Integer representation used for record type
-              </xs:documentation>
-            </xs:annotation>
-          </xs:attribute>
-          <xs:attribute name="overflowRecordType" type="xs:string" >
-            <xs:annotation>
-              <xs:documentation>
-                Record type to use if there is a length overflow
-              </xs:documentation>
-            </xs:annotation>
-          </xs:attribute>
-          <xs:attribute name="binary" type="MutagenBinaryType" use="optional" >
-            <xs:annotation>
-              <xs:documentation>
-                How to generate binary translations
-              </xs:documentation>
-            </xs:annotation>
-          </xs:attribute>
-          <xs:attribute name="binaryOverlay" type="MutagenBinaryType" >
-            <xs:annotation>
-              <xs:documentation>
-                How to generate binary overlay translations.  Defaults to "binary" setting if missing
-              </xs:documentation>
-            </xs:annotation>
-          </xs:attribute>
-          <xs:attribute name="byteLength" type="xs:integer" >
-            <xs:annotation>
-              <xs:documentation>
-                Explicit definition of byte length on disk.  Used in various circumstances
-              </xs:documentation>
-            </xs:annotation>
-          </xs:attribute>
-          <xs:attribute name="metaAssets" type="xs:boolean" use="optional" >
-            <xs:annotation>
-              <xs:documentation>
-                Whether a record has implicit or meta assets present
-              </xs:documentation>
-            </xs:annotation>
-          </xs:attribute>
-          <xs:attribute name="markerType" type="xs:string" >
-            <xs:annotation>
-              <xs:documentation>
-                Used to specify the RecordType used for a prepending marker subrecord
-              </xs:documentation>
-            </xs:annotation>
-          </xs:attribute>
-          <xs:attribute name="circular" type="xs:boolean" >
-            <xs:annotation>
-              <xs:documentation>
-                Whether field has a circular reference chain
-              </xs:documentation>
-            </xs:annotation>
-          </xs:attribute>
-        </xs:extension>
-      </xs:complexContent>
-    </xs:complexType>
-
-    <xs:complexType name="RefDirect">
-      <xs:complexContent>
-        <xs:extension base="RefDirect">
-          <xs:choice>
-            <xs:element name="RecordTypeOverrides" type="RecordTypeMappingsType" minOccurs="0" maxOccurs="1" />
-          </xs:choice>
-          <xs:attribute name="recordType" type="xs:string" >
-            <xs:annotation>
-              <xs:documentation>
-                Typical four letter ASCII tag used for the record type.
-              </xs:documentation>
-            </xs:annotation>
-          </xs:attribute>
-          <xs:attribute name="markerType" type="xs:string">
-            <xs:annotation>
-              <xs:documentation>
-                Typical four letter ASCII tag used for the discarded marker type.
-              </xs:documentation>
-            </xs:annotation>
-          </xs:attribute>
-          <xs:attribute name="binary" type="MutagenBinaryType" use="optional" >
-            <xs:annotation>
-              <xs:documentation>
-                How to generate binary translations
-              </xs:documentation>
-            </xs:annotation>
-          </xs:attribute>
-          <xs:attribute name="objType" type="MutagenObjectType">
-            <xs:annotation>
-              <xs:documentation>
-                Type of mutagen object this is referencing.  Only needed for interface typed references.
-              </xs:documentation>
-            </xs:annotation>
-          </xs:attribute>
-        </xs:extension>
-      </xs:complexContent>
-    </xs:complexType>
-
-    <xs:complexType name="NRefDirectField" >
-      <xs:complexContent>
-        <xs:extension base="NRefDirectField">
-          <xs:choice>
-            <xs:element name="RecordTypeOverrides" type="RecordTypeMappingsType" minOccurs="0" maxOccurs="1" />
-          </xs:choice>
-          <xs:attribute name="recordType" type="xs:string" >
-            <xs:annotation>
-              <xs:documentation>
-                Typical four letter ASCII tag used for the record type.
-              </xs:documentation>
-            </xs:annotation>
-          </xs:attribute>
-          <xs:attribute name="markerType" type="xs:string">
-            <xs:annotation>
-              <xs:documentation>
-                Typical four letter ASCII tag used for the discarded marker type.
-              </xs:documentation>
-            </xs:annotation>
-          </xs:attribute>
-          <xs:attribute name="binary" type="MutagenBinaryType" use="optional" >
-            <xs:annotation>
-              <xs:documentation>
-                How to generate binary translations
-              </xs:documentation>
-            </xs:annotation>
-          </xs:attribute>
-          <xs:attribute name="objType" type="MutagenObjectType">
-            <xs:annotation>
-              <xs:documentation>
-                Type of mutagen object this is referencing.  Only needed for interface typed references.
-              </xs:documentation>
-            </xs:annotation>
-          </xs:attribute>
-        </xs:extension>
-      </xs:complexContent>
-    </xs:complexType>
-
-    <xs:complexType name="Color">
-      <xs:complexContent>
-        <xs:extension base="Color">
-          <xs:attribute name="binaryType" type="ColorBinaryType" use="required" />
-        </xs:extension>
-      </xs:complexContent>
-    </xs:complexType>
-
-    <xs:complexType name="String">
-      <xs:complexContent>
-        <xs:extension base="String">
-          <xs:attribute name="binaryType" type="StringBinaryType" />
-          <xs:attribute name="translated" type="StringsFileType" />
-        </xs:extension>
-      </xs:complexContent>
-    </xs:complexType>
-
-    <xs:complexType name="Enum">
-      <xs:complexContent>
-        <xs:extension base="Enum">
-          <xs:attribute name="nullableBinaryFallback" type="xs:int" >
-            <xs:annotation>
-              <xs:documentation>
-                If an enum is marked nullable, but with no record type, read/write this number as the "null" value.
-              </xs:documentation>
-            </xs:annotation>
-          </xs:attribute>
-        </xs:extension>
-      </xs:complexContent>
-    </xs:complexType>
-
-    <xs:complexType name="Bool">
-      <xs:complexContent>
-        <xs:extension base="Bool">
-          <xs:attribute name="boolAsMarker" type="xs:string" />
-          <xs:attribute name="importantByteLength" type="xs:int" >
-            <xs:annotation>
-              <xs:documentation>
-                How much of the byte length to consider when checking if bool is true or false
-              </xs:documentation>
-            </xs:annotation>
-          </xs:attribute>
-        </xs:extension>
-      </xs:complexContent>
-    </xs:complexType>
-
-    <xs:complexType name="P2">
-      <xs:complexContent>
-        <xs:extension base="P2">
-          <xs:attribute name="swapCoords" type="xs:boolean" />
-        </xs:extension>
-      </xs:complexContent>
-    </xs:complexType>
-
-    <xs:complexType name="RangedFloat">
-      <xs:complexContent>
-        <xs:extension base="RangedFloat">
-          <xs:attribute name="multiplier" type="xs:double" />
-          <xs:attribute name="divisor" type="xs:double" />
-          <xs:attribute name="integerType" type="FloatIntegerType" />
-          <xs:attribute name="isRotation" type="xs:boolean" />
-        </xs:extension>
-      </xs:complexContent>
-    </xs:complexType>
-
-    <xs:complexType name="Percent">
-      <xs:complexContent>
-        <xs:extension base="Percent">
-          <xs:attribute name="integerType" type="FloatIntegerType" />
-          <xs:attribute name="isRotation" type="xs:boolean" />
-        </xs:extension>
-      </xs:complexContent>
-    </xs:complexType>
-
-    <xs:complexType name="Dict">
-      <xs:complexContent>
-        <xs:extension base="Dict">
-          <xs:attribute name="lengthLength" type="xs:byte" />
-          <xs:attribute name="thread" type="xs:boolean" />
-          <xs:attribute name="asyncItems" type="xs:boolean" />
-          <xs:attribute name="binaryOverlay" type="MutagenBinaryType" >
-            <xs:annotation>
-              <xs:documentation>
-                How to generate binary overlay translations.  Defaults to "binary" setting if missing
-              </xs:documentation>
-            </xs:annotation>
-          </xs:attribute>
-          <xs:attribute name="numEnumKeys" type="xs:byte" >
-            <xs:annotation>
-              <xs:documentation>
-                Number of values the assigned enum key offers
-              </xs:documentation>
-            </xs:annotation>
-          </xs:attribute>
-        </xs:extension>
-      </xs:complexContent>
-    </xs:complexType>
-
-    <xs:complexType name="List">
-      <xs:complexContent>
-        <xs:extension base="List">
-          <xs:attribute name="lengthLength" type="xs:byte" />
-          <xs:attribute name="thread" type="xs:boolean" />
-          <xs:attribute name="asyncItems" type="xs:boolean" />
-          <xs:attribute name="binaryOverlay" type="MutagenBinaryType" >
-            <xs:annotation>
-              <xs:documentation>
-                How to generate binary overlay translations.  Defaults to "binary" setting if missing
-              </xs:documentation>
-            </xs:annotation>
-          </xs:attribute>
-          <xs:attribute name="counterRecType" >
-            <xs:annotation>
-              <xs:documentation>
-                Record type of a counter subrecord the list starts with.
-              </xs:documentation>
-            </xs:annotation>
-          </xs:attribute>
-          <xs:attribute name="counterLength" >
-            <xs:annotation>
-              <xs:documentation>
-                Number of bytes for the counter
-              </xs:documentation>
-            </xs:annotation>
-          </xs:attribute>
-          <xs:attribute name="nullIfCounterZero" type="xs:boolean" >
-            <xs:annotation>
-              <xs:documentation>
-                If has a counter record type, should single record typed list be null if count is zero.
-              </xs:documentation>
-            </xs:annotation>
-          </xs:attribute>
-          <xs:attribute name="allowNoCounter" type="xs:boolean" >
-            <xs:annotation>
-              <xs:documentation>
-                Whether to expect/allow a list to have no counter when one is defined
-              </xs:documentation>
-            </xs:annotation>
-          </xs:attribute>
-          <xs:attribute name="endMarker" type="xs:string" >
-            <xs:annotation>
-              <xs:documentation>
-                RecordType of an ending marker
-              </xs:documentation>
-            </xs:annotation>
-          </xs:attribute>
-        </xs:extension>
-      </xs:complexContent>
-    </xs:complexType>
-
-    <xs:complexType name="RefListField">
-      <xs:complexContent>
-        <xs:extension base="RefListField">
-          <xs:attribute name="thread" type="xs:boolean" />
-          <xs:attribute name="asyncItems" type="xs:boolean" />
-          <xs:attribute name="binaryOverlay" type="MutagenBinaryType" >
-            <xs:annotation>
-              <xs:documentation>
-                How to generate binary overlay translations.  Defaults to "binary" setting if missing
-              </xs:documentation>
-            </xs:annotation>
-          </xs:attribute>
-          <xs:attribute name="counterRecType" >
-            <xs:annotation>
-              <xs:documentation>
-                Record type of a counter subrecord the list starts with.
-              </xs:documentation>
-            </xs:annotation>
-          </xs:attribute>
-          <xs:attribute name="counterLength" >
-            <xs:annotation>
-              <xs:documentation>
-                Number of bytes for the counter
-              </xs:documentation>
-            </xs:annotation>
-          </xs:attribute>
-          <xs:attribute name="nullIfCounterZero" type="xs:boolean" >
-            <xs:annotation>
-              <xs:documentation>
-                If has a counter record type, should single record typed list be null if count is zero.
-              </xs:documentation>
-            </xs:annotation>
-          </xs:attribute>
-          <xs:attribute name="allowNoCounter" type="xs:boolean" >
-            <xs:annotation>
-              <xs:documentation>
-                Whether to expect/allow a list to have no counter when one is defined
-              </xs:documentation>
-            </xs:annotation>
-          </xs:attribute>
-          <xs:attribute name="endMarker" type="xs:string" >
-            <xs:annotation>
-              <xs:documentation>
-                RecordType of an ending marker
-              </xs:documentation>
-            </xs:annotation>
-          </xs:attribute>
-          <xs:attribute name="additive" type="xs:boolean" >
-            <xs:annotation>
-              <xs:documentation>
-                Whether to clear and call Add, rather than SetTo
-              </xs:documentation>
-            </xs:annotation>
-          </xs:attribute>
-        </xs:extension>
-      </xs:complexContent>
-    </xs:complexType>
-
-    <xs:group name="NamedFieldOptions">
-      <xs:choice>
-        <xs:group ref="NamedFieldOptions"/>
-        <xs:element name="FormLink" type="NFormLink"/>
-        <xs:element name="FormID" type="NFormID"/>
-        <xs:element name="FormKey" type="NFormKey"/>
-		<xs:element name="ModKey" type="NModKey"/>
-		<xs:element name="AssetLink" type="NAssetLink"/>
-        <xs:element name="RecordType" type="NRecordType"/>
-        <xs:element name="Buffer" type="NBuffer"/>
-        <xs:element name="Data" type="DataType" />
-        <xs:element name="Marker" type="NMarkerType"/>
-        <xs:element name="Group" type="GroupType" />
-        <xs:element name="CustomLogic" type="CustomLogic" />
-        <xs:element name="Gendered" type="NGenderedItem" />
-        <xs:element name="Break" />
-        <xs:element name="Zero" type="ZeroType"/>
-      </xs:choice>
-    </xs:group>
-
-    <xs:group name="FieldOptions">
-      <xs:choice>
-        <xs:group ref="FieldOptions"/>
-        <xs:element name="FormLink" type="FormLink"/>
-        <xs:element name="FormID" type="FormID"/>
-        <xs:element name="FormKey" type="FormKey"/>
-		<xs:element name="ModKey" type="ModKey"/>
-		<xs:element name="AssetLink" type="AssetLink"/>
-        <xs:element name="RecordType" type="RecordType"/>
-        <xs:element name="Buffer" type="Buffer"/>
-        <xs:element name="Zero" type="ZeroType"/>
-        <xs:element name="Marker" type="MarkerType"/>
-        <xs:element name="Gendered" type="GenderedItem" />
-        <xs:element name="Break" />
-      </xs:choice>
-    </xs:group>
-  </xs:redefine>
-
-  <xs:simpleType name="MutagenObjectType" final="restriction" >
-    <xs:restriction base="xs:string">
-      <xs:enumeration value="Record" />
-      <xs:enumeration value="Subrecord" />
-      <xs:enumeration value="Group" />
-      <xs:enumeration value="Mod" />
-    </xs:restriction>
-  </xs:simpleType>
-
-  <xs:simpleType name="CustomEndType" final="restriction" >
-    <xs:restriction base="xs:string">
-      <xs:enumeration value="Off" />
-      <xs:enumeration value="Normal" />
-      <xs:enumeration value="Async" />
-    </xs:restriction>
-  </xs:simpleType>
-
-  <xs:simpleType name="ColorBinaryType" final="restriction" >
-    <xs:restriction base="xs:string">
-      <xs:enumeration value="NoAlpha" />
-      <xs:enumeration value="Alpha" />
-      <xs:enumeration value="NoAlphaFloat" />
-      <xs:enumeration value="AlphaFloat" />
-    </xs:restriction>
-  </xs:simpleType>
-
-  <xs:simpleType name="MutagenBinaryType" final="restriction" >
-    <xs:restriction base="xs:string">
-      <xs:enumeration value="Normal" />
-      <xs:enumeration value="NoGeneration" />
-      <xs:enumeration value="Custom" />
-    </xs:restriction>
-  </xs:simpleType>
-
-  <xs:simpleType name="MutagenVersionAction" final="restriction" >
-    <xs:restriction base="xs:string">
-      <xs:enumeration value="Add" />
-      <xs:enumeration value="Remove" />
-    </xs:restriction>
-  </xs:simpleType>
-
-  <xs:simpleType name="StringBinaryType" final="restriction" >
-    <xs:restriction base="xs:string">
-      <xs:enumeration value="Plain" />
-      <xs:enumeration value="NullTerminate" />
-      <xs:enumeration value="PrependLength" />
-      <xs:enumeration value="PrependLengthUShort" />
-    </xs:restriction>
-  </xs:simpleType>
-
-  <xs:simpleType name="FloatIntegerType" final="restriction" >
-    <xs:restriction base="xs:string">
-      <xs:enumeration value="Byte" />
-      <xs:enumeration value="UInt" />
-      <xs:enumeration value="UShort" />
-    </xs:restriction>
-  </xs:simpleType>
-
-  <xs:complexType name="Buffer" >
-    <xs:complexContent>
-      <xs:extension base="Nothing">
-        <xs:attribute name="byteLength" type="xs:integer" use="required" />
-        <xs:attribute name="static" type="xs:boolean" />
-      </xs:extension>
-    </xs:complexContent>
-  </xs:complexType>
-
-  <xs:complexType name="VersioningType" >
-    <xs:attribute name="formVersion" type="xs:unsignedShort" use="required" />
-    <xs:attribute name="action" type="MutagenVersionAction" />
-  </xs:complexType>
-
-  <xs:complexType name="NBuffer" >
-    <xs:complexContent>
-      <xs:extension base="Buffer">
-        <xs:attribute name="name" type="xs:string" use="required" />
-      </xs:extension>
-    </xs:complexContent>
-  </xs:complexType>
-
-  <xs:complexType name="ZeroType">
-    <xs:attribute name="byteLength" type="xs:int" use="required" />
-  </xs:complexType>
-
-  <xs:complexType name="CustomLogic">
-    <xs:sequence>
-      <xs:element name="RecordType" type="xs:string" minOccurs="0" maxOccurs="unbounded" />
-    </xs:sequence>
-    <xs:attribute name="name" type="xs:string" use="required" />
-    <xs:attribute name="byteLength" type="xs:int" />
-    <xs:attribute name="recordType" type="xs:string" >
-      <xs:annotation>
-        <xs:documentation>
-          Typical four letter ASCII tag used for the record type.
-        </xs:documentation>
-      </xs:annotation>
-    </xs:attribute>
-    <xs:attribute name="isUntypedRecordType" type="xs:boolean" >
-      <xs:annotation>
-        <xs:documentation>
-          Whether to consider special logic a part of record type parsing even if it's missing
-        </xs:documentation>
-      </xs:annotation>
-    </xs:attribute>
-  </xs:complexType>
-
-  <xs:complexType name="MarkerType">
-    <xs:complexContent>
-      <xs:extension base="Field" />
-    </xs:complexContent>
-  </xs:complexType>
-
-  <xs:complexType name="NMarkerType" >
-    <xs:complexContent>
-      <xs:extension base="MarkerType">
-        <xs:attribute name="name" type="xs:string" use="required" />
-      </xs:extension>
-    </xs:complexContent>
-  </xs:complexType>
-
-  <xs:simpleType name="FormIDType" final="restriction" >
-    <xs:restriction base="xs:string">
-      <xs:enumeration value="Normal" />
-      <xs:enumeration value="EDIDChars" />
-    </xs:restriction>
-  </xs:simpleType>
-
-  <xs:simpleType name="StringsFileType" final="restriction" >
-    <xs:restriction base="xs:string">
-      <xs:enumeration value="Normal" />
-      <xs:enumeration value="IL" />
-      <xs:enumeration value="DL" />
-    </xs:restriction>
-  </xs:simpleType>
-
-  <xs:complexType name="FormLink" >
-    <xs:complexContent>
-      <xs:extension base="RefDirectField">
-        <xs:attribute name="type" type="FormIDType" >
-          <xs:annotation>
-            <xs:documentation>
-              Type of formID system to use
-            </xs:documentation>
-          </xs:annotation>
-        </xs:attribute>
-        <xs:attribute name="negOneIsNull" type="xs:boolean" >
-          <xs:annotation>
-            <xs:documentation>
-              Whether negative one is interpreted as null
-            </xs:documentation>
-          </xs:annotation>
-        </xs:attribute>
-      </xs:extension>
-    </xs:complexContent>
-  </xs:complexType>
-
-  <xs:complexType name="NFormLink" >
-    <xs:complexContent>
-      <xs:extension base="FormLink">
-        <xs:attribute name="name" type="xs:string" use="required" />
-      </xs:extension>
-    </xs:complexContent>
-  </xs:complexType>
-
-  <xs:complexType name="FormID" >
-    <xs:complexContent>
-      <xs:extension base="Field" />
-    </xs:complexContent>
-  </xs:complexType>
-
-  <xs:complexType name="NFormID" >
-    <xs:complexContent>
-      <xs:extension base="FormID">
-        <xs:attribute name="name" type="xs:string" use="required" />
-      </xs:extension>
-    </xs:complexContent>
-  </xs:complexType>
-
-	<xs:complexType name="FormKey" >
-		<xs:complexContent>
-			<xs:extension base="Field" />
-		</xs:complexContent>
-	</xs:complexType>
-
-  <xs:complexType name="NFormKey" >
-    <xs:complexContent>
-      <xs:extension base="FormKey">
-        <xs:attribute name="name" type="xs:string" use="required" />
-      </xs:extension>
-    </xs:complexContent>
-  </xs:complexType>
-
-  <xs:complexType name="ModKey" >
-    <xs:complexContent>
-      <xs:extension base="Field" />
-    </xs:complexContent>
-  </xs:complexType>
-
-  <xs:complexType name="NModKey" >
-    <xs:complexContent>
-      <xs:extension base="ModKey">
-        <xs:attribute name="name" type="xs:string" use="required" />
-      </xs:extension>
-    </xs:complexContent>
-  </xs:complexType>
-
-  <xs:complexType name="RecordType" >
-    <xs:complexContent>
-      <xs:extension base="Field" />
-    </xs:complexContent>
-  </xs:complexType>
-
-  <xs:complexType name="NRecordType" >
-    <xs:complexContent>
-      <xs:extension base="RecordType">
-        <xs:attribute name="name" type="xs:string" use="required" />
-      </xs:extension>
-    </xs:complexContent>
-  </xs:complexType>
-
-  <xs:complexType name="GenderedItem" >
-    <xs:complexContent>
-      <xs:extension base="Field">
-        <xs:sequence>
-          <xs:element name="MaleTypeOverrides" type="RecordTypeMappingsType" minOccurs="0" />
-          <xs:element name="FemaleTypeOverrides" type="RecordTypeMappingsType" minOccurs="0" />
-          <xs:element name="Fields" type="SingleFieldOption" minOccurs="0" maxOccurs="1" />
-        </xs:sequence>
-        <xs:attribute name="maleMarker" type="xs:string" />
-        <xs:attribute name="femaleMarker" type="xs:string" />
-        <xs:attribute name="markerPerGender" type="xs:boolean" />
-      </xs:extension>
-    </xs:complexContent>
-  </xs:complexType>
-
-  <xs:complexType name="NGenderedItem" >
-    <xs:complexContent>
-      <xs:extension base="GenderedItem">
-        <xs:attribute name="name" type="xs:string" use="required" />
-      </xs:extension>
-    </xs:complexContent>
-  </xs:complexType>
-
-  <xs:complexType name="DataTypeFieldRangeType">
-    <xs:choice minOccurs="0" maxOccurs="unbounded">
-      <xs:group ref="NamedFieldOptions" minOccurs="0" maxOccurs="unbounded" />
-    </xs:choice>
-    <xs:attribute name="Min" use="required" />
-  </xs:complexType>
-
-  <xs:complexType name="DataTypeFields" >
-    <xs:choice minOccurs="0" maxOccurs="unbounded" >
-      <xs:group ref="NamedFieldOptions" minOccurs="0" maxOccurs="unbounded" />
-      <xs:element name="Range" type="DataTypeFieldRangeType" />
-    </xs:choice>
-  </xs:complexType>
-
-  <xs:complexType name="DataType" >
-    <xs:sequence>
-      <xs:element name="Fields" type="DataTypeFields" minOccurs="0" maxOccurs="1" />
-      <xs:element name="CustomVersion" type="xs:int" minOccurs="0" maxOccurs="1" />
-      <xs:element name="Versioning" type="VersioningType" minOccurs="0" maxOccurs="unbounded" />
-    </xs:sequence>
-    <xs:attribute name="recordType" />
-    <xs:attribute name="binaryOverlay" type="MutagenBinaryType" >
-      <xs:annotation>
-        <xs:documentation>
-          How to generate binary overlay translations.  Defaults to "normal" setting if missing
-        </xs:documentation>
-      </xs:annotation>
-    </xs:attribute>
-  </xs:complexType>
-
-  <xs:complexType name="RecordTypeMappingsType" >
-    <xs:choice>
-      <xs:element name="Mapping" type="RecordTypeMappingType" minOccurs="0" maxOccurs="unbounded" />
-    </xs:choice>
-  </xs:complexType>
-
-  <xs:complexType name="RecordTypeMappingType" >
-    <xs:attribute name="From" type="xs:string" use="required" />
-    <xs:attribute name="To" type="xs:string" use="required" />
-  </xs:complexType>
-
-  <xs:complexType name="GameModeRecordTypeOverrides" >
-    <xs:sequence>
-      <xs:element name="Mapping" type="GameModeRecordTypeOverrideType" minOccurs="0" maxOccurs="unbounded" />
-    </xs:sequence>
-    <xs:attribute name="release" type="xs:string" use="required" />
-  </xs:complexType>
-
-  <xs:complexType name="VersionRecordTypeOverrides" >
-    <xs:sequence>
-      <xs:element name="Mapping" type="GameModeRecordTypeOverrideType" minOccurs="0" maxOccurs="unbounded" />
-    </xs:sequence>
-    <xs:attribute name="version" type="xs:byte" use="required" />
-  </xs:complexType>
-
-  <xs:complexType name="GameModeRecordTypeOverrideType" >
-    <xs:attribute name="From" type="xs:string" use="required" />
-    <xs:attribute name="To" type="xs:string" use="required" />
-  </xs:complexType>
-
-  <xs:complexType name="GroupType" >
-    <xs:attribute name="name" use="required" />
-    <xs:attribute name="refName" use="required" />
-    <xs:attribute name="edidLinked" />
-  </xs:complexType>
-
-<<<<<<< HEAD
-=======
-	<xs:complexType name="AssetLink" >
-		<xs:complexContent>
-			<xs:extension base="String" >
-				<xs:attribute name="assetType" type="xs:string" use="required" />
-			</xs:extension>
-		</xs:complexContent>
-	</xs:complexType>
-
-	<xs:complexType name="NAssetLink" >
-		<xs:complexContent>
-			<xs:extension base="AssetLink">
-				<xs:attribute name="name" type="xs:string" use="required" />
-			</xs:extension>
-		</xs:complexContent>
-	</xs:complexType>
-  
->>>>>>> 4bc922f1
-</xs:schema>
+<?xml version="1.0" encoding="utf-8"?>
+<xs:schema id="MutagenSource"
+    targetNamespace="http://tempuri.org/LoquiSource.xsd"
+    elementFormDefault="qualified"
+    xmlns="http://tempuri.org/LoquiSource.xsd"
+    xmlns:xs="http://www.w3.org/2001/XMLSchema">
+  <xs:redefine schemaLocation="../../Loqui/Loqui/LoquiSource.xsd">
+    <xs:complexType name="ObjectType" >
+      <xs:complexContent>
+        <xs:extension base="ObjectType">
+          <xs:choice>
+            <xs:element name="BaseRecordTypeOverrides" type="RecordTypeMappingsType" minOccurs="0" />
+            <xs:element name="CustomRecordTypeTrigger" type="xs:string" minOccurs="0" maxOccurs="unbounded" />
+            <xs:element name="AdditionalContainedRecordType" type="xs:string" minOccurs="0" maxOccurs="unbounded" />
+            <xs:element name="SubgroupType" type="xs:int" minOccurs="0" maxOccurs="unbounded" />
+            <xs:element name="LinkInterface" type="InterfaceType" minOccurs="0" maxOccurs="unbounded" />
+            <xs:element name="GameReleaseOptions" type="xs:string" minOccurs="0" maxOccurs="unbounded" />
+            <xs:element name="GameModeOverride" type="GameModeRecordTypeOverrides" minOccurs="0" maxOccurs="unbounded" />
+            <xs:element name="VersionOverride" type="VersionRecordTypeOverrides" minOccurs="0" maxOccurs="unbounded" />
+          </xs:choice>
+          <xs:attribute name="recordType" type="xs:string">
+            <xs:annotation>
+              <xs:documentation>
+                Typical four letter ASCII tag used for the record type.
+              </xs:documentation>
+            </xs:annotation>
+          </xs:attribute>
+          <xs:attribute name="objType" type="MutagenObjectType" use="required">
+            <xs:annotation>
+              <xs:documentation>
+                Type of mutagen object this is creating.
+              </xs:documentation>
+            </xs:annotation>
+          </xs:attribute>
+          <xs:attribute name="majorFlag" type="xs:boolean">
+            <xs:annotation>
+              <xs:documentation>
+                Whether a major record has custom flags
+              </xs:documentation>
+            </xs:annotation>
+          </xs:attribute>
+          <xs:attribute name="partialForm" type="xs:boolean">
+            <xs:annotation>
+              <xs:documentation>
+                Whether record can be a PartialForm
+              </xs:documentation>
+            </xs:annotation>
+          </xs:attribute>
+          <xs:attribute name="failOnUnknownType" type="xs:boolean" >
+            <xs:annotation>
+              <xs:documentation>
+                Whether an unknown type encountered should be considered an error or warning.
+              </xs:documentation>
+            </xs:annotation>
+          </xs:attribute>
+          <xs:attribute name="customBinaryEnd" type="CustomEndType" >
+            <xs:annotation>
+              <xs:documentation>
+                Whether to add custom logic after typical binary parsing.
+              </xs:documentation>
+            </xs:annotation>
+          </xs:attribute>
+          <xs:attribute name="customBinary" type="xs:boolean" >
+            <xs:annotation>
+              <xs:documentation>
+                Whether to generate typical binary translation
+              </xs:documentation>
+            </xs:annotation>
+          </xs:attribute>
+          <xs:attribute name="binaryOverlay" type="MutagenBinaryType" >
+            <xs:annotation>
+              <xs:documentation>
+                How to generate binary overlay translations.  Defaults to "binary" setting if missing
+              </xs:documentation>
+            </xs:annotation>
+          </xs:attribute>
+          <xs:attribute name="binaryOverlayGenerateCtor" type="xs:boolean" >
+            <xs:annotation>
+              <xs:documentation>
+                Whether to generate the binary overlay factory method
+              </xs:documentation>
+            </xs:annotation>
+          </xs:attribute>
+          <xs:attribute name="endMarkerType" type="xs:string" >
+            <xs:annotation>
+              <xs:documentation>
+                Optional ending marker
+              </xs:documentation>
+            </xs:annotation>
+          </xs:attribute>
+          <xs:attribute name="shortCircuitToLastRequired" type="xs:boolean" >
+            <xs:annotation>
+              <xs:documentation>
+                Whether to short circuit only to the last required field
+              </xs:documentation>
+            </xs:annotation>
+          </xs:attribute>
+          <xs:attribute name="customRecordFallback" type="xs:boolean" >
+            <xs:annotation>
+              <xs:documentation>
+                whether to define a custom function for when an unrecognized record is encountered
+              </xs:documentation>
+            </xs:annotation>
+          </xs:attribute>
+          <xs:attribute name="usesStringFiles" type="xs:boolean" >
+            <xs:annotation>
+              <xs:documentation>
+                For mod objects, whether or not they should utilize string localization
+              </xs:documentation>
+            </xs:annotation>
+          </xs:attribute>
+        </xs:extension>
+      </xs:complexContent>
+    </xs:complexType>
+
+    <xs:complexType name="StructType">
+      <xs:complexContent>
+        <xs:extension base="StructType">
+          <xs:attribute name="recordType" type="xs:string" >
+            <xs:annotation>
+              <xs:documentation>
+                Typical four letter ASCII tag used for the record type.
+              </xs:documentation>
+            </xs:annotation>
+          </xs:attribute>
+        </xs:extension>
+      </xs:complexContent>
+    </xs:complexType>
+
+    <xs:complexType name="Field">
+      <xs:complexContent>
+        <xs:extension base="Field">
+          <xs:sequence>
+            <xs:element name="CustomVersion" type="xs:int" minOccurs="0" maxOccurs="1" />
+            <xs:element name="Versioning" type="VersioningType" minOccurs="0" maxOccurs="unbounded" />
+          </xs:sequence>
+          <xs:attribute name="recordType" type="xs:string" >
+            <xs:annotation>
+              <xs:documentation>
+                Typical four letter ASCII tag used for the record type.
+              </xs:documentation>
+            </xs:annotation>
+          </xs:attribute>
+          <xs:attribute name="recordTypeHex" type="xs:string" >
+            <xs:annotation>
+              <xs:documentation>
+                Integer representation used for record type
+              </xs:documentation>
+            </xs:annotation>
+          </xs:attribute>
+          <xs:attribute name="overflowRecordType" type="xs:string" >
+            <xs:annotation>
+              <xs:documentation>
+                Record type to use if there is a length overflow
+              </xs:documentation>
+            </xs:annotation>
+          </xs:attribute>
+          <xs:attribute name="binary" type="MutagenBinaryType" use="optional" >
+            <xs:annotation>
+              <xs:documentation>
+                How to generate binary translations
+              </xs:documentation>
+            </xs:annotation>
+          </xs:attribute>
+          <xs:attribute name="binaryOverlay" type="MutagenBinaryType" >
+            <xs:annotation>
+              <xs:documentation>
+                How to generate binary overlay translations.  Defaults to "binary" setting if missing
+              </xs:documentation>
+            </xs:annotation>
+          </xs:attribute>
+          <xs:attribute name="byteLength" type="xs:integer" >
+            <xs:annotation>
+              <xs:documentation>
+                Explicit definition of byte length on disk.  Used in various circumstances
+              </xs:documentation>
+            </xs:annotation>
+          </xs:attribute>
+          <xs:attribute name="metaAssets" type="xs:boolean" use="optional" >
+            <xs:annotation>
+              <xs:documentation>
+                Whether a record has implicit or meta assets present
+              </xs:documentation>
+            </xs:annotation>
+          </xs:attribute>
+          <xs:attribute name="markerType" type="xs:string" >
+            <xs:annotation>
+              <xs:documentation>
+                Used to specify the RecordType used for a prepending marker subrecord
+              </xs:documentation>
+            </xs:annotation>
+          </xs:attribute>
+          <xs:attribute name="circular" type="xs:boolean" >
+            <xs:annotation>
+              <xs:documentation>
+                Whether field has a circular reference chain
+              </xs:documentation>
+            </xs:annotation>
+          </xs:attribute>
+        </xs:extension>
+      </xs:complexContent>
+    </xs:complexType>
+
+    <xs:complexType name="RefDirect">
+      <xs:complexContent>
+        <xs:extension base="RefDirect">
+          <xs:choice>
+            <xs:element name="RecordTypeOverrides" type="RecordTypeMappingsType" minOccurs="0" maxOccurs="1" />
+          </xs:choice>
+          <xs:attribute name="recordType" type="xs:string" >
+            <xs:annotation>
+              <xs:documentation>
+                Typical four letter ASCII tag used for the record type.
+              </xs:documentation>
+            </xs:annotation>
+          </xs:attribute>
+          <xs:attribute name="markerType" type="xs:string">
+            <xs:annotation>
+              <xs:documentation>
+                Typical four letter ASCII tag used for the discarded marker type.
+              </xs:documentation>
+            </xs:annotation>
+          </xs:attribute>
+          <xs:attribute name="binary" type="MutagenBinaryType" use="optional" >
+            <xs:annotation>
+              <xs:documentation>
+                How to generate binary translations
+              </xs:documentation>
+            </xs:annotation>
+          </xs:attribute>
+          <xs:attribute name="objType" type="MutagenObjectType">
+            <xs:annotation>
+              <xs:documentation>
+                Type of mutagen object this is referencing.  Only needed for interface typed references.
+              </xs:documentation>
+            </xs:annotation>
+          </xs:attribute>
+        </xs:extension>
+      </xs:complexContent>
+    </xs:complexType>
+
+    <xs:complexType name="NRefDirectField" >
+      <xs:complexContent>
+        <xs:extension base="NRefDirectField">
+          <xs:choice>
+            <xs:element name="RecordTypeOverrides" type="RecordTypeMappingsType" minOccurs="0" maxOccurs="1" />
+          </xs:choice>
+          <xs:attribute name="recordType" type="xs:string" >
+            <xs:annotation>
+              <xs:documentation>
+                Typical four letter ASCII tag used for the record type.
+              </xs:documentation>
+            </xs:annotation>
+          </xs:attribute>
+          <xs:attribute name="markerType" type="xs:string">
+            <xs:annotation>
+              <xs:documentation>
+                Typical four letter ASCII tag used for the discarded marker type.
+              </xs:documentation>
+            </xs:annotation>
+          </xs:attribute>
+          <xs:attribute name="binary" type="MutagenBinaryType" use="optional" >
+            <xs:annotation>
+              <xs:documentation>
+                How to generate binary translations
+              </xs:documentation>
+            </xs:annotation>
+          </xs:attribute>
+          <xs:attribute name="objType" type="MutagenObjectType">
+            <xs:annotation>
+              <xs:documentation>
+                Type of mutagen object this is referencing.  Only needed for interface typed references.
+              </xs:documentation>
+            </xs:annotation>
+          </xs:attribute>
+        </xs:extension>
+      </xs:complexContent>
+    </xs:complexType>
+
+    <xs:complexType name="Color">
+      <xs:complexContent>
+        <xs:extension base="Color">
+          <xs:attribute name="binaryType" type="ColorBinaryType" use="required" />
+        </xs:extension>
+      </xs:complexContent>
+    </xs:complexType>
+
+    <xs:complexType name="String">
+      <xs:complexContent>
+        <xs:extension base="String">
+          <xs:attribute name="binaryType" type="StringBinaryType" />
+          <xs:attribute name="translated" type="StringsFileType" />
+        </xs:extension>
+      </xs:complexContent>
+    </xs:complexType>
+
+    <xs:complexType name="Enum">
+      <xs:complexContent>
+        <xs:extension base="Enum">
+          <xs:attribute name="nullableBinaryFallback" type="xs:int" >
+            <xs:annotation>
+              <xs:documentation>
+                If an enum is marked nullable, but with no record type, read/write this number as the "null" value.
+              </xs:documentation>
+            </xs:annotation>
+          </xs:attribute>
+        </xs:extension>
+      </xs:complexContent>
+    </xs:complexType>
+
+    <xs:complexType name="Bool">
+      <xs:complexContent>
+        <xs:extension base="Bool">
+          <xs:attribute name="boolAsMarker" type="xs:string" />
+          <xs:attribute name="importantByteLength" type="xs:int" >
+            <xs:annotation>
+              <xs:documentation>
+                How much of the byte length to consider when checking if bool is true or false
+              </xs:documentation>
+            </xs:annotation>
+          </xs:attribute>
+        </xs:extension>
+      </xs:complexContent>
+    </xs:complexType>
+
+    <xs:complexType name="P2">
+      <xs:complexContent>
+        <xs:extension base="P2">
+          <xs:attribute name="swapCoords" type="xs:boolean" />
+        </xs:extension>
+      </xs:complexContent>
+    </xs:complexType>
+
+    <xs:complexType name="RangedFloat">
+      <xs:complexContent>
+        <xs:extension base="RangedFloat">
+          <xs:attribute name="multiplier" type="xs:double" />
+          <xs:attribute name="divisor" type="xs:double" />
+          <xs:attribute name="integerType" type="FloatIntegerType" />
+          <xs:attribute name="isRotation" type="xs:boolean" />
+        </xs:extension>
+      </xs:complexContent>
+    </xs:complexType>
+
+    <xs:complexType name="Percent">
+      <xs:complexContent>
+        <xs:extension base="Percent">
+          <xs:attribute name="integerType" type="FloatIntegerType" />
+          <xs:attribute name="isRotation" type="xs:boolean" />
+        </xs:extension>
+      </xs:complexContent>
+    </xs:complexType>
+
+    <xs:complexType name="Dict">
+      <xs:complexContent>
+        <xs:extension base="Dict">
+          <xs:attribute name="lengthLength" type="xs:byte" />
+          <xs:attribute name="thread" type="xs:boolean" />
+          <xs:attribute name="asyncItems" type="xs:boolean" />
+          <xs:attribute name="binaryOverlay" type="MutagenBinaryType" >
+            <xs:annotation>
+              <xs:documentation>
+                How to generate binary overlay translations.  Defaults to "binary" setting if missing
+              </xs:documentation>
+            </xs:annotation>
+          </xs:attribute>
+          <xs:attribute name="numEnumKeys" type="xs:byte" >
+            <xs:annotation>
+              <xs:documentation>
+                Number of values the assigned enum key offers
+              </xs:documentation>
+            </xs:annotation>
+          </xs:attribute>
+        </xs:extension>
+      </xs:complexContent>
+    </xs:complexType>
+
+    <xs:complexType name="List">
+      <xs:complexContent>
+        <xs:extension base="List">
+          <xs:attribute name="lengthLength" type="xs:byte" />
+          <xs:attribute name="thread" type="xs:boolean" />
+          <xs:attribute name="asyncItems" type="xs:boolean" />
+          <xs:attribute name="binaryOverlay" type="MutagenBinaryType" >
+            <xs:annotation>
+              <xs:documentation>
+                How to generate binary overlay translations.  Defaults to "binary" setting if missing
+              </xs:documentation>
+            </xs:annotation>
+          </xs:attribute>
+          <xs:attribute name="counterRecType" >
+            <xs:annotation>
+              <xs:documentation>
+                Record type of a counter subrecord the list starts with.
+              </xs:documentation>
+            </xs:annotation>
+          </xs:attribute>
+          <xs:attribute name="counterLength" >
+            <xs:annotation>
+              <xs:documentation>
+                Number of bytes for the counter
+              </xs:documentation>
+            </xs:annotation>
+          </xs:attribute>
+          <xs:attribute name="nullIfCounterZero" type="xs:boolean" >
+            <xs:annotation>
+              <xs:documentation>
+                If has a counter record type, should single record typed list be null if count is zero.
+              </xs:documentation>
+            </xs:annotation>
+          </xs:attribute>
+          <xs:attribute name="allowNoCounter" type="xs:boolean" >
+            <xs:annotation>
+              <xs:documentation>
+                Whether to expect/allow a list to have no counter when one is defined
+              </xs:documentation>
+            </xs:annotation>
+          </xs:attribute>
+          <xs:attribute name="endMarker" type="xs:string" >
+            <xs:annotation>
+              <xs:documentation>
+                RecordType of an ending marker
+              </xs:documentation>
+            </xs:annotation>
+          </xs:attribute>
+        </xs:extension>
+      </xs:complexContent>
+    </xs:complexType>
+
+    <xs:complexType name="RefListField">
+      <xs:complexContent>
+        <xs:extension base="RefListField">
+          <xs:attribute name="thread" type="xs:boolean" />
+          <xs:attribute name="asyncItems" type="xs:boolean" />
+          <xs:attribute name="binaryOverlay" type="MutagenBinaryType" >
+            <xs:annotation>
+              <xs:documentation>
+                How to generate binary overlay translations.  Defaults to "binary" setting if missing
+              </xs:documentation>
+            </xs:annotation>
+          </xs:attribute>
+          <xs:attribute name="counterRecType" >
+            <xs:annotation>
+              <xs:documentation>
+                Record type of a counter subrecord the list starts with.
+              </xs:documentation>
+            </xs:annotation>
+          </xs:attribute>
+          <xs:attribute name="counterLength" >
+            <xs:annotation>
+              <xs:documentation>
+                Number of bytes for the counter
+              </xs:documentation>
+            </xs:annotation>
+          </xs:attribute>
+          <xs:attribute name="nullIfCounterZero" type="xs:boolean" >
+            <xs:annotation>
+              <xs:documentation>
+                If has a counter record type, should single record typed list be null if count is zero.
+              </xs:documentation>
+            </xs:annotation>
+          </xs:attribute>
+          <xs:attribute name="allowNoCounter" type="xs:boolean" >
+            <xs:annotation>
+              <xs:documentation>
+                Whether to expect/allow a list to have no counter when one is defined
+              </xs:documentation>
+            </xs:annotation>
+          </xs:attribute>
+          <xs:attribute name="endMarker" type="xs:string" >
+            <xs:annotation>
+              <xs:documentation>
+                RecordType of an ending marker
+              </xs:documentation>
+            </xs:annotation>
+          </xs:attribute>
+          <xs:attribute name="additive" type="xs:boolean" >
+            <xs:annotation>
+              <xs:documentation>
+                Whether to clear and call Add, rather than SetTo
+              </xs:documentation>
+            </xs:annotation>
+          </xs:attribute>
+        </xs:extension>
+      </xs:complexContent>
+    </xs:complexType>
+
+    <xs:group name="NamedFieldOptions">
+      <xs:choice>
+        <xs:group ref="NamedFieldOptions"/>
+        <xs:element name="FormLink" type="NFormLink"/>
+        <xs:element name="FormID" type="NFormID"/>
+        <xs:element name="FormKey" type="NFormKey"/>
+		<xs:element name="ModKey" type="NModKey"/>
+		<xs:element name="AssetLink" type="NAssetLink"/>
+        <xs:element name="RecordType" type="NRecordType"/>
+        <xs:element name="Buffer" type="NBuffer"/>
+        <xs:element name="Data" type="DataType" />
+        <xs:element name="Marker" type="NMarkerType"/>
+        <xs:element name="Group" type="GroupType" />
+        <xs:element name="CustomLogic" type="CustomLogic" />
+        <xs:element name="Gendered" type="NGenderedItem" />
+        <xs:element name="Break" />
+        <xs:element name="Zero" type="ZeroType"/>
+      </xs:choice>
+    </xs:group>
+
+    <xs:group name="FieldOptions">
+      <xs:choice>
+        <xs:group ref="FieldOptions"/>
+        <xs:element name="FormLink" type="FormLink"/>
+        <xs:element name="FormID" type="FormID"/>
+        <xs:element name="FormKey" type="FormKey"/>
+		<xs:element name="ModKey" type="ModKey"/>
+		<xs:element name="AssetLink" type="AssetLink"/>
+        <xs:element name="RecordType" type="RecordType"/>
+        <xs:element name="Buffer" type="Buffer"/>
+        <xs:element name="Zero" type="ZeroType"/>
+        <xs:element name="Marker" type="MarkerType"/>
+        <xs:element name="Gendered" type="GenderedItem" />
+        <xs:element name="Break" />
+      </xs:choice>
+    </xs:group>
+  </xs:redefine>
+
+  <xs:simpleType name="MutagenObjectType" final="restriction" >
+    <xs:restriction base="xs:string">
+      <xs:enumeration value="Record" />
+      <xs:enumeration value="Subrecord" />
+      <xs:enumeration value="Group" />
+      <xs:enumeration value="Mod" />
+    </xs:restriction>
+  </xs:simpleType>
+
+  <xs:simpleType name="CustomEndType" final="restriction" >
+    <xs:restriction base="xs:string">
+      <xs:enumeration value="Off" />
+      <xs:enumeration value="Normal" />
+      <xs:enumeration value="Async" />
+    </xs:restriction>
+  </xs:simpleType>
+
+  <xs:simpleType name="ColorBinaryType" final="restriction" >
+    <xs:restriction base="xs:string">
+      <xs:enumeration value="NoAlpha" />
+      <xs:enumeration value="Alpha" />
+      <xs:enumeration value="NoAlphaFloat" />
+      <xs:enumeration value="AlphaFloat" />
+    </xs:restriction>
+  </xs:simpleType>
+
+  <xs:simpleType name="MutagenBinaryType" final="restriction" >
+    <xs:restriction base="xs:string">
+      <xs:enumeration value="Normal" />
+      <xs:enumeration value="NoGeneration" />
+      <xs:enumeration value="Custom" />
+    </xs:restriction>
+  </xs:simpleType>
+
+  <xs:simpleType name="MutagenVersionAction" final="restriction" >
+    <xs:restriction base="xs:string">
+      <xs:enumeration value="Add" />
+      <xs:enumeration value="Remove" />
+    </xs:restriction>
+  </xs:simpleType>
+
+  <xs:simpleType name="StringBinaryType" final="restriction" >
+    <xs:restriction base="xs:string">
+      <xs:enumeration value="Plain" />
+      <xs:enumeration value="NullTerminate" />
+      <xs:enumeration value="PrependLength" />
+      <xs:enumeration value="PrependLengthUShort" />
+    </xs:restriction>
+  </xs:simpleType>
+
+  <xs:simpleType name="FloatIntegerType" final="restriction" >
+    <xs:restriction base="xs:string">
+      <xs:enumeration value="Byte" />
+      <xs:enumeration value="UInt" />
+      <xs:enumeration value="UShort" />
+    </xs:restriction>
+  </xs:simpleType>
+
+  <xs:complexType name="Buffer" >
+    <xs:complexContent>
+      <xs:extension base="Nothing">
+        <xs:attribute name="byteLength" type="xs:integer" use="required" />
+        <xs:attribute name="static" type="xs:boolean" />
+      </xs:extension>
+    </xs:complexContent>
+  </xs:complexType>
+
+  <xs:complexType name="VersioningType" >
+    <xs:attribute name="formVersion" type="xs:unsignedShort" use="required" />
+    <xs:attribute name="action" type="MutagenVersionAction" />
+  </xs:complexType>
+
+  <xs:complexType name="NBuffer" >
+    <xs:complexContent>
+      <xs:extension base="Buffer">
+        <xs:attribute name="name" type="xs:string" use="required" />
+      </xs:extension>
+    </xs:complexContent>
+  </xs:complexType>
+
+  <xs:complexType name="ZeroType">
+    <xs:attribute name="byteLength" type="xs:int" use="required" />
+  </xs:complexType>
+
+  <xs:complexType name="CustomLogic">
+    <xs:sequence>
+      <xs:element name="RecordType" type="xs:string" minOccurs="0" maxOccurs="unbounded" />
+    </xs:sequence>
+    <xs:attribute name="name" type="xs:string" use="required" />
+    <xs:attribute name="byteLength" type="xs:int" />
+    <xs:attribute name="recordType" type="xs:string" >
+      <xs:annotation>
+        <xs:documentation>
+          Typical four letter ASCII tag used for the record type.
+        </xs:documentation>
+      </xs:annotation>
+    </xs:attribute>
+    <xs:attribute name="isUntypedRecordType" type="xs:boolean" >
+      <xs:annotation>
+        <xs:documentation>
+          Whether to consider special logic a part of record type parsing even if it's missing
+        </xs:documentation>
+      </xs:annotation>
+    </xs:attribute>
+  </xs:complexType>
+
+  <xs:complexType name="MarkerType">
+    <xs:complexContent>
+      <xs:extension base="Field" />
+    </xs:complexContent>
+  </xs:complexType>
+
+  <xs:complexType name="NMarkerType" >
+    <xs:complexContent>
+      <xs:extension base="MarkerType">
+        <xs:attribute name="name" type="xs:string" use="required" />
+      </xs:extension>
+    </xs:complexContent>
+  </xs:complexType>
+
+  <xs:simpleType name="FormIDType" final="restriction" >
+    <xs:restriction base="xs:string">
+      <xs:enumeration value="Normal" />
+      <xs:enumeration value="EDIDChars" />
+    </xs:restriction>
+  </xs:simpleType>
+
+  <xs:simpleType name="StringsFileType" final="restriction" >
+    <xs:restriction base="xs:string">
+      <xs:enumeration value="Normal" />
+      <xs:enumeration value="IL" />
+      <xs:enumeration value="DL" />
+    </xs:restriction>
+  </xs:simpleType>
+
+  <xs:complexType name="FormLink" >
+    <xs:complexContent>
+      <xs:extension base="RefDirectField">
+        <xs:attribute name="type" type="FormIDType" >
+          <xs:annotation>
+            <xs:documentation>
+              Type of formID system to use
+            </xs:documentation>
+          </xs:annotation>
+        </xs:attribute>
+        <xs:attribute name="negOneIsNull" type="xs:boolean" >
+          <xs:annotation>
+            <xs:documentation>
+              Whether negative one is interpreted as null
+            </xs:documentation>
+          </xs:annotation>
+        </xs:attribute>
+      </xs:extension>
+    </xs:complexContent>
+  </xs:complexType>
+
+  <xs:complexType name="NFormLink" >
+    <xs:complexContent>
+      <xs:extension base="FormLink">
+        <xs:attribute name="name" type="xs:string" use="required" />
+      </xs:extension>
+    </xs:complexContent>
+  </xs:complexType>
+
+  <xs:complexType name="FormID" >
+    <xs:complexContent>
+      <xs:extension base="Field" />
+    </xs:complexContent>
+  </xs:complexType>
+
+  <xs:complexType name="NFormID" >
+    <xs:complexContent>
+      <xs:extension base="FormID">
+        <xs:attribute name="name" type="xs:string" use="required" />
+      </xs:extension>
+    </xs:complexContent>
+  </xs:complexType>
+
+	<xs:complexType name="FormKey" >
+		<xs:complexContent>
+			<xs:extension base="Field" />
+		</xs:complexContent>
+	</xs:complexType>
+
+  <xs:complexType name="NFormKey" >
+    <xs:complexContent>
+      <xs:extension base="FormKey">
+        <xs:attribute name="name" type="xs:string" use="required" />
+      </xs:extension>
+    </xs:complexContent>
+  </xs:complexType>
+
+  <xs:complexType name="ModKey" >
+    <xs:complexContent>
+      <xs:extension base="Field" />
+    </xs:complexContent>
+  </xs:complexType>
+
+  <xs:complexType name="NModKey" >
+    <xs:complexContent>
+      <xs:extension base="ModKey">
+        <xs:attribute name="name" type="xs:string" use="required" />
+      </xs:extension>
+    </xs:complexContent>
+  </xs:complexType>
+
+  <xs:complexType name="RecordType" >
+    <xs:complexContent>
+      <xs:extension base="Field" />
+    </xs:complexContent>
+  </xs:complexType>
+
+  <xs:complexType name="NRecordType" >
+    <xs:complexContent>
+      <xs:extension base="RecordType">
+        <xs:attribute name="name" type="xs:string" use="required" />
+      </xs:extension>
+    </xs:complexContent>
+  </xs:complexType>
+
+  <xs:complexType name="GenderedItem" >
+    <xs:complexContent>
+      <xs:extension base="Field">
+        <xs:sequence>
+          <xs:element name="MaleTypeOverrides" type="RecordTypeMappingsType" minOccurs="0" />
+          <xs:element name="FemaleTypeOverrides" type="RecordTypeMappingsType" minOccurs="0" />
+          <xs:element name="Fields" type="SingleFieldOption" minOccurs="0" maxOccurs="1" />
+        </xs:sequence>
+        <xs:attribute name="maleMarker" type="xs:string" />
+        <xs:attribute name="femaleMarker" type="xs:string" />
+        <xs:attribute name="markerPerGender" type="xs:boolean" />
+      </xs:extension>
+    </xs:complexContent>
+  </xs:complexType>
+
+  <xs:complexType name="NGenderedItem" >
+    <xs:complexContent>
+      <xs:extension base="GenderedItem">
+        <xs:attribute name="name" type="xs:string" use="required" />
+      </xs:extension>
+    </xs:complexContent>
+  </xs:complexType>
+
+  <xs:complexType name="DataTypeFieldRangeType">
+    <xs:choice minOccurs="0" maxOccurs="unbounded">
+      <xs:group ref="NamedFieldOptions" minOccurs="0" maxOccurs="unbounded" />
+    </xs:choice>
+    <xs:attribute name="Min" use="required" />
+  </xs:complexType>
+
+  <xs:complexType name="DataTypeFields" >
+    <xs:choice minOccurs="0" maxOccurs="unbounded" >
+      <xs:group ref="NamedFieldOptions" minOccurs="0" maxOccurs="unbounded" />
+      <xs:element name="Range" type="DataTypeFieldRangeType" />
+    </xs:choice>
+  </xs:complexType>
+
+  <xs:complexType name="DataType" >
+    <xs:sequence>
+      <xs:element name="Fields" type="DataTypeFields" minOccurs="0" maxOccurs="1" />
+      <xs:element name="CustomVersion" type="xs:int" minOccurs="0" maxOccurs="1" />
+      <xs:element name="Versioning" type="VersioningType" minOccurs="0" maxOccurs="unbounded" />
+    </xs:sequence>
+    <xs:attribute name="recordType" />
+    <xs:attribute name="binaryOverlay" type="MutagenBinaryType" >
+      <xs:annotation>
+        <xs:documentation>
+          How to generate binary overlay translations.  Defaults to "normal" setting if missing
+        </xs:documentation>
+      </xs:annotation>
+    </xs:attribute>
+  </xs:complexType>
+
+  <xs:complexType name="RecordTypeMappingsType" >
+    <xs:choice>
+      <xs:element name="Mapping" type="RecordTypeMappingType" minOccurs="0" maxOccurs="unbounded" />
+    </xs:choice>
+  </xs:complexType>
+
+  <xs:complexType name="RecordTypeMappingType" >
+    <xs:attribute name="From" type="xs:string" use="required" />
+    <xs:attribute name="To" type="xs:string" use="required" />
+  </xs:complexType>
+
+  <xs:complexType name="GameModeRecordTypeOverrides" >
+    <xs:sequence>
+      <xs:element name="Mapping" type="GameModeRecordTypeOverrideType" minOccurs="0" maxOccurs="unbounded" />
+    </xs:sequence>
+    <xs:attribute name="release" type="xs:string" use="required" />
+  </xs:complexType>
+
+  <xs:complexType name="VersionRecordTypeOverrides" >
+    <xs:sequence>
+      <xs:element name="Mapping" type="GameModeRecordTypeOverrideType" minOccurs="0" maxOccurs="unbounded" />
+    </xs:sequence>
+    <xs:attribute name="version" type="xs:byte" use="required" />
+  </xs:complexType>
+
+  <xs:complexType name="GameModeRecordTypeOverrideType" >
+    <xs:attribute name="From" type="xs:string" use="required" />
+    <xs:attribute name="To" type="xs:string" use="required" />
+  </xs:complexType>
+
+  <xs:complexType name="GroupType" >
+    <xs:attribute name="name" use="required" />
+    <xs:attribute name="refName" use="required" />
+    <xs:attribute name="edidLinked" />
+  </xs:complexType>
+
+	<xs:complexType name="AssetLink" >
+		<xs:complexContent>
+			<xs:extension base="String" >
+				<xs:attribute name="assetType" type="xs:string" use="required" />
+			</xs:extension>
+		</xs:complexContent>
+	</xs:complexType>
+
+	<xs:complexType name="NAssetLink" >
+		<xs:complexContent>
+			<xs:extension base="AssetLink">
+				<xs:attribute name="name" type="xs:string" use="required" />
+			</xs:extension>
+		</xs:complexContent>
+	</xs:complexType>
+  
+</xs:schema>