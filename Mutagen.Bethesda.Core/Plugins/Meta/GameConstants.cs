using Mutagen.Bethesda.Plugins.Binary.Streams;
using Mutagen.Bethesda.Strings;
using Noggog;
using Mutagen.Bethesda.Plugins.Records.Internals;
using Mutagen.Bethesda.Strings.DI;

namespace Mutagen.Bethesda.Plugins.Meta;

/// <summary> 
/// Reference for all the alignment and length constants related to a specific game 
/// </summary> 
public sealed record GameConstants
{
    /// <summary> 
    /// Associated game type 
    /// </summary> 
    public GameRelease Release { get; init; }

    /// <summary> 
    /// Length of the Mod header's metadata, excluding content 
    /// </summary> 
    public sbyte ModHeaderLength { get; }

    /// <summary> 
    /// Length of the Mod header's non-fundamental metadata 
    /// </summary> 
    public sbyte ModHeaderFluffLength { get; }

    /// <summary> 
    /// Group constants 
    /// </summary> 
    public GroupConstants GroupConstants { get; }

    /// <summary> 
    /// Major Record constants 
    /// </summary> 
    public MajorRecordConstants MajorConstants { get; }

    /// <summary> 
    /// Sub Record constants 
    /// </summary> 
    public RecordHeaderConstants SubConstants { get; }

    public ReadOnlyMemorySlice<Language> Languages { get; }
    public EncodingBundle Encodings { get; }

    public IReadOnlyCollection<RecordType> HeaderOverflow { get; } = new SingleCollection<RecordType>(RecordTypes.XXXX);

    public bool HasEnabledMarkers { get; init; }
    
    public ushort? DefaultFormVersion { get; init; }
    
    public string? MyDocumentsString { get; init; }
    
    public string IniName { get; init; }
    
    /// <summary> 
    /// Constructor 
    /// </summary> 
    /// <param name="release">Game Release to associate with the constants</param> 
    /// <param name="modHeaderLength">Length of the ModHeader</param> 
    /// <param name="modHeaderFluffLength">Length of the ModHeader excluding initial recordtype and length bytes.</param> 
    /// <param name="groupConstants">Constants defining Groups</param> 
    /// <param name="majorConstants">Constants defining Major Records</param> 
    /// <param name="subConstants">Constants defining Sub Records</param>
    /// <param name="languages">Languages supported</param>
    public GameConstants(
        GameRelease release,
        sbyte modHeaderLength,
        sbyte modHeaderFluffLength,
        GroupConstants groupConstants,
        MajorRecordConstants majorConstants,
        RecordHeaderConstants subConstants,
        Language[] languages,
        EncodingBundle encodings,
        bool hasEnabledMarkers,
        ushort? defaultFormVersion,
        string? myDocumentsString,
        string iniName)
    {
        Release = release;
        ModHeaderLength = modHeaderLength;
        ModHeaderFluffLength = modHeaderFluffLength;
        GroupConstants = groupConstants;
        MajorConstants = majorConstants;
        SubConstants = subConstants;
        Languages = languages;
        Encodings = encodings;
        HasEnabledMarkers = hasEnabledMarkers;
        DefaultFormVersion = defaultFormVersion;
        MyDocumentsString = myDocumentsString;
        IniName = iniName;
    }

    /// <summary> 
    /// Readonly singleton of Oblivion game constants 
    /// </summary> 
    public static readonly GameConstants Oblivion = new GameConstants(
        release: GameRelease.Oblivion,
        modHeaderLength: 20,
        modHeaderFluffLength: 12,
        groupConstants: new GroupConstants(
            ObjectType.Group,
            headerLength: 20,
            lengthLength: 4,
            cell: new GroupCellConstants(6, SubTypes: new[] { 8, 9, 10 }),
            world: new GroupWorldConstants(
                TopGroupType: 1,
                CellGroupTypes: new[] { 2, 4 },
                CellSubGroupTypes: new[] { 3, 5 }),
            topic: new GroupTopicConstants(7),
            hasSubGroups: new int[] { 1, 2, 4, 6, 7 },
            new GroupNesting[]
            {
                new GroupNesting(2,
                    new GroupNesting(HasTopLevelRecordType: true, 3,
                        new GroupNesting(6,
                            new GroupNesting(8),
                            new GroupNesting(9),
                            new GroupNesting(10)))),
                new GroupNesting(GroupType: 7),
                new GroupNesting(
                    HasTopLevelRecordType: true, GroupType: 1,
                    new GroupNesting(
                        GroupType: 6,
                        new GroupNesting(8),
                        new GroupNesting(9),
                        new GroupNesting(10)),
                    new GroupNesting(4,
                        new GroupNesting(HasTopLevelRecordType: true, 5,
                            new GroupNesting(
                                GroupType: 6,
                                new GroupNesting(8),
                                new GroupNesting(9),
                                new GroupNesting(10))))),
            }),
        majorConstants: new MajorRecordConstants(
            headerLength: 20,
            lengthLength: 4,
            flagsLoc: 8,
            formIDloc: 12,
            formVersionLoc: null),
        subConstants: new RecordHeaderConstants(
            ObjectType.Subrecord,
            headerLength: 6,
            lengthLength: 2),
        languages: Array.Empty<Language>(),
<<<<<<< HEAD
        hasEnabledMarkers: false,
        defaultFormVersion: null,
        myDocumentsString: "Oblivion",
        iniName: "Oblivion",
        encodings: new(NonTranslated: MutagenEncodingProvider._1252, NonLocalized: MutagenEncodingProvider._1252));
=======
        encodings: new(NonTranslated: MutagenEncoding._1252, NonLocalized: MutagenEncoding._1252));
>>>>>>> a00812c4

    /// <summary> 
    /// Readonly singleton of Skyrim LE game constants 
    /// </summary> 
    public static readonly GameConstants SkyrimLE = new GameConstants(
        release: GameRelease.SkyrimLE,
        modHeaderLength: 24,
        modHeaderFluffLength: 16,
        groupConstants: new GroupConstants(
            ObjectType.Group,
            headerLength: 24,
            lengthLength: 4,
            cell: new GroupCellConstants(6, SubTypes: new[] { 8, 9 }),
            world: new GroupWorldConstants(
                TopGroupType: 1,
                CellGroupTypes: new[] { 2, 4 },
                CellSubGroupTypes: new[] { 3, 5 }),
            topic: new GroupTopicConstants(7),
            hasSubGroups: new int[] { 1, 2, 4, 6, 7 },
            new GroupNesting[]
            {
                new GroupNesting(2,
                    new GroupNesting(HasTopLevelRecordType: true, 3,
                        new GroupNesting(6,
                            new GroupNesting(8),
                            new GroupNesting(9)))),
                new GroupNesting(GroupType: 7),
                new GroupNesting(
                    HasTopLevelRecordType: true, GroupType: 1,
                    new GroupNesting(
                        GroupType: 6,
                        new GroupNesting(8),
                        new GroupNesting(9)),
                    new GroupNesting(4,
                        new GroupNesting(HasTopLevelRecordType: true, 5,
                            new GroupNesting(
                                GroupType: 6,
                                new GroupNesting(8),
                                new GroupNesting(9))))),
            }),
        majorConstants: new MajorRecordConstants(
            headerLength: 24,
            lengthLength: 4,
            flagsLoc: 8,
            formIDloc: 12,
            formVersionLoc: 20),
        subConstants: new RecordHeaderConstants(
            ObjectType.Subrecord,
            headerLength: 6,
            lengthLength: 2),
        languages: new Language[]
        {
            Language.English,
            Language.French,
            Language.Italian,
            Language.German,
            Language.Spanish,
            Language.Polish,
            Language.Chinese,
            Language.Russian,
        },
<<<<<<< HEAD
        hasEnabledMarkers: false,
        defaultFormVersion: 43,
        myDocumentsString: "Skyrim",
        iniName: "Skyrim",
        encodings: new(NonTranslated: MutagenEncodingProvider._1252, NonLocalized: MutagenEncodingProvider._1252));
=======
        encodings: new(NonTranslated: MutagenEncoding._1252, NonLocalized: MutagenEncoding._1252));
>>>>>>> a00812c4

    public static readonly GameConstants EnderalLE = SkyrimLE with
    {
        Release = GameRelease.EnderalLE,
        MyDocumentsString = "Enderal",
        IniName = "Enderal",
    };
    
    /// <summary> 
    /// Readonly singleton of Skyrim SE game constants 
    /// </summary> 
    public static readonly GameConstants SkyrimSE = SkyrimLE with
    {
        Release = GameRelease.SkyrimSE,
        HasEnabledMarkers = true,
        DefaultFormVersion = 44,
        MyDocumentsString = "Skyrim Special Edition",
    };
    
    /// <summary> 
    /// Readonly singleton of Skyrim SE game constants 
    /// </summary> 
    public static readonly GameConstants SkyrimSEGog = SkyrimSE with
    {
        Release = GameRelease.SkyrimSEGog,
        MyDocumentsString = "Skyrim Special Edition GOG",
    };

    /// <summary> 
    /// Readonly singleton of Skyrim SE game constants 
    /// </summary> 
    public static readonly GameConstants SkyrimVR = SkyrimSE with
    {
        Release = GameRelease.SkyrimVR,
        MyDocumentsString = "Skyrim VR",
        IniName = "Skyrim VR",
    };

    public static readonly GameConstants EnderalSE = SkyrimSE with
    {
        Release = GameRelease.EnderalSE,
        MyDocumentsString = "Enderal Special Edition",
        IniName = "Enderal",
    };

    /// <summary> 
    /// Readonly singleton of Fallout4 game constants 
    /// </summary> 
    public static readonly GameConstants Fallout4 = new GameConstants(
        release: GameRelease.Fallout4,
        modHeaderLength: 24,
        modHeaderFluffLength: 16,
        groupConstants: new GroupConstants(
            ObjectType.Group,
            headerLength: 24,
            lengthLength: 4,
            cell: new GroupCellConstants(6, SubTypes: new[] { 8, 9 }),
            world: new GroupWorldConstants(
                TopGroupType: 1,
                CellGroupTypes: new[] { 2, 4 },
                CellSubGroupTypes: new[] { 3, 5 }),
            topic: new GroupTopicConstants(7),
            hasSubGroups: new int[] { 1, 2, 4, 6, 7, 10 },
            new GroupNesting[]
            {
                new GroupNesting(2,
                    new GroupNesting(HasTopLevelRecordType: true, 3,
                        new GroupNesting(6,
                            new GroupNesting(8),
                            new GroupNesting(9)))),
                new GroupNesting(HasTopLevelRecordType: true, GroupType: 10,
                    new GroupNesting(GroupType: 7)),
                new GroupNesting(
                    HasTopLevelRecordType: true, GroupType: 1,
                    new GroupNesting(
                        GroupType: 6,
                        new GroupNesting(8),
                        new GroupNesting(9)),
                    new GroupNesting(4,
                        new GroupNesting(HasTopLevelRecordType: true, 5,
                            new GroupNesting(
                                GroupType: 6,
                                new GroupNesting(8),
                                new GroupNesting(9))))),
            })
        {
            Quest = new GroupQuestConstants(10)
        },
        majorConstants: new MajorRecordConstants(
            headerLength: 24,
            lengthLength: 4,
            flagsLoc: 8,
            formIDloc: 12,
            formVersionLoc: 20),
        subConstants: new RecordHeaderConstants(
            ObjectType.Subrecord,
            headerLength: 6,
            lengthLength: 2),
        languages: new Language[]
        {
            Language.English,
            Language.German,
            Language.Italian,
            Language.Spanish,
            Language.Spanish_Mexico,
            Language.French,
            Language.Polish,
            Language.Portuguese_Brazil,
            Language.Chinese,
            Language.Russian,
            Language.Japanese,
        },
<<<<<<< HEAD
        hasEnabledMarkers: true,
        defaultFormVersion: 131,
        myDocumentsString: "Fallout4",
        iniName: "Fallout4",
        encodings: new(NonTranslated: MutagenEncodingProvider._1252, NonLocalized: MutagenEncodingProvider._1252));
=======
        encodings: new(NonTranslated: MutagenEncoding._1252, NonLocalized: MutagenEncoding._1252));
>>>>>>> a00812c4


    /// <summary> 
    /// Readonly singleton of Starfield game constants 
    /// </summary> 
    public static readonly GameConstants Starfield = new GameConstants(
        release: GameRelease.Starfield,
        modHeaderLength: 24,
        modHeaderFluffLength: 16,
        groupConstants: new GroupConstants(
            ObjectType.Group,
            headerLength: 24,
            lengthLength: 4,
            cell: new GroupCellConstants(6, SubTypes: new[] { 8, 9 }),
            world: new GroupWorldConstants(
                TopGroupType: 1,
                CellGroupTypes: new[] { 2, 4 },
                CellSubGroupTypes: new[] { 3, 5 }),
            topic: new GroupTopicConstants(7),
            hasSubGroups: new int[] { 1, 2, 4, 6, 7, 10 },
            new GroupNesting[]
            {
                new GroupNesting(2,
                    new GroupNesting(HasTopLevelRecordType: true, 3,
                        new GroupNesting(6,
                            new GroupNesting(8),
                            new GroupNesting(9)))),
                new GroupNesting(HasTopLevelRecordType: true, GroupType: 10,
                    new GroupNesting(GroupType: 7)),
                new GroupNesting(
                    HasTopLevelRecordType: true, GroupType: 1,
                    new GroupNesting(
                        GroupType: 6,
                        new GroupNesting(8),
                        new GroupNesting(9)),
                    new GroupNesting(4,
                        new GroupNesting(HasTopLevelRecordType: true, 5,
                            new GroupNesting(
                                GroupType: 6,
                                new GroupNesting(8),
                                new GroupNesting(9))))),
            })
        {
            Quest = new GroupQuestConstants(10)
        },
        majorConstants: new MajorRecordConstants(
            headerLength: 24,
            lengthLength: 4,
            flagsLoc: 8,
            formIDloc: 12,
            formVersionLoc: 20),
        subConstants: new RecordHeaderConstants(
            ObjectType.Subrecord,
            headerLength: 6,
            lengthLength: 2),
        languages: new Language[]
        {
            Language.English,
            Language.German,
            Language.Italian,
            Language.Spanish,
            Language.Spanish_Mexico,
            Language.French,
            Language.Polish,
            Language.Portuguese_Brazil,
            Language.Chinese,
            Language.Russian,
            Language.Japanese,
        },
<<<<<<< HEAD
        hasEnabledMarkers: true,
        defaultFormVersion: 555,
        myDocumentsString: null,
        iniName: "Starfield",
        encodings: new(NonTranslated: MutagenEncodingProvider._1252, NonLocalized: MutagenEncodingProvider._1252));
=======
        encodings: new(NonTranslated: MutagenEncoding._1252, NonLocalized: MutagenEncoding._1252));
>>>>>>> a00812c4

    /// <summary> 
    /// Returns record constants related to a certain ObjectType 
    /// </summary> 
    /// <param name="type">ObjectType to query</param> 
    /// <returns>Record Constants associated with type</returns> 
    public RecordHeaderConstants Constants(ObjectType type)
    {
        return type switch
        {
            ObjectType.Subrecord => SubConstants,
            ObjectType.Record => MajorConstants,
            ObjectType.Group => GroupConstants,
            _ => throw new NotImplementedException(),
        };
    }

    /// <summary> 
    /// Returns GameConstant readonly singleton associated with a game release  
    /// </summary> 
    /// <param name="release">Game Release to query</param> 
    /// <returns>GameConstant readonly singleton associated with mode</returns> 
    public static GameConstants Get(GameRelease release)
    {
        return release switch
        {
            GameRelease.Oblivion => Oblivion,
            GameRelease.SkyrimLE => SkyrimLE,
            GameRelease.EnderalLE => EnderalLE,
            GameRelease.SkyrimSE => SkyrimSE,
            GameRelease.SkyrimSEGog => SkyrimSEGog,
            GameRelease.EnderalSE => EnderalSE,
            GameRelease.SkyrimVR => SkyrimVR,
            GameRelease.Fallout4 => Fallout4,
            GameRelease.Starfield => Starfield,
            _ => throw new NotImplementedException()
        };
    }

    public static implicit operator GameConstants(GameRelease mode)
    {
        return Get(mode);
    }
}<|MERGE_RESOLUTION|>--- conflicted
+++ resolved
@@ -145,15 +145,11 @@
             headerLength: 6,
             lengthLength: 2),
         languages: Array.Empty<Language>(),
-<<<<<<< HEAD
         hasEnabledMarkers: false,
         defaultFormVersion: null,
         myDocumentsString: "Oblivion",
         iniName: "Oblivion",
-        encodings: new(NonTranslated: MutagenEncodingProvider._1252, NonLocalized: MutagenEncodingProvider._1252));
-=======
         encodings: new(NonTranslated: MutagenEncoding._1252, NonLocalized: MutagenEncoding._1252));
->>>>>>> a00812c4
 
     /// <summary> 
     /// Readonly singleton of Skyrim LE game constants 
@@ -215,15 +211,11 @@
             Language.Chinese,
             Language.Russian,
         },
-<<<<<<< HEAD
         hasEnabledMarkers: false,
         defaultFormVersion: 43,
         myDocumentsString: "Skyrim",
         iniName: "Skyrim",
-        encodings: new(NonTranslated: MutagenEncodingProvider._1252, NonLocalized: MutagenEncodingProvider._1252));
-=======
         encodings: new(NonTranslated: MutagenEncoding._1252, NonLocalized: MutagenEncoding._1252));
->>>>>>> a00812c4
 
     public static readonly GameConstants EnderalLE = SkyrimLE with
     {
@@ -336,15 +328,11 @@
             Language.Russian,
             Language.Japanese,
         },
-<<<<<<< HEAD
         hasEnabledMarkers: true,
         defaultFormVersion: 131,
         myDocumentsString: "Fallout4",
         iniName: "Fallout4",
-        encodings: new(NonTranslated: MutagenEncodingProvider._1252, NonLocalized: MutagenEncodingProvider._1252));
-=======
         encodings: new(NonTranslated: MutagenEncoding._1252, NonLocalized: MutagenEncoding._1252));
->>>>>>> a00812c4
 
 
     /// <summary> 
@@ -414,15 +402,11 @@
             Language.Russian,
             Language.Japanese,
         },
-<<<<<<< HEAD
         hasEnabledMarkers: true,
         defaultFormVersion: 555,
         myDocumentsString: null,
         iniName: "Starfield",
-        encodings: new(NonTranslated: MutagenEncodingProvider._1252, NonLocalized: MutagenEncodingProvider._1252));
-=======
         encodings: new(NonTranslated: MutagenEncoding._1252, NonLocalized: MutagenEncoding._1252));
->>>>>>> a00812c4
 
     /// <summary> 
     /// Returns record constants related to a certain ObjectType 
