using Ionic.Zlib;
using Loqui;
using Mutagen.Bethesda.Plugins.Binary.Headers;
using Mutagen.Bethesda.Plugins.Binary.Overlay;
using Mutagen.Bethesda.Plugins.Binary.Translations;
using Mutagen.Bethesda.Plugins.Exceptions;
using Mutagen.Bethesda.Plugins.Internals;
using Noggog;
using System.Buffers.Binary;
using System.Collections;
using System.Diagnostics;
using System.Diagnostics.CodeAnalysis;
<<<<<<< HEAD
using Mutagen.Bethesda.Plugins.Binary.Streams;
using Mutagen.Bethesda.Plugins.Meta;
=======
using System.Linq;
using Mutagen.Bethesda.Assets;
using Mutagen.Bethesda.Plugins.Cache;
>>>>>>> 4bc922f1

namespace Mutagen.Bethesda.Plugins.Records;

/// <summary>
/// An abstract base class for Groups to inherit from for some common functionality
/// </summary>
public abstract class AGroup<TMajor> : IEnumerable<TMajor>, IGroup<TMajor>
    where TMajor : class, IMajorRecordInternal
{
    private static readonly ILoquiRegistration _registration = LoquiRegistration.GetRegister(typeof(TMajor));
        
    [DebuggerBrowsable(DebuggerBrowsableState.Never)]
    protected abstract ICache<TMajor, FormKey> ProtectedCache { get; }

    [DebuggerBrowsable(DebuggerBrowsableState.Never)]
    internal ICache<TMajor, FormKey> InternalCache => ProtectedCache;

    /// <summary>
    /// An enumerable of all the records contained by the group.
    /// </summary>
    public IEnumerable<TMajor> Records => ProtectedCache.Items;

    IEnumerable<IMajorRecordGetter> IGroupGetter.Records => Records;
    IEnumerable<IMajorRecord> IGroup.Records => Records;

    /// <summary>
    /// Number of records contained in the group.
    /// </summary>
    public int Count => ProtectedCache.Count;

    /// <summary>
    /// The parent Mod object associated with the group.
    /// </summary>
    [DebuggerBrowsable(DebuggerBrowsableState.Never)]
    public IMod SourceMod { get; private set; }

    IReadOnlyCache<TMajor, FormKey> IGroupGetter<TMajor>.RecordCache => InternalCache;

    /// <inheritdoc />
    public ICache<TMajor, FormKey> RecordCache => InternalCache;

    IReadOnlyCache<IMajorRecordGetter, FormKey> IGroupGetter.RecordCache => RecordCache;

    /// <inheritdoc />
    public IEnumerable<FormKey> FormKeys => InternalCache.Keys;

    /// <inheritdoc />
    public TMajor this[FormKey key] => InternalCache[key];

    IMajorRecordGetter IGroupGetter.this[FormKey key] => this[key];

    public Type ContainedRecordType => typeof(TMajor);

    protected AGroup()
    {
        SourceMod = null!;
    }

    protected AGroup(IModGetter getter)
    {
        SourceMod = null!;
    }

    /// <summary>
    /// Constructor with parent Mod to be associated with
    /// </summary>
    public AGroup(IMod mod)
    {
        SourceMod = mod;
    }

    /// <summary>
    /// Constructor with parent Mod to be associated with
    /// </summary>
    /// <returns>String in format: "Group(_record_count_)"</returns>
    public override string ToString()
    {
        return $"Group<{typeof(TMajor).Name}>({InternalCache.Count})";
    }

    /// <inheritdoc />
    public IEnumerator<TMajor> GetEnumerator()
    {
        return InternalCache.Items.GetEnumerator();
    }

    /// <inheritdoc />
    IEnumerator IEnumerable.GetEnumerator()
    {
        return InternalCache.GetEnumerator();
    }

    /// <inheritdoc />
    public void Add(TMajor record) => InternalCache.Add(record);

    private TMajor ConfirmCorrectType(IMajorRecord record, string paramName)
    {
        if (record == null) throw new ArgumentNullException(paramName);
        if (record is not TMajor cast)
        {
            throw new ArgumentException(
                $"A record was added of the wrong type.  Expected {typeof(TMajor)}, but was given {record.GetType()}",
                paramName);
        }

        return cast;
    }

    public void AddUntyped(IMajorRecord record)
    {
        Add(ConfirmCorrectType(record, nameof(record)));
    }

    /// <inheritdoc />
    public void Set(TMajor record) => InternalCache.Set(record);

    /// <inheritdoc />
    public void SetUntyped(IMajorRecord record) => Set(ConfirmCorrectType(record, nameof(record)));

    /// <inheritdoc />
    public void Set(IEnumerable<TMajor> records) => InternalCache.Set(records);

    /// <inheritdoc />
    public void SetUntyped(IEnumerable<IMajorRecord> records) => SetUntyped(records.Select(r => ConfirmCorrectType(r, nameof(records))));

    /// <inheritdoc />
    public bool Remove(FormKey key) => InternalCache.Remove(key);

    /// <inheritdoc />
    public void Remove(IEnumerable<FormKey> keys) => InternalCache.Remove(keys);

    /// <inheritdoc />
    public void Clear() => InternalCache.Clear();

    /// <inheritdoc />
    public bool ContainsKey(FormKey key) => InternalCache.ContainsKey(key);

    public ILoquiRegistration ContainedRecordRegistration => _registration;

    /// <inheritdoc />
    public abstract IEnumerable<IFormLinkGetter> EnumerateFormLinks();
}

internal static class GroupRecordTypeGetter<T>
{
    public static readonly RecordType GRUP_RECORD_TYPE;

<<<<<<< HEAD
    static GroupRecordTypeGetter()
    {
        var regis = LoquiRegistration.GetRegister(typeof(T));
        if (regis == null) throw new ArgumentException();
        GRUP_RECORD_TYPE = (RecordType)regis.ClassType.GetField(Constants.GrupRecordTypeMember)!.GetValue(null)!;
=======
        /// <inheritdoc />
        public abstract IEnumerable<IFormLinkGetter> ContainedFormLinks { get; }
        
        /// <inheritdoc />
        public abstract IEnumerable<IAssetLinkGetter> EnumerateAssetLinks(ILinkCache? linkCache, bool includeImplicit);

        /// <inheritdoc />
        public abstract void RemapListedAssetLinks(IReadOnlyDictionary<IAssetLinkGetter, string> mapping);

        /// <inheritdoc />
        public abstract IEnumerable<IAssetLink> EnumerateListedAssetLinks();
>>>>>>> 4bc922f1
    }
}

internal sealed class GroupMajorRecordCacheWrapper<T> : IReadOnlyCache<T, FormKey>
    where T : IMajorRecordGetter
{
    private readonly IReadOnlyDictionary<FormKey, int> _locs;
    private readonly ReadOnlyMemorySlice<byte> _data;
    private readonly BinaryOverlayFactoryPackage _package;

    public GroupMajorRecordCacheWrapper(
        IReadOnlyDictionary<FormKey, int> locs,
        ReadOnlyMemorySlice<byte> data,
        BinaryOverlayFactoryPackage package)
    {
        _locs = locs;
        _data = data;
        _package = package;
    }

    public T? TryGetValue(FormKey key)
    {
        if (_locs.TryGetValue(key, out var loc))
        {
            return ConstructWrapper(loc);
        }
        return default;
    }

    public T this[FormKey key]
    {
        get
        {
            try
            {
                return ConstructWrapper(_locs[key]);
            }
            catch (Exception ex)
            {
                throw RecordException.Enrich<T>(ex, key, edid: null);
            }
        }
    }

    public bool TryGetValue(FormKey key, [MaybeNullWhen(false)] out T value)
    {
        if (_locs.TryGetValue(key, out var loc))
        {
            value = ConstructWrapper(loc);
            return true;
        }
        value = default;
        return false;
    }

    public int Count => _locs.Count;

    public IEnumerable<FormKey> Keys => _locs.Keys;

    public IEnumerable<T> Items => this.Select(kv => kv.Value);

    public bool ContainsKey(FormKey key) => _locs.ContainsKey(key);

    public IEnumerator<IKeyValue<FormKey, T>> GetEnumerator()
    {
        foreach (var kv in _locs)
        {
            KeyValue<FormKey, T> item;
            try
            {
                item = new KeyValue<FormKey, T>(kv.Key, ConstructWrapper(kv.Value));
            }
            catch (Exception ex)
            {
                throw RecordException.Enrich<T>(ex, kv.Key, edid: null);
            }
            yield return item;
        }
    }

    IEnumerator IEnumerable.GetEnumerator() => GetEnumerator();

    private T ConstructWrapper(int pos)
    {
        var data = _data.Slice(pos);
        if (SubgroupsBinaryTranslation<T>.TryReadOrphanedSubgroupWrappers(data, _package, out var rec))
        {
            return rec;
        }
        var stream = new OverlayStream(data, _package);
        return LoquiBinaryOverlayTranslation<T>.Create(
            stream: stream,
            package: _package,
            recordTypeConverter: null);
    }

    public static GroupMajorRecordCacheWrapper<T> Factory<TStream>(
        TStream stream,
        ReadOnlyMemorySlice<byte> data,
        BinaryOverlayFactoryPackage package,
        int offset)
        where TStream : IMutagenReadStream
    {
        Dictionary<FormKey, int> locationDict = new Dictionary<FormKey, int>();

        stream.Position -= package.MetaData.Constants.GroupConstants.HeaderLength;
        var groupMeta = stream.GetGroupHeader(package.MetaData);
        var finalPos = stream.Position + groupMeta.TotalLength;
        stream.Position += package.MetaData.Constants.GroupConstants.HeaderLength;
        // Parse MajorRecord locations
        FormID? lastParsed = default;
        while (stream.Position < finalPos)
        {
            VariableHeader varMeta = package.MetaData.Constants.VariableHeader(stream.RemainingMemory);
            if (varMeta.TryGetAsGroup(out var groupHeader))
            {
                var formId = FormID.Factory(groupHeader.ContainedRecordTypeData, stream.MetaData.MasterReferences);
                if (formId != lastParsed)
                {
                    // Orphaned subgroup
                    var formKey = FormKey.Factory(package.MetaData.MasterReferences!, formId.Raw);
                    locationDict.Add(formKey, checked((int)(stream.Position - offset)));
                }
                stream.Position += checked((int)varMeta.TotalLength);
                lastParsed = null;
            }
            else
            {
                MajorRecordHeader majorMeta = package.MetaData.Constants.MajorRecordHeader(stream.RemainingMemory);
                if (majorMeta.RecordType != GroupRecordTypeGetter<T>.GRUP_RECORD_TYPE)
                {
                    throw new MalformedDataException("Unexpected type encountered when parsing MajorRecord locations: " + majorMeta.RecordType);
                }
                var formKey = FormKey.Factory(package.MetaData.MasterReferences!, majorMeta.FormID.Raw);
                try
                {
                    locationDict.Add(formKey, checked((int)(stream.Position - offset)));
                }
                catch (ArgumentException)
                {
                    throw new RecordCollisionException(formKey, typeof(T));
                }
                stream.Position += checked((int)majorMeta.TotalLength);
                lastParsed = majorMeta.FormID;
            }
        }

<<<<<<< HEAD
        return new GroupMajorRecordCacheWrapper<T>(
            locationDict,
            data,
            package);
    }
}
=======
        public abstract class AGroupBinaryOverlay<TMajor> : PluginBinaryOverlay, IGroupGetter<TMajor>
            where TMajor : class, IMajorRecordGetter
        {
            protected IReadOnlyCache<TMajor, FormKey> _recordCache = null!;
            private static readonly ILoquiRegistration _registration = LoquiRegistration.GetRegister(typeof(TMajor));

            public TMajor this[FormKey key] => _recordCache[key];
            IMajorRecordGetter IGroupGetter.this[FormKey key] => _recordCache[key];
            public IReadOnlyCache<TMajor, FormKey> RecordCache => _recordCache;
            public IMod SourceMod => throw new NotImplementedException();
            public IEnumerable<TMajor> Records => RecordCache.Items;
            public int Count => RecordCache.Count;
            public IEnumerable<FormKey> FormKeys => _recordCache.Keys;
            public IEnumerable<TMajor> Items => _recordCache.Items;
            IReadOnlyCache<IMajorRecordGetter, FormKey> IGroupGetter.RecordCache => _recordCache;
            IEnumerable<IMajorRecordGetter> IGroupGetter.Records => _recordCache.Items;
            public ILoquiRegistration ContainedRecordRegistration => _registration;
            public Type ContainedRecordType => typeof(TMajor);

            public abstract IEnumerable<IFormLinkGetter> ContainedFormLinks { get; }
            public abstract IEnumerable<IAssetLinkGetter> EnumerateAssetLinks(ILinkCache? linkCache, bool includeImplicit);

            public bool ContainsKey(FormKey key)
            {
                return _recordCache.ContainsKey(key);
            }
>>>>>>> 4bc922f1

internal abstract class AGroupBinaryOverlay<TMajor> : PluginBinaryOverlay, IGroupGetter<TMajor>
    where TMajor : class, IMajorRecordGetter
{
    protected IReadOnlyCache<TMajor, FormKey> _recordCache = null!;
    private static readonly ILoquiRegistration _registration = LoquiRegistration.GetRegister(typeof(TMajor));

    public TMajor this[FormKey key] => _recordCache[key];
    IMajorRecordGetter IGroupGetter.this[FormKey key] => _recordCache[key];
    public IReadOnlyCache<TMajor, FormKey> RecordCache => _recordCache;
    public IMod SourceMod => throw new NotImplementedException();
    public IEnumerable<TMajor> Records => RecordCache.Items;
    public int Count => RecordCache.Count;
    public IEnumerable<FormKey> FormKeys => _recordCache.Keys;
    public IEnumerable<TMajor> Items => _recordCache.Items;
    IReadOnlyCache<IMajorRecordGetter, FormKey> IGroupGetter.RecordCache => _recordCache;
    IEnumerable<IMajorRecordGetter> IGroupGetter.Records => _recordCache.Items;
    public ILoquiRegistration ContainedRecordRegistration => _registration;
    public Type ContainedRecordType => typeof(TMajor);

    public abstract IEnumerable<IFormLinkGetter> EnumerateFormLinks();

    public bool ContainsKey(FormKey key)
    {
        return _recordCache.ContainsKey(key);
    }

    public IEnumerator<TMajor> GetEnumerator()
    {
        return _recordCache.Items.GetEnumerator();
    }

    IEnumerator IEnumerable.GetEnumerator()
    {
        return _recordCache.GetEnumerator();
    }

    protected AGroupBinaryOverlay(
        PluginBinaryOverlay.MemoryPair memoryPair,
        BinaryOverlayFactoryPackage package)
        : base(memoryPair, package)
    {
    }
}<|MERGE_RESOLUTION|>--- conflicted
+++ resolved
@@ -1,4 +1,3 @@
-using Ionic.Zlib;
 using Loqui;
 using Mutagen.Bethesda.Plugins.Binary.Headers;
 using Mutagen.Bethesda.Plugins.Binary.Overlay;
@@ -6,18 +5,12 @@
 using Mutagen.Bethesda.Plugins.Exceptions;
 using Mutagen.Bethesda.Plugins.Internals;
 using Noggog;
-using System.Buffers.Binary;
 using System.Collections;
 using System.Diagnostics;
 using System.Diagnostics.CodeAnalysis;
-<<<<<<< HEAD
+using Mutagen.Bethesda.Assets;
 using Mutagen.Bethesda.Plugins.Binary.Streams;
-using Mutagen.Bethesda.Plugins.Meta;
-=======
-using System.Linq;
-using Mutagen.Bethesda.Assets;
 using Mutagen.Bethesda.Plugins.Cache;
->>>>>>> 4bc922f1
 
 namespace Mutagen.Bethesda.Plugins.Records;
 
@@ -159,31 +152,26 @@
 
     /// <inheritdoc />
     public abstract IEnumerable<IFormLinkGetter> EnumerateFormLinks();
+        
+    /// <inheritdoc />
+    public abstract IEnumerable<IAssetLinkGetter> EnumerateAssetLinks(ILinkCache? linkCache, bool includeImplicit);
+
+    /// <inheritdoc />
+    public abstract void RemapListedAssetLinks(IReadOnlyDictionary<IAssetLinkGetter, string> mapping);
+
+    /// <inheritdoc />
+    public abstract IEnumerable<IAssetLink> EnumerateListedAssetLinks();
 }
 
 internal static class GroupRecordTypeGetter<T>
 {
     public static readonly RecordType GRUP_RECORD_TYPE;
 
-<<<<<<< HEAD
     static GroupRecordTypeGetter()
     {
         var regis = LoquiRegistration.GetRegister(typeof(T));
         if (regis == null) throw new ArgumentException();
         GRUP_RECORD_TYPE = (RecordType)regis.ClassType.GetField(Constants.GrupRecordTypeMember)!.GetValue(null)!;
-=======
-        /// <inheritdoc />
-        public abstract IEnumerable<IFormLinkGetter> ContainedFormLinks { get; }
-        
-        /// <inheritdoc />
-        public abstract IEnumerable<IAssetLinkGetter> EnumerateAssetLinks(ILinkCache? linkCache, bool includeImplicit);
-
-        /// <inheritdoc />
-        public abstract void RemapListedAssetLinks(IReadOnlyDictionary<IAssetLinkGetter, string> mapping);
-
-        /// <inheritdoc />
-        public abstract IEnumerable<IAssetLink> EnumerateListedAssetLinks();
->>>>>>> 4bc922f1
     }
 }
 
@@ -331,41 +319,12 @@
             }
         }
 
-<<<<<<< HEAD
         return new GroupMajorRecordCacheWrapper<T>(
             locationDict,
             data,
             package);
     }
 }
-=======
-        public abstract class AGroupBinaryOverlay<TMajor> : PluginBinaryOverlay, IGroupGetter<TMajor>
-            where TMajor : class, IMajorRecordGetter
-        {
-            protected IReadOnlyCache<TMajor, FormKey> _recordCache = null!;
-            private static readonly ILoquiRegistration _registration = LoquiRegistration.GetRegister(typeof(TMajor));
-
-            public TMajor this[FormKey key] => _recordCache[key];
-            IMajorRecordGetter IGroupGetter.this[FormKey key] => _recordCache[key];
-            public IReadOnlyCache<TMajor, FormKey> RecordCache => _recordCache;
-            public IMod SourceMod => throw new NotImplementedException();
-            public IEnumerable<TMajor> Records => RecordCache.Items;
-            public int Count => RecordCache.Count;
-            public IEnumerable<FormKey> FormKeys => _recordCache.Keys;
-            public IEnumerable<TMajor> Items => _recordCache.Items;
-            IReadOnlyCache<IMajorRecordGetter, FormKey> IGroupGetter.RecordCache => _recordCache;
-            IEnumerable<IMajorRecordGetter> IGroupGetter.Records => _recordCache.Items;
-            public ILoquiRegistration ContainedRecordRegistration => _registration;
-            public Type ContainedRecordType => typeof(TMajor);
-
-            public abstract IEnumerable<IFormLinkGetter> ContainedFormLinks { get; }
-            public abstract IEnumerable<IAssetLinkGetter> EnumerateAssetLinks(ILinkCache? linkCache, bool includeImplicit);
-
-            public bool ContainsKey(FormKey key)
-            {
-                return _recordCache.ContainsKey(key);
-            }
->>>>>>> 4bc922f1
 
 internal abstract class AGroupBinaryOverlay<TMajor> : PluginBinaryOverlay, IGroupGetter<TMajor>
     where TMajor : class, IMajorRecordGetter
@@ -387,6 +346,7 @@
     public Type ContainedRecordType => typeof(TMajor);
 
     public abstract IEnumerable<IFormLinkGetter> EnumerateFormLinks();
+    public abstract IEnumerable<IAssetLinkGetter> EnumerateAssetLinks(ILinkCache? linkCache, bool includeImplicit);
 
     public bool ContainsKey(FormKey key)
     {
