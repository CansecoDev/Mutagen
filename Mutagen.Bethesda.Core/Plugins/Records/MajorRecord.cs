using Noggog;
using System.Diagnostics;
<<<<<<< HEAD
=======
using Mutagen.Bethesda.Assets;
>>>>>>> 4bc922f1
using Mutagen.Bethesda.Plugins.Internals;

namespace Mutagen.Bethesda.Plugins.Records;

public partial interface IMajorRecord : IFormLinkContainer, IMajorRecordQueryable
{
<<<<<<< HEAD
    new FormKey FormKey { get; }
=======
    public partial interface IMajorRecord : IFormLinkContainer, IAssetLinkContainer, IMajorRecordQueryable
    {
        new FormKey FormKey { get; }
>>>>>>> 4bc922f1
        
    /// <summary>
    /// Marker of whether the content is compressed
    /// </summary>
    new bool IsCompressed { get; set; }

    /// <summary>
    /// Marker of whether the content is deleted
    /// </summary>
    new bool IsDeleted { get; set; }

    /// <summary>
    /// Disables the record by setting the RecordFlag to Initially Disabled.
    /// <returns>Returns true if the disable was successful.</returns>
    /// </summary>
    bool Disable();
}
    
public partial interface IMajorRecordInternal
{
    new FormKey FormKey { get; set; }
}

<<<<<<< HEAD
public partial interface IMajorRecordGetter : 
    IFormVersionGetter, 
    IMajorRecordIdentifier,
    IFormLinkContainerGetter,
    IFormLinkIdentifier,
    IEquatable<IFormLinkGetter>,
    IMajorRecordQueryableGetter
{
    /// <summary>
    /// Marker of whether the content is compressed
    /// </summary>
    bool IsCompressed { get; }

    /// <summary>
    /// Marker of whether the content is deleted
    /// </summary>
    bool IsDeleted { get; }

    /// <summary>
    /// Form Version of the record
    /// </summary>
    new ushort? FormVersion { get; }
}

[DebuggerDisplay("{GetType().Name} {this.EditorID?.ToString()} {this.FormKey.ToString()}")]
public partial class MajorRecord : IFormLinkContainer
{
    #region EditorID
    public virtual String? EditorID { get; set; }
    [DebuggerBrowsable(DebuggerBrowsableState.Never)]
    String? IMajorRecordGetter.EditorID => EditorID;
    #endregion

    /// <summary>
    /// A convenience property to print "EditorID - FormKey"
    /// </summary>
    [DebuggerBrowsable(DebuggerBrowsableState.Never)]
    public string TitleString => $"{EditorID} - {FormKey}";

    public bool IsCompressed
=======
    public partial interface IMajorRecordGetter : 
        IFormVersionGetter, 
        IMajorRecordIdentifier,
        IFormLinkContainerGetter,
        IAssetLinkContainerGetter,
        IFormLinkIdentifier,
        IEquatable<IFormLinkGetter>,
        IMajorRecordQueryableGetter
>>>>>>> 4bc922f1
    {
        get => EnumExt.HasFlag(MajorRecordFlagsRaw, Constants.CompressedFlag);
        set => MajorRecordFlagsRaw = EnumExt.SetFlag(MajorRecordFlagsRaw, Constants.CompressedFlag, value);
    }

    public bool IsDeleted
    {
        get => EnumExt.HasFlag(MajorRecordFlagsRaw, Constants.DeletedFlag);
        set => MajorRecordFlagsRaw = EnumExt.SetFlag(MajorRecordFlagsRaw, Constants.DeletedFlag, value);
    }

    protected abstract ushort? FormVersionAbstract { get; }
    ushort? IMajorRecordGetter.FormVersion => FormVersionAbstract;
    ushort? IFormVersionGetter.FormVersion => FormVersionAbstract;

    public virtual bool Disable()
    {
        if (IsDeleted) return false;
        MajorRecordFlagsRaw = EnumExt.SetFlag(MajorRecordFlagsRaw, (int)Constants.InitiallyDisabled, true);
        return true;
    }

    #region Comparers
    public static IEqualityComparer<IMajorRecordGetter> FormKeyEqualityComparer => _formKeyEqualityComparer;

    private static readonly MajorRecordFormKeyComparer _formKeyEqualityComparer = new();

    class MajorRecordFormKeyComparer : IEqualityComparer<IMajorRecordGetter>
    {
        public bool Equals(IMajorRecordGetter? x, IMajorRecordGetter? y)
        {
            return x?.FormKey == y?.FormKey;
        }

        public int GetHashCode(IMajorRecordGetter obj)
        {
            return obj.FormKey.GetHashCode();
        }
    }
    #endregion

    public bool Equals(IFormLinkGetter? other)
    {
        if (other == null) return false;
        return other.Equals(this);
    }

    Type ILinkIdentifier.Type => LinkType;
    protected abstract Type LinkType { get; }
}

public static class IMajorRecordGetterExt
{
    [Obsolete("Major records implement IFormLinkIdentifier which should be used instead")]
    public static IFormLinkGetter ToFormLinkInformation(this IMajorRecordGetter majorRec)
    {
        return FormLinkInformation.Factory(majorRec);
    }
}
    
[DebuggerDisplay("{GetType().Name} {this.EditorID?.ToString()} {this.FormKey.ToString()}")]
internal abstract partial class MajorRecordBinaryOverlay : IMajorRecordGetter
{
    public bool IsCompressed => EnumExt.HasFlag(MajorRecordFlagsRaw, Constants.CompressedFlag);
    public bool IsDeleted => EnumExt.HasFlag(MajorRecordFlagsRaw, Constants.DeletedFlag);

    protected abstract ushort? FormVersionAbstract { get; }
    ushort? IMajorRecordGetter.FormVersion => FormVersionAbstract;
    ushort? IFormVersionGetter.FormVersion => FormVersionAbstract;

    Type ILinkIdentifier.Type => LinkType;
    protected abstract Type LinkType { get; }

    public bool Equals(IFormLinkGetter? other)
    {
        if (other == null) return false;
        return other.Equals(this);
    }
}<|MERGE_RESOLUTION|>--- conflicted
+++ resolved
@@ -1,22 +1,13 @@
 using Noggog;
 using System.Diagnostics;
-<<<<<<< HEAD
-=======
 using Mutagen.Bethesda.Assets;
->>>>>>> 4bc922f1
 using Mutagen.Bethesda.Plugins.Internals;
 
 namespace Mutagen.Bethesda.Plugins.Records;
 
-public partial interface IMajorRecord : IFormLinkContainer, IMajorRecordQueryable
+public partial interface IMajorRecord : IFormLinkContainer, IAssetLinkContainer, IMajorRecordQueryable
 {
-<<<<<<< HEAD
     new FormKey FormKey { get; }
-=======
-    public partial interface IMajorRecord : IFormLinkContainer, IAssetLinkContainer, IMajorRecordQueryable
-    {
-        new FormKey FormKey { get; }
->>>>>>> 4bc922f1
         
     /// <summary>
     /// Marker of whether the content is compressed
@@ -40,11 +31,11 @@
     new FormKey FormKey { get; set; }
 }
 
-<<<<<<< HEAD
 public partial interface IMajorRecordGetter : 
     IFormVersionGetter, 
     IMajorRecordIdentifier,
     IFormLinkContainerGetter,
+    IAssetLinkContainerGetter,
     IFormLinkIdentifier,
     IEquatable<IFormLinkGetter>,
     IMajorRecordQueryableGetter
@@ -81,16 +72,6 @@
     public string TitleString => $"{EditorID} - {FormKey}";
 
     public bool IsCompressed
-=======
-    public partial interface IMajorRecordGetter : 
-        IFormVersionGetter, 
-        IMajorRecordIdentifier,
-        IFormLinkContainerGetter,
-        IAssetLinkContainerGetter,
-        IFormLinkIdentifier,
-        IEquatable<IFormLinkGetter>,
-        IMajorRecordQueryableGetter
->>>>>>> 4bc922f1
     {
         get => EnumExt.HasFlag(MajorRecordFlagsRaw, Constants.CompressedFlag);
         set => MajorRecordFlagsRaw = EnumExt.SetFlag(MajorRecordFlagsRaw, Constants.CompressedFlag, value);
