--- conflicted
+++ resolved
@@ -33,9 +33,6 @@
     </Compile>
     <Compile Include="Records\Major Records\ActionRecord.cs">
       <DependentUpon>ActionRecord.xml</DependentUpon>
-    </Compile>
-    <Compile Include="Records\Major Records\Component.cs">
-      <DependentUpon>Component.xml</DependentUpon>
     </Compile>
     <Compile Include="Records\Major Records\GameSetting.cs">
       <DependentUpon>GameSetting.xml</DependentUpon>
@@ -124,6 +121,9 @@
     </Compile>
     <Compile Include="Records\TypeSolidifier_Generated.cs" />
     <Compile Include="Records\LinkCacheMixIns_Generated.cs" />
+    <Compile Include="Records\Major Records\Keyword_Generated.cs">
+      <DependentUpon>Keyword.xml</DependentUpon>
+    </Compile>
     <Compile Include="Interfaces\IKeywordLinkedReference_Generated.cs" />
     <Compile Include="Interfaces\LinkInterfaceMapping_Generated.cs" />
     <Compile Include="Records\Major Records\GameSettingUInt_Generated.cs">
@@ -132,25 +132,17 @@
     <Compile Include="Records\TransientType_Generated.cs">
       <DependentUpon>Fallout4ModHeader.xml</DependentUpon>
     </Compile>
-    <Compile Include="Records\Major Records\AttractionRule_Generated.cs">
-      <DependentUpon>AttractionRule.xml</DependentUpon>
+    <Compile Include="Records\Common Subrecords\Decal_Generated.cs">
+      <DependentUpon>Decal.xml</DependentUpon>
     </Compile>
-    <Compile Include="Records\Major Records\Keyword_Generated.cs">
-      <DependentUpon>Keyword.xml</DependentUpon>
+    <Compile Include="Records\Common Subrecords\ObjectBounds_Generated.cs">
+      <DependentUpon>ObjectBounds.xml</DependentUpon>
     </Compile>
-    <Compile Include="Records\Major Records\LocationReferenceType_Generated.cs">
-      <DependentUpon>LocationReferenceType.xml</DependentUpon>
-    </Compile>
-    <Compile Include="Interfaces\ILocationRecord_Generated.cs" />
-    <Compile Include="Interfaces\IIdleRelation_Generated.cs" />
     <Compile Include="Records\Major Records\ActionRecord_Generated.cs">
       <DependentUpon>ActionRecord.xml</DependentUpon>
     </Compile>
-    <Compile Include="Records\Major Records\Transform_Generated.cs">
-      <DependentUpon>Transform.xml</DependentUpon>
-    </Compile>
-    <Compile Include="Records\Common Subrecords\ObjectBounds_Generated.cs">
-      <DependentUpon>ObjectBounds.xml</DependentUpon>
+    <Compile Include="Records\Major Records\AttractionRule_Generated.cs">
+      <DependentUpon>AttractionRule.xml</DependentUpon>
     </Compile>
     <Compile Include="Records\Major Records\Component_Generated.cs">
       <DependentUpon>Component.xml</DependentUpon>
@@ -158,19 +150,6 @@
     <Compile Include="Records\Major Records\Global_Generated.cs">
       <DependentUpon>Global.xml</DependentUpon>
     </Compile>
-    <Compile Include="Records\Major Records\MiscItem_Generated.cs">
-      <DependentUpon>MiscItem.xml</DependentUpon>
-    </Compile>
-    <Compile Include="Records\Major Records\SoundDescriptor_Generated.cs">
-      <DependentUpon>SoundDescriptor.xml</DependentUpon>
-    </Compile>
-    <Compile Include="Records\Common Subrecords\Decal_Generated.cs">
-      <DependentUpon>Decal.xml</DependentUpon>
-    </Compile>
-    <Compile Include="Records\Major Records\TextureSet_Generated.cs">
-      <DependentUpon>TextureSet.xml</DependentUpon>
-    </Compile>
-    <Compile Include="Interfaces\IObjectId_Generated.cs" />
     <Compile Include="Records\Major Records\GlobalInt_Generated.cs">
       <DependentUpon>Global.xml</DependentUpon>
     </Compile>
@@ -180,17 +159,31 @@
     <Compile Include="Records\Major Records\GlobalFloat_Generated.cs">
       <DependentUpon>Global.xml</DependentUpon>
     </Compile>
+    <Compile Include="Records\Major Records\LocationReferenceType_Generated.cs">
+      <DependentUpon>LocationReferenceType.xml</DependentUpon>
+    </Compile>
+    <Compile Include="Records\Major Records\MiscItem_Generated.cs">
+      <DependentUpon>MiscItem.xml</DependentUpon>
+    </Compile>
+    <Compile Include="Records\Major Records\SoundDescriptor_Generated.cs">
+      <DependentUpon>SoundDescriptor.xml</DependentUpon>
+    </Compile>
+    <Compile Include="Records\Major Records\TextureSet_Generated.cs">
+      <DependentUpon>TextureSet.xml</DependentUpon>
+    </Compile>
+    <Compile Include="Records\Major Records\Transform_Generated.cs">
+      <DependentUpon>Transform.xml</DependentUpon>
+    </Compile>
+    <Compile Include="Interfaces\IIdleRelation_Generated.cs" />
+    <Compile Include="Interfaces\ILocationRecord_Generated.cs" />
+    <Compile Include="Interfaces\IObjectId_Generated.cs" />
   </ItemGroup>
   <ItemGroup>
     <PackageReference Include="GitInfo" Version="2.1.2">
       <PrivateAssets>all</PrivateAssets>
       <IncludeAssets>runtime; build; native; contentfiles; analyzers; buildtransitive</IncludeAssets>
     </PackageReference>
-<<<<<<< HEAD
-    <PackageReference Include="Loqui" Version="2.4.0" />
-=======
     <PackageReference Include="Loqui" Version="2.5.0" />
->>>>>>> 95531de4
     <PackageReference Include="Noggog.CSharpExt" Version="2.5.0" />
     <PackageReference Include="NuGetizer" Version="0.6.0">
       <PrivateAssets>all</PrivateAssets>
