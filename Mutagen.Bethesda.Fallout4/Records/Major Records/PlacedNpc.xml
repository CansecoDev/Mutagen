--- conflicted
+++ resolved
@@ -5,13 +5,8 @@
       <RefDirect name="VirtualMachineAdapter" refName="VirtualMachineAdapter" overflowRecordType="XXXX" />
       <FormLink name="Base" refName="Npc" recordType="NAME" />
       <FormLink name="EncounterZone" recordType="XEZN" refName="EncounterZone" />
-<<<<<<< HEAD
-      <RefDirect name="RagdollData" refName="RagdollData" />
-      <P3Float name="RagdollBipedData" recordType="XRGB" />
-=======
       <RefList name="RagdollData" refName="RagdollData" recordType="XRGD" />
       <P3Float name="RagdollBipedRotation" recordType="XRGB" />
->>>>>>> 25ea250e
       <RefDirect name="Patrol" refName="Patrol" />
       <Enum name="LevelModifier" enumName="Level" byteLength="4" recordType="XLCM" />
       <Int32 name="Count" recordType="XCNT" />
