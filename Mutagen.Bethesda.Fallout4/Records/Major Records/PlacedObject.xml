--- conflicted
+++ resolved
@@ -20,11 +20,7 @@
         <FormLink recordType="XLRM" refName="PlacedObject" />
       </List>
       <Bool name="IsMultiBoundPrimitive" boolAsMarker="XMBP" />
-<<<<<<< HEAD
-      <RefDirect name="RagdollData" refName="RagdollData" />
-=======
       <RefList name="RagdollData" refName="RagdollData" recordType="XRGD" />
->>>>>>> 25ea250e
       <P3Float name="RagdollBipedRotation" recordType="XRGB" />
       <Float name="Radius" recordType="XRDS" />
       <FormLink name="Emittance" recordType="XEMI">
