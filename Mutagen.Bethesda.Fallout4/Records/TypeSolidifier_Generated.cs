--- conflicted
+++ resolved
@@ -79,7 +79,6 @@
         }
 
         /// <summary>
-<<<<<<< HEAD
         /// Scope a load order query to AnimationSoundTagSet
         /// </summary>
         /// <param name="listings">ModListings to query</param>
@@ -128,32 +127,6 @@
         }
 
         /// <summary>
-        /// Scope a load order query to ASpell
-        /// </summary>
-        /// <param name="listings">ModListings to query</param>
-        /// <returns>A typed object to do further queries on ASpell</returns>
-        public static TypedLoadOrderAccess<IFallout4Mod, IFallout4ModGetter, IASpell, IASpellGetter> ASpell(this IEnumerable<IModListing<IFallout4ModGetter>> listings)
-        {
-            return new TypedLoadOrderAccess<IFallout4Mod, IFallout4ModGetter, IASpell, IASpellGetter>(
-                (bool includeDeletedRecords) => listings.WinningOverrides<IASpellGetter>(includeDeletedRecords: includeDeletedRecords),
-                (ILinkCache linkCache, bool includeDeletedRecords) => listings.WinningOverrideContexts<IFallout4Mod, IFallout4ModGetter, IASpell, IASpellGetter>(linkCache, includeDeletedRecords: includeDeletedRecords));
-        }
-
-        /// <summary>
-        /// Scope a load order query to ASpell
-        /// </summary>
-        /// <param name="mods">Mods to query</param>
-        /// <returns>A typed object to do further queries on ASpell</returns>
-        public static TypedLoadOrderAccess<IFallout4Mod, IFallout4ModGetter, IASpell, IASpellGetter> ASpell(this IEnumerable<IFallout4ModGetter> mods)
-        {
-            return new TypedLoadOrderAccess<IFallout4Mod, IFallout4ModGetter, IASpell, IASpellGetter>(
-                (bool includeDeletedRecords) => mods.WinningOverrides<IASpellGetter>(includeDeletedRecords: includeDeletedRecords),
-                (ILinkCache linkCache, bool includeDeletedRecords) => mods.WinningOverrideContexts<IFallout4Mod, IFallout4ModGetter, IASpell, IASpellGetter>(linkCache, includeDeletedRecords: includeDeletedRecords));
-        }
-
-        /// <summary>
-=======
->>>>>>> 5ace7b09
         /// Scope a load order query to AttractionRule
         /// </summary>
         /// <param name="listings">ModListings to query</param>
@@ -206,9 +179,9 @@
         /// </summary>
         /// <param name="listings">ModListings to query</param>
         /// <returns>A typed object to do further queries on Class</returns>
-        public static TypedLoadOrderAccess<IFallout4Mod, IFallout4ModGetter, IClass, IClassGetter> Class(this IEnumerable<IModListing<IFallout4ModGetter>> listings)
-        {
-            return new TypedLoadOrderAccess<IFallout4Mod, IFallout4ModGetter, IClass, IClassGetter>(
+        public static TopLevelTypedLoadOrderAccess<IFallout4Mod, IFallout4ModGetter, IClass, IClassGetter> Class(this IEnumerable<IModListing<IFallout4ModGetter>> listings)
+        {
+            return new TopLevelTypedLoadOrderAccess<IFallout4Mod, IFallout4ModGetter, IClass, IClassGetter>(
                 (bool includeDeletedRecords) => listings.WinningOverrides<IClassGetter>(includeDeletedRecords: includeDeletedRecords),
                 (ILinkCache linkCache, bool includeDeletedRecords) => listings.WinningOverrideContexts<IFallout4Mod, IFallout4ModGetter, IClass, IClassGetter>(linkCache, includeDeletedRecords: includeDeletedRecords));
         }
@@ -218,9 +191,9 @@
         /// </summary>
         /// <param name="mods">Mods to query</param>
         /// <returns>A typed object to do further queries on Class</returns>
-        public static TypedLoadOrderAccess<IFallout4Mod, IFallout4ModGetter, IClass, IClassGetter> Class(this IEnumerable<IFallout4ModGetter> mods)
-        {
-            return new TypedLoadOrderAccess<IFallout4Mod, IFallout4ModGetter, IClass, IClassGetter>(
+        public static TopLevelTypedLoadOrderAccess<IFallout4Mod, IFallout4ModGetter, IClass, IClassGetter> Class(this IEnumerable<IFallout4ModGetter> mods)
+        {
+            return new TopLevelTypedLoadOrderAccess<IFallout4Mod, IFallout4ModGetter, IClass, IClassGetter>(
                 (bool includeDeletedRecords) => mods.WinningOverrides<IClassGetter>(includeDeletedRecords: includeDeletedRecords),
                 (ILinkCache linkCache, bool includeDeletedRecords) => mods.WinningOverrideContexts<IFallout4Mod, IFallout4ModGetter, IClass, IClassGetter>(linkCache, includeDeletedRecords: includeDeletedRecords));
         }
@@ -398,9 +371,9 @@
         /// </summary>
         /// <param name="listings">ModListings to query</param>
         /// <returns>A typed object to do further queries on Faction</returns>
-        public static TypedLoadOrderAccess<IFallout4Mod, IFallout4ModGetter, IFaction, IFactionGetter> Faction(this IEnumerable<IModListing<IFallout4ModGetter>> listings)
-        {
-            return new TypedLoadOrderAccess<IFallout4Mod, IFallout4ModGetter, IFaction, IFactionGetter>(
+        public static TopLevelTypedLoadOrderAccess<IFallout4Mod, IFallout4ModGetter, IFaction, IFactionGetter> Faction(this IEnumerable<IModListing<IFallout4ModGetter>> listings)
+        {
+            return new TopLevelTypedLoadOrderAccess<IFallout4Mod, IFallout4ModGetter, IFaction, IFactionGetter>(
                 (bool includeDeletedRecords) => listings.WinningOverrides<IFactionGetter>(includeDeletedRecords: includeDeletedRecords),
                 (ILinkCache linkCache, bool includeDeletedRecords) => listings.WinningOverrideContexts<IFallout4Mod, IFallout4ModGetter, IFaction, IFactionGetter>(linkCache, includeDeletedRecords: includeDeletedRecords));
         }
@@ -410,9 +383,9 @@
         /// </summary>
         /// <param name="mods">Mods to query</param>
         /// <returns>A typed object to do further queries on Faction</returns>
-        public static TypedLoadOrderAccess<IFallout4Mod, IFallout4ModGetter, IFaction, IFactionGetter> Faction(this IEnumerable<IFallout4ModGetter> mods)
-        {
-            return new TypedLoadOrderAccess<IFallout4Mod, IFallout4ModGetter, IFaction, IFactionGetter>(
+        public static TopLevelTypedLoadOrderAccess<IFallout4Mod, IFallout4ModGetter, IFaction, IFactionGetter> Faction(this IEnumerable<IFallout4ModGetter> mods)
+        {
+            return new TopLevelTypedLoadOrderAccess<IFallout4Mod, IFallout4ModGetter, IFaction, IFactionGetter>(
                 (bool includeDeletedRecords) => mods.WinningOverrides<IFactionGetter>(includeDeletedRecords: includeDeletedRecords),
                 (ILinkCache linkCache, bool includeDeletedRecords) => mods.WinningOverrideContexts<IFallout4Mod, IFallout4ModGetter, IFaction, IFactionGetter>(linkCache, includeDeletedRecords: includeDeletedRecords));
         }
@@ -734,9 +707,9 @@
         /// </summary>
         /// <param name="listings">ModListings to query</param>
         /// <returns>A typed object to do further queries on HeadPart</returns>
-        public static TypedLoadOrderAccess<IFallout4Mod, IFallout4ModGetter, IHeadPart, IHeadPartGetter> HeadPart(this IEnumerable<IModListing<IFallout4ModGetter>> listings)
-        {
-            return new TypedLoadOrderAccess<IFallout4Mod, IFallout4ModGetter, IHeadPart, IHeadPartGetter>(
+        public static TopLevelTypedLoadOrderAccess<IFallout4Mod, IFallout4ModGetter, IHeadPart, IHeadPartGetter> HeadPart(this IEnumerable<IModListing<IFallout4ModGetter>> listings)
+        {
+            return new TopLevelTypedLoadOrderAccess<IFallout4Mod, IFallout4ModGetter, IHeadPart, IHeadPartGetter>(
                 (bool includeDeletedRecords) => listings.WinningOverrides<IHeadPartGetter>(includeDeletedRecords: includeDeletedRecords),
                 (ILinkCache linkCache, bool includeDeletedRecords) => listings.WinningOverrideContexts<IFallout4Mod, IFallout4ModGetter, IHeadPart, IHeadPartGetter>(linkCache, includeDeletedRecords: includeDeletedRecords));
         }
@@ -746,9 +719,9 @@
         /// </summary>
         /// <param name="mods">Mods to query</param>
         /// <returns>A typed object to do further queries on HeadPart</returns>
-        public static TypedLoadOrderAccess<IFallout4Mod, IFallout4ModGetter, IHeadPart, IHeadPartGetter> HeadPart(this IEnumerable<IFallout4ModGetter> mods)
-        {
-            return new TypedLoadOrderAccess<IFallout4Mod, IFallout4ModGetter, IHeadPart, IHeadPartGetter>(
+        public static TopLevelTypedLoadOrderAccess<IFallout4Mod, IFallout4ModGetter, IHeadPart, IHeadPartGetter> HeadPart(this IEnumerable<IFallout4ModGetter> mods)
+        {
+            return new TopLevelTypedLoadOrderAccess<IFallout4Mod, IFallout4ModGetter, IHeadPart, IHeadPartGetter>(
                 (bool includeDeletedRecords) => mods.WinningOverrides<IHeadPartGetter>(includeDeletedRecords: includeDeletedRecords),
                 (ILinkCache linkCache, bool includeDeletedRecords) => mods.WinningOverrideContexts<IFallout4Mod, IFallout4ModGetter, IHeadPart, IHeadPartGetter>(linkCache, includeDeletedRecords: includeDeletedRecords));
         }
@@ -802,6 +775,30 @@
         }
 
         /// <summary>
+        /// Scope a load order query to LeveledSpell
+        /// </summary>
+        /// <param name="listings">ModListings to query</param>
+        /// <returns>A typed object to do further queries on LeveledSpell</returns>
+        public static TypedLoadOrderAccess<IFallout4Mod, IFallout4ModGetter, ILeveledSpell, ILeveledSpellGetter> LeveledSpell(this IEnumerable<IModListing<IFallout4ModGetter>> listings)
+        {
+            return new TypedLoadOrderAccess<IFallout4Mod, IFallout4ModGetter, ILeveledSpell, ILeveledSpellGetter>(
+                (bool includeDeletedRecords) => listings.WinningOverrides<ILeveledSpellGetter>(includeDeletedRecords: includeDeletedRecords),
+                (ILinkCache linkCache, bool includeDeletedRecords) => listings.WinningOverrideContexts<IFallout4Mod, IFallout4ModGetter, ILeveledSpell, ILeveledSpellGetter>(linkCache, includeDeletedRecords: includeDeletedRecords));
+        }
+
+        /// <summary>
+        /// Scope a load order query to LeveledSpell
+        /// </summary>
+        /// <param name="mods">Mods to query</param>
+        /// <returns>A typed object to do further queries on LeveledSpell</returns>
+        public static TypedLoadOrderAccess<IFallout4Mod, IFallout4ModGetter, ILeveledSpell, ILeveledSpellGetter> LeveledSpell(this IEnumerable<IFallout4ModGetter> mods)
+        {
+            return new TypedLoadOrderAccess<IFallout4Mod, IFallout4ModGetter, ILeveledSpell, ILeveledSpellGetter>(
+                (bool includeDeletedRecords) => mods.WinningOverrides<ILeveledSpellGetter>(includeDeletedRecords: includeDeletedRecords),
+                (ILinkCache linkCache, bool includeDeletedRecords) => mods.WinningOverrideContexts<IFallout4Mod, IFallout4ModGetter, ILeveledSpell, ILeveledSpellGetter>(linkCache, includeDeletedRecords: includeDeletedRecords));
+        }
+
+        /// <summary>
         /// Scope a load order query to LocationReferenceType
         /// </summary>
         /// <param name="listings">ModListings to query</param>
@@ -926,9 +923,9 @@
         /// </summary>
         /// <param name="listings">ModListings to query</param>
         /// <returns>A typed object to do further queries on Race</returns>
-        public static TypedLoadOrderAccess<IFallout4Mod, IFallout4ModGetter, IRace, IRaceGetter> Race(this IEnumerable<IModListing<IFallout4ModGetter>> listings)
-        {
-            return new TypedLoadOrderAccess<IFallout4Mod, IFallout4ModGetter, IRace, IRaceGetter>(
+        public static TopLevelTypedLoadOrderAccess<IFallout4Mod, IFallout4ModGetter, IRace, IRaceGetter> Race(this IEnumerable<IModListing<IFallout4ModGetter>> listings)
+        {
+            return new TopLevelTypedLoadOrderAccess<IFallout4Mod, IFallout4ModGetter, IRace, IRaceGetter>(
                 (bool includeDeletedRecords) => listings.WinningOverrides<IRaceGetter>(includeDeletedRecords: includeDeletedRecords),
                 (ILinkCache linkCache, bool includeDeletedRecords) => listings.WinningOverrideContexts<IFallout4Mod, IFallout4ModGetter, IRace, IRaceGetter>(linkCache, includeDeletedRecords: includeDeletedRecords));
         }
@@ -938,9 +935,9 @@
         /// </summary>
         /// <param name="mods">Mods to query</param>
         /// <returns>A typed object to do further queries on Race</returns>
-        public static TypedLoadOrderAccess<IFallout4Mod, IFallout4ModGetter, IRace, IRaceGetter> Race(this IEnumerable<IFallout4ModGetter> mods)
-        {
-            return new TypedLoadOrderAccess<IFallout4Mod, IFallout4ModGetter, IRace, IRaceGetter>(
+        public static TopLevelTypedLoadOrderAccess<IFallout4Mod, IFallout4ModGetter, IRace, IRaceGetter> Race(this IEnumerable<IFallout4ModGetter> mods)
+        {
+            return new TopLevelTypedLoadOrderAccess<IFallout4Mod, IFallout4ModGetter, IRace, IRaceGetter>(
                 (bool includeDeletedRecords) => mods.WinningOverrides<IRaceGetter>(includeDeletedRecords: includeDeletedRecords),
                 (ILinkCache linkCache, bool includeDeletedRecords) => mods.WinningOverrideContexts<IFallout4Mod, IFallout4ModGetter, IRace, IRaceGetter>(linkCache, includeDeletedRecords: includeDeletedRecords));
         }
@@ -1189,6 +1186,30 @@
         }
 
         /// <summary>
+        /// Scope a load order query to ISpellRecord
+        /// </summary>
+        /// <param name="listings">ModListings to query</param>
+        /// <returns>A typed object to do further queries on ISpellRecord</returns>
+        public static TypedLoadOrderAccess<IFallout4Mod, IFallout4ModGetter, ISpellRecord, ISpellRecordGetter> ISpellRecord(this IEnumerable<IModListing<IFallout4ModGetter>> listings)
+        {
+            return new TypedLoadOrderAccess<IFallout4Mod, IFallout4ModGetter, ISpellRecord, ISpellRecordGetter>(
+                (bool includeDeletedRecords) => listings.WinningOverrides<ISpellRecordGetter>(includeDeletedRecords: includeDeletedRecords),
+                (ILinkCache linkCache, bool includeDeletedRecords) => listings.WinningOverrideContexts<IFallout4Mod, IFallout4ModGetter, ISpellRecord, ISpellRecordGetter>(linkCache, includeDeletedRecords: includeDeletedRecords));
+        }
+
+        /// <summary>
+        /// Scope a load order query to ISpellRecord
+        /// </summary>
+        /// <param name="mods">Mods to query</param>
+        /// <returns>A typed object to do further queries on ISpellRecord</returns>
+        public static TypedLoadOrderAccess<IFallout4Mod, IFallout4ModGetter, ISpellRecord, ISpellRecordGetter> ISpellRecord(this IEnumerable<IFallout4ModGetter> mods)
+        {
+            return new TypedLoadOrderAccess<IFallout4Mod, IFallout4ModGetter, ISpellRecord, ISpellRecordGetter>(
+                (bool includeDeletedRecords) => mods.WinningOverrides<ISpellRecordGetter>(includeDeletedRecords: includeDeletedRecords),
+                (ILinkCache linkCache, bool includeDeletedRecords) => mods.WinningOverrideContexts<IFallout4Mod, IFallout4ModGetter, ISpellRecord, ISpellRecordGetter>(linkCache, includeDeletedRecords: includeDeletedRecords));
+        }
+
+        /// <summary>
         /// Scope a load order query to ILocationRecord
         /// </summary>
         /// <param name="listings">ModListings to query</param>
