--- conflicted
+++ resolved
@@ -56,12 +56,8 @@
                 default:
                     throw new NotImplementedException();
             }
-<<<<<<< HEAD
             fg.AppendLine($"public {TypeName} {this.Property} {{ get; }} = new {linkString}{(this.HasBeenSet ? "Set" : string.Empty)}Link<{loquiType.TypeName}>();");
-=======
-            fg.AppendLine($"public {TypeName} {this.Property} {{ get; }} = new {linkString}{(this.HasBeenSet ? "Set" : string.Empty)}Link<{loquiType.TargetObjectGeneration.Name}>();");
             fg.AppendLine($"[DebuggerBrowsable(DebuggerBrowsableState.Never)]");
->>>>>>> d01f930c
             fg.AppendLine($"public {loquiType.TypeName} {this.Name} {{ get => {this.Property}.Item; {(this.ReadOnly ? string.Empty : $"set => {this.Property}.Item = value; ")}}}");
             fg.AppendLine($"[DebuggerBrowsable(DebuggerBrowsableState.Never)]");
             fg.AppendLine($"{this.TypeName} {this.ObjectGen.Getter_InterfaceStr}.{this.Property} => this.{this.Property};");
