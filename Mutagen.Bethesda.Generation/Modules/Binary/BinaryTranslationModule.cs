﻿using Loqui.Generation;
using System;
using System.Collections.Generic;
using System.Linq;
using System.Text;
using System.Threading.Tasks;
using Loqui;
using Mutagen.Bethesda.Binary;
using System.IO;
using System.Windows.Media;
using Noggog;

namespace Mutagen.Bethesda.Generation
{
    public class BinaryTranslationModule : TranslationModule<BinaryTranslationGeneration>
    {
        public override string Namespace => "Mutagen.Bethesda.Binary.";

        public override string ModuleNickname => "Binary";

        public BinaryTranslationModule(LoquiGenerator gen)
            : base(gen)
        {
            this.ExportWithIGetter = false;
            this._typeGenerations[typeof(LoquiType)] = new LoquiBinaryTranslationGeneration(ModuleNickname);
            this._typeGenerations[typeof(BoolNullType)] = new PrimitiveBinaryTranslationGeneration<bool?>();
            this._typeGenerations[typeof(BoolType)] = new PrimitiveBinaryTranslationGeneration<bool>();
            this._typeGenerations[typeof(CharNullType)] = new PrimitiveBinaryTranslationGeneration<char?>();
            this._typeGenerations[typeof(CharType)] = new PrimitiveBinaryTranslationGeneration<char>();
            this._typeGenerations[typeof(DateTimeNullType)] = new PrimitiveBinaryTranslationGeneration<DateTime?>();
            this._typeGenerations[typeof(DateTimeType)] = new PrimitiveBinaryTranslationGeneration<DateTime>();
            this._typeGenerations[typeof(DoubleNullType)] = new PrimitiveBinaryTranslationGeneration<double?>();
            this._typeGenerations[typeof(DoubleType)] = new PrimitiveBinaryTranslationGeneration<double>();
            this._typeGenerations[typeof(EnumType)] = new EnumBinaryTranslationGeneration();
            this._typeGenerations[typeof(EnumNullType)] = new EnumBinaryTranslationGeneration();
            this._typeGenerations[typeof(FloatNullType)] = new PrimitiveBinaryTranslationGeneration<float?>("Float");
            this._typeGenerations[typeof(FloatType)] = new PrimitiveBinaryTranslationGeneration<float>("Float");
            this._typeGenerations[typeof(Int8NullType)] = new PrimitiveBinaryTranslationGeneration<sbyte?>("Int8");
            this._typeGenerations[typeof(Int8Type)] = new PrimitiveBinaryTranslationGeneration<sbyte>("Int8");
            this._typeGenerations[typeof(Int16NullType)] = new PrimitiveBinaryTranslationGeneration<short?>();
            this._typeGenerations[typeof(Int16Type)] = new PrimitiveBinaryTranslationGeneration<short>();
            this._typeGenerations[typeof(Int32NullType)] = new PrimitiveBinaryTranslationGeneration<int?>();
            this._typeGenerations[typeof(Int32Type)] = new PrimitiveBinaryTranslationGeneration<int>();
            this._typeGenerations[typeof(Int64NullType)] = new PrimitiveBinaryTranslationGeneration<long?>();
            this._typeGenerations[typeof(Int64Type)] = new PrimitiveBinaryTranslationGeneration<long>();
            this._typeGenerations[typeof(P3UInt16NullType)] = new PrimitiveBinaryTranslationGeneration<P3UInt16?>();
            this._typeGenerations[typeof(P3UInt16Type)] = new PrimitiveBinaryTranslationGeneration<P3UInt16>();
            this._typeGenerations[typeof(P2FloatNullType)] = new PrimitiveBinaryTranslationGeneration<P2Float?>();
            this._typeGenerations[typeof(P2FloatType)] = new PrimitiveBinaryTranslationGeneration<P2Float>();
            this._typeGenerations[typeof(P3FloatNullType)] = new PrimitiveBinaryTranslationGeneration<P3Float?>();
            this._typeGenerations[typeof(P3FloatType)] = new PrimitiveBinaryTranslationGeneration<P3Float>();
            this._typeGenerations[typeof(P2IntNullType)] = new PrimitiveBinaryTranslationGeneration<P2Int?>();
            this._typeGenerations[typeof(P2IntType)] = new PrimitiveBinaryTranslationGeneration<P2Int>();
            this._typeGenerations[typeof(P2FloatNullType)] = new PrimitiveBinaryTranslationGeneration<P2Float?>();
            this._typeGenerations[typeof(P2FloatType)] = new PrimitiveBinaryTranslationGeneration<P2Float>();
            this._typeGenerations[typeof(StringType)] = new StringBinaryTranslationGeneration();
            this._typeGenerations[typeof(FilePathType)] = new FilePathBinaryTranslationGeneration();
            this._typeGenerations[typeof(UInt8NullType)] = new PrimitiveBinaryTranslationGeneration<byte?>();
            this._typeGenerations[typeof(UInt8Type)] = new PrimitiveBinaryTranslationGeneration<byte>();
            this._typeGenerations[typeof(UInt16NullType)] = new PrimitiveBinaryTranslationGeneration<ushort?>();
            this._typeGenerations[typeof(UInt16Type)] = new PrimitiveBinaryTranslationGeneration<ushort>();
            this._typeGenerations[typeof(UInt32NullType)] = new PrimitiveBinaryTranslationGeneration<uint?>();
            this._typeGenerations[typeof(UInt32Type)] = new PrimitiveBinaryTranslationGeneration<uint>();
            this._typeGenerations[typeof(UInt64NullType)] = new PrimitiveBinaryTranslationGeneration<ulong?>();
            this._typeGenerations[typeof(UInt64Type)] = new PrimitiveBinaryTranslationGeneration<ulong>();
            this._typeGenerations[typeof(FormIDType)] = new PrimitiveBinaryTranslationGeneration<FormID>();
            this._typeGenerations[typeof(FormIDLinkType)] = new FormIDLinkBinaryTranslationGeneration();
            this._typeGenerations[typeof(ListType)] = new ListBinaryTranslationGeneration();
            this._typeGenerations[typeof(DictType)] = new DictBinaryTranslationGeneration();
            this._typeGenerations[typeof(ByteArrayType)] = new ByteArrayTranslationGeneration();
            this._typeGenerations[typeof(BufferType)] = new BufferBinaryTranslationGeneration();
            this._typeGenerations[typeof(DataType)] = new DataBinaryTranslationGeneration();
            this._typeGenerations[typeof(ColorType)] = new ColorBinaryTranslationGeneration();
            this._typeGenerations[typeof(SpecialParseType)] = new SpecialParseTranslationGeneration();
            this._typeGenerations[typeof(ZeroType)] = new ZeroBinaryTranslationGeneration();
            this._typeGenerations[typeof(CustomLogic)] = new CustomLogicTranslationGeneration();
            this.MainAPI = new TranslationModuleAPI(
                writerAPI: new MethodAPI(
                    majorAPI: new APILine[] { "MutagenWriter writer" },
                    optionalAPI: new APILine[] { new APILine((obj) => TryGet<string>.Create(successful: obj.GetObjectType() == ObjectType.Mod, val: "GroupMask importMask = null")) },
                    customAPI: new CustomMethodAPI[]
                    {
                        CustomMethodAPI.Private($"{nameof(RecordTypeConverter)} recordTypeConverter", "null")
                    }),
                readerAPI: new MethodAPI(
                    majorAPI: new APILine[] { "MutagenFrame frame" },
                    optionalAPI: new APILine[] { new APILine((obj) => TryGet<string>.Create(successful: obj.GetObjectType() == ObjectType.Mod, val: "GroupMask importMask = null")) },
                    customAPI: new CustomMethodAPI[]
                    {
                        CustomMethodAPI.Private($"{nameof(RecordTypeConverter)} recordTypeConverter", "null")
                    }));
            this.MinorAPIs.Add(
                new TranslationModuleAPI(
                    new MethodAPI(
                        majorAPI: new APILine[] { "string path" },
                        customAPI: null,
                        optionalAPI: new APILine[] { new APILine((obj) => TryGet<string>.Create(successful: obj.GetObjectType() == ObjectType.Mod, val: "GroupMask importMask = null")) }))
                {
                    Funnel = new TranslationFunnel(
                        this.MainAPI,
                        ConvertFromPathOut,
                        ConvertFromPathIn)
                });
            this.MinorAPIs.Add(
                new TranslationModuleAPI(
                    new MethodAPI(
                        majorAPI: new APILine[] { "Stream stream" },
                        customAPI: null,
                        optionalAPI: new APILine[] { new APILine((obj) => TryGet<string>.Create(successful: obj.GetObjectType() == ObjectType.Mod, val: "GroupMask importMask = null")) }))
                {
                    Funnel = new TranslationFunnel(
                        this.MainAPI,
                        ConvertFromStreamOut,
                        ConvertFromStreamIn)
                });
        }

        public override async Task PostLoad(ObjectGeneration obj)
        {
            foreach (var gen in _typeGenerations.Values)
            {
                gen.Module = this;
                gen.MaskModule = this.Gen.MaskModule;
            }
        }

        public override IEnumerable<string> RequiredUsingStatements(ObjectGeneration obj)
        {
            return base.RequiredUsingStatements(obj).And("Mutagen.Bethesda.Binary");
        }

        public override IEnumerable<string> Interfaces(ObjectGeneration obj)
        {
            yield break;
        }

        private void ConvertFromStreamOut(ObjectGeneration obj, FileGeneration fg, InternalTranslation internalToDo)
        {
            fg.AppendLine("using (var writer = new MutagenWriter(stream))");
            using (new BraceWrapper(fg))
            {
                internalToDo(this.MainAPI.WriterMemberNames(obj));
            }
        }

        private void ConvertFromStreamIn(ObjectGeneration obj, FileGeneration fg, InternalTranslation internalToDo)
        {
            fg.AppendLine("using (var reader = new MutagenReader(stream))");
            using (new BraceWrapper(fg))
            {
                fg.AppendLine("var frame = new MutagenFrame(reader);");
                internalToDo(this.MainAPI.ReaderMemberNames(obj));
            }
        }

        public override async Task GenerateInClass(ObjectGeneration obj, FileGeneration fg)
        {
            await base.GenerateInClass(obj, fg);
            GenerateCustomPartials(obj, fg);
            await GenerateCreateExtras(obj, fg);
            GenerateCustomBinaryEndPartial(obj, fg);
        }

        private void GenerateCustomPartials(ObjectGeneration obj, FileGeneration fg)
        {
            foreach (var field in obj.IterateFields(nonIntegrated: true))
            {
                if (!field.TryGetFieldData(out var mutaData)) continue;
                if (!mutaData.CustomBinary && !(field is CustomLogic)) continue;
                CustomLogicTranslationGeneration.GeneratePartialMethods(
                    fg: fg,
                    obj: obj,
                    field: field);
            }
        }

        public override async Task GenerateInCommonExt(ObjectGeneration obj, FileGeneration fg)
        {
            await base.GenerateInCommonExt(obj, fg);
            GenerateWriteExtras(obj, fg);
        }

        private bool HasRecordTypeFields(ObjectGeneration obj)
        {
            foreach (var field in obj.IterateFields(expandSets: SetMarkerType.ExpandSets.FalseAndInclude))
            {
                if (field.TryGetFieldData(out var data)
                    && data.HasTrigger) return true;
            }
            return false;
        }

        private bool HasEmbeddedFields(ObjectGeneration obj)
        {
            foreach (var field in obj.IterateFields(expandSets: SetMarkerType.ExpandSets.FalseAndInclude))
            {
                if (field is SetMarkerType) continue;
                if (!field.TryGetFieldData(out var data)
                    || !data.HasTrigger) return true;
            }
            return false;
        }

        private async Task GenerateCreateExtras(ObjectGeneration obj, FileGeneration fg)
        {
            var data = obj.GetObjectData();
            bool typelessStruct = obj.GetObjectType() == ObjectType.Subrecord && !obj.HasRecordType();
            if (!obj.Abstract)
            {
                ObjectType objType = obj.GetObjectType();

                using (var args = new FunctionWrapper(fg,
                    $"private static {obj.ObjectName} Create_{ModuleNickname}_Internal{obj.Mask_GenericClause(MaskType.Error)}",
                    wheres: obj.GenericTypes_ErrorMaskWheres))
                {
                    args.Add("MutagenFrame frame");
                    args.Add($"Func<{obj.Mask(MaskType.Error)}> errorMask");
                    if (obj.GetObjectType() == ObjectType.Mod)
                    {
                        args.Add($"GroupMask importMask");
                    }
                    args.Add($"{nameof(RecordTypeConverter)} recordTypeConverter");
                }
                using (new BraceWrapper(fg))
                {
                    if (obj.BaseClassTrail().Any((b) => b.Name == "MajorRecord"))
                    {
                        if (data.CustomBinaryEnd)
                        {
                            using (var args = new ArgsWrapper(fg,
                                $"var ret = UtilityTranslation.MajorRecordParse<{obj.Name}, {obj.Mask(MaskType.Error)}, {obj.FieldIndexName}>"))
                            {
                                args.Add($"record: new {obj.Name}()");
                                args.Add($"frame: frame");
                                args.Add($"errorMask: errorMask");
                                args.Add($"recType: {obj.GetTriggeringSource()}");
                                args.Add($"recordTypeConverter: recordTypeConverter");
                                args.Add($"fillStructs: Fill_Binary_Structs");
                                args.Add($"fillTyped: {(HasRecordTypeFields(obj) ? "Fill_Binary_RecordTypes" : "null")}");
                            }
                            fg.AppendLine("try");
                            using (new BraceWrapper(fg))
                            {
                                if (data.CustomBinaryEnd)
                                {
                                    using (var args = new ArgsWrapper(fg,
                                        "CustomBinaryEnd_Import"))
                                    {
                                        args.Add("frame: frame");
                                        args.Add("obj: ret");
                                        args.Add("errorMask: errorMask");
                                    }
                                }
                            }
                            fg.AppendLine("catch (Exception ex)");
                            fg.AppendLine("when (errorMask != null)");
                            using (new BraceWrapper(fg))
                            {
                                fg.AppendLine("errorMask().Overall = ex;");
                            }
                            fg.AppendLine("return ret;");
                        }
                        else
                        {
                            using (var args = new ArgsWrapper(fg,
                            $"return UtilityTranslation.MajorRecordParse<{obj.Name}, {obj.Mask(MaskType.Error)}, {obj.FieldIndexName}>"))
                            {
                                args.Add($"record: new {obj.Name}()");
                                args.Add($"frame: frame");
                                args.Add($"errorMask: errorMask");
                                args.Add($"recType: {obj.GetTriggeringSource()}");
                                args.Add($"recordTypeConverter: recordTypeConverter");
                                args.Add($"fillStructs: Fill_Binary_Structs");
                                args.Add($"fillTyped: {(HasRecordTypeFields(obj) ? "Fill_Binary_RecordTypes" : "null")}");
                            }
                        }
                    }
                    else
                    {
                        fg.AppendLine($"var ret = new {obj.Name}{obj.GenericTypes}();");
                        fg.AppendLine("try");
                        using (new BraceWrapper(fg))
                        {
                            IEnumerable<RecordType> recordTypes = await obj.GetTriggeringRecordTypes();
                            var frameMod = (objType != ObjectType.Subrecord || recordTypes.Any())
                                && objType != ObjectType.Mod;
                            if (frameMod)
                            {
                                switch (objType)
                                {
                                    case ObjectType.Subrecord:
                                        if (obj.TryGetRecordType(out var recType))
                                        {
                                            using (var args = new ArgsWrapper(fg,
                                                $"frame = frame.Spawn({nameof(HeaderTranslation)}.ParseSubrecord",
                                                suffixLine: ")"))
                                            {
                                                args.Add("frame.Reader");
                                                args.Add($"{obj.GetTriggeringSource()}");
                                            }
                                        }
                                        break;
                                    case ObjectType.Record:
                                        using (var args = new ArgsWrapper(fg,
                                            $"frame = frame.Spawn({nameof(HeaderTranslation)}.ParseRecord",
                                            suffixLine: ")"))
                                        {
                                            args.Add("frame.Reader");
                                            args.Add($"{obj.GetTriggeringSource()}");
                                        }
                                        break;
                                    case ObjectType.Group:
                                        using (var args = new ArgsWrapper(fg,
                                            $"frame = frame.Spawn({nameof(HeaderTranslation)}.ParseGroup",
                                            suffixLine: ")"))
                                        {
                                            args.Add("frame.Reader");
                                        }
                                        break;
                                    case ObjectType.Mod:
                                    default:
                                        throw new NotImplementedException();
                                }
                            }
                            fg.AppendLine("using (frame)");
                            using (new BraceWrapper(fg))
                            {
                                using (var args = new ArgsWrapper(fg,
                                    $"Fill_{ModuleNickname}_Structs"))
                                {
                                    args.Add("item: ret");
                                    args.Add("frame: frame");
                                    args.Add("errorMask: errorMask");
                                }
                                if (HasRecordTypeFields(obj))
                                {
                                    if (typelessStruct)
                                    {
                                        fg.AppendLine($"{obj.FieldIndexName}? lastParsed = null;");
                                    }
                                    fg.AppendLine($"while (!frame.Complete)");
                                    using (new BraceWrapper(fg))
                                    {
                                        using (var args = new ArgsWrapper(fg,
                                            $"var parsed = Fill_{ModuleNickname}_RecordTypes"))
                                        {
                                            args.Add("item: ret");
                                            args.Add("frame: frame");
                                            if (typelessStruct)
                                            {
                                                args.Add("lastParsed: lastParsed");
                                            }
                                            if (obj.GetObjectType() == ObjectType.Mod)
                                            {
                                                args.Add("importMask: importMask");
                                            }
                                            args.Add("errorMask: errorMask");
                                            args.Add($"recordTypeConverter: recordTypeConverter");
                                        }
                                        fg.AppendLine("if (parsed.Failed) break;");
                                        if (typelessStruct)
                                        {
                                            fg.AppendLine("lastParsed = parsed.Value;");
                                        }
                                    }
                                }
                            }
                            GenerateDataStateSubscriptions(obj, fg);
                            GenerateStructStateSubscriptions(obj, fg);
                            GenerateModLinking(obj, fg);
                            if (data.CustomBinaryEnd)
                            {
                                using (var args = new ArgsWrapper(fg,
                                    "CustomBinaryEnd_Import"))
                                {
                                    args.Add("frame: frame");
                                    args.Add("obj: ret");
                                    args.Add("errorMask: errorMask");
                                }
                            }
                        }
                        fg.AppendLine("catch (Exception ex)");
                        fg.AppendLine("when (errorMask != null)");
                        using (new BraceWrapper(fg))
                        {
                            fg.AppendLine("errorMask().Overall = ex;");
                        }
                        fg.AppendLine("return ret;");
                    }
                }
                fg.AppendLine();
            }

            if ((!obj.Abstract && obj.BaseClassTrail().All((b) => b.Abstract)) || HasEmbeddedFields(obj))
            {
                using (var args = new FunctionWrapper(fg,
                    $"protected static void Fill_{ModuleNickname}_Structs{obj.Mask_GenericClause(MaskType.Error)}",
                    wheres: obj.GenericTypes_ErrorMaskWheres))
                {
                    args.Add($"{obj.ObjectName} item");
                    args.Add("MutagenFrame frame");
                    args.Add($"Func<{obj.Mask(MaskType.Error)}> errorMask");
                }
                using (new BraceWrapper(fg))
                {
                    if (obj.HasBaseObject && obj.BaseClassTrail().Any((b) => HasEmbeddedFields(b)))
                    {
                        using (var args = new ArgsWrapper(fg,
                            $"{obj.BaseClass.Name}.Fill_{ModuleNickname}_Structs"))
                        {
                            args.Add("item: item");
                            args.Add("frame: frame");
                            args.Add("errorMask: errorMask");
                        }
                    }
                    foreach (var field in obj.IterateFields(
                        nonIntegrated: true,
                        expandSets: SetMarkerType.ExpandSets.False))
                    {
                        if (field is SetMarkerType) continue;
                        if (field.TryGetFieldData(out var fieldData)
                            && fieldData.HasTrigger) continue;
                        if (field.Derivative && !fieldData.CustomBinary) continue;
                        if (!this.TryGetTypeGeneration(field.GetType(), out var generator))
                        {
                            throw new ArgumentException("Unsupported type generator: " + field);
                        }
                        if (field.HasBeenSet)
                        {
                            fg.AppendLine($"if (frame.Complete) return;");
                        }
                        GenerateFillSnippet(obj, fg, field, generator, "frame");
                    }
                }
                fg.AppendLine();
            }

            if (HasRecordTypeFields(obj))
            {
                using (var args = new FunctionWrapper(fg,
                    $"protected static TryGet<{obj.FieldIndexName}?> Fill_{ModuleNickname}_RecordTypes{obj.Mask_GenericClause(MaskType.Error)}",
                    wheres: obj.GenericTypes_ErrorMaskWheres))
                {
                    args.Add($"{obj.ObjectName} item");
                    args.Add("MutagenFrame frame");
                    if (typelessStruct)
                    {
                        args.Add($"{obj.FieldIndexName}? lastParsed");
                    }
                    args.Add($"Func<{obj.Mask(MaskType.Error)}> errorMask");
                    if (data.ObjectType == ObjectType.Mod)
                    {
                        args.Add($"GroupMask importMask");
                    }
                    args.Add($"{nameof(RecordTypeConverter)} recordTypeConverter = null");
                }
                using (new BraceWrapper(fg))
                {
                    var mutaObjType = obj.GetObjectType();
                    string funcName;
                    switch (mutaObjType)
                    {
                        case ObjectType.Subrecord:
                        case ObjectType.Record:
                            funcName = $"GetNextSubRecordType";
                            break;
                        case ObjectType.Group:
                            funcName = $"GetNextRecordType";
                            break;
                        case ObjectType.Mod:
                            funcName = $"GetNextType";
                            break;
                        default:
                            throw new NotImplementedException();
                    }
                    using (var args = new ArgsWrapper(fg,
                        $"var nextRecordType = {nameof(HeaderTranslation)}.{funcName}"))
                    {
                        args.Add("reader: frame.Reader");
                        args.Add("contentLength: out var contentLength");
                        args.Add("recordTypeConverter: recordTypeConverter");
                    }
                    fg.AppendLine("switch (nextRecordType.Type)");
                    using (new BraceWrapper(fg))
                    {
                        foreach (var field in obj.IterateFieldIndices(
                            expandSets: SetMarkerType.ExpandSets.FalseAndInclude,
                            nonIntegrated: true))
                        {
                            if (!field.Field.TryGetFieldData(out var fieldData)
                                || !fieldData.HasTrigger
                                || fieldData.TriggeringRecordTypes.Count == 0) continue;
                            if (fieldData.NoBinary) continue;
                            if (field.Field.Derivative && !fieldData.CustomBinary) continue;
                            if (!this.TryGetTypeGeneration(field.Field.GetType(), out var generator))
                            {
                                throw new ArgumentException("Unsupported type generator: " + field.Field);
                            }

                            if (!generator.ShouldGenerateCopyIn(field.Field)) continue;
                            var dataSet = field.Field as DataType;
                            foreach (var gen in fieldData.GenerationTypes)
                            {
                                LoquiType loqui = gen.Value as LoquiType;
                                if (loqui?.TargetObjectGeneration?.Abstract ?? false) continue;
                                foreach (var trigger in gen.Key)
                                {
                                    fg.AppendLine($"case \"{trigger.Type}\":");
                                }
                                using (new DepthWrapper(fg))
                                {
                                    if (typelessStruct && fieldData.IsTriggerForObject)
                                    {
                                        if (dataSet != null)
                                        {
                                            fg.AppendLine($"if (lastParsed.HasValue && lastParsed.Value >= {dataSet.SubFields.Last().IndexEnumName}) return TryGet<{obj.FieldIndexName}?>.Failure;");
                                        }
                                        else if (field.Field is SpecialParseType)
                                        {
                                            var objFields = obj.IterateFieldIndices(nonIntegrated: false).ToList();
                                            var nextField = objFields.FirstOrDefault((i) => i.InternalIndex > field.InternalIndex);
                                            var prevField = objFields.LastOrDefault((i) => i.InternalIndex < field.InternalIndex);
                                            if (nextField.Field != null)
                                            {
                                                fg.AppendLine($"if (lastParsed.HasValue && lastParsed.Value >= {nextField.Field.IndexEnumName}) return TryGet<{obj.FieldIndexName}?>.Failure;");
                                            }
                                            else if (prevField.Field != null)
                                            {
                                                fg.AppendLine($"if (lastParsed.HasValue && lastParsed.Value >= {prevField.Field.IndexEnumName}) return TryGet<{obj.FieldIndexName}?>.Failure;");
                                            }
                                        }
                                        else
                                        {
                                            fg.AppendLine($"if (lastParsed.HasValue && lastParsed.Value >= {field.Field.IndexEnumName}) return TryGet<{obj.FieldIndexName}?>.Failure;");
                                        }
                                    }

                                    var groupMask = data.ObjectType == ObjectType.Mod && (loqui?.TargetObjectGeneration?.GetObjectType() == ObjectType.Group);
                                    if (groupMask)
                                    {
                                        fg.AppendLine($"if (importMask?.{field.Field.Name} ?? true)");
                                    }
                                    using (new BraceWrapper(fg, doIt: groupMask))
                                    {
                                        GenerateFillSnippet(obj, fg, gen.Value, generator, "frame");
                                    }
                                    if (groupMask)
                                    {
                                        fg.AppendLine("else");
                                        using (new BraceWrapper(fg))
                                        {
                                            fg.AppendLine("frame.Position += contentLength;");
                                        }
                                    }
                                    if (dataSet != null)
                                    {
                                        fg.AppendLine($"return TryGet<{obj.FieldIndexName}?>.Succeed({dataSet.SubFields.Last(f => f.IntegrateField).IndexEnumName});");
                                    }
                                    else if (field.Field is SpecialParseType
                                        || field.Field is CustomLogic)
                                    {
                                        fg.AppendLine($"return TryGet<{obj.FieldIndexName}?>.Succeed({(typelessStruct ? "lastParsed" : "null")});");
                                    }
                                    else
                                    {
                                        fg.AppendLine($"return TryGet<{obj.FieldIndexName}?>.Succeed({field.Field.IndexEnumName});");
                                    }
                                }
                            }
                        }
                        fg.AppendLine($"default:");
                        using (new DepthWrapper(fg))
                        {
                            bool first = true;
                            // Generic options
                            foreach (var field in obj.IterateFieldIndices())
                            {
                                if (!field.Field.TryGetFieldData(out var fieldData)
                                    || !fieldData.HasTrigger
                                    || fieldData.TriggeringRecordTypes.Count > 0) continue;
                                if (field.Field.Derivative && !fieldData.CustomBinary) continue;
                                if (!this.TryGetTypeGeneration(field.Field.GetType(), out var generator))
                                {
                                    throw new ArgumentException("Unsupported type generator: " + field.Field);
                                }

                                if (generator.ShouldGenerateCopyIn(field.Field))
                                {
                                    using (var args = new IfWrapper(fg, ANDs: true, first: first))
                                    {
                                        foreach (var trigger in fieldData.TriggeringRecordAccessors)
                                        {
                                            args.Checks.Add($"nextRecordType.Equals({trigger})");
                                        }
                                    }
                                    first = false;
                                    using (new BraceWrapper(fg))
                                    {
                                        GenerateFillSnippet(obj, fg, field.Field, generator, "frame");
                                        fg.AppendLine($"return TryGet<{obj.FieldIndexName}?>.Failure;");
                                    }
                                }
                            }

                            // Default case
                            if (obj.HasBaseObject && obj.BaseClassTrail().Any((b) => HasRecordTypeFields(b)))
                            {
                                using (var args = new ArgsWrapper(fg,
                                    $"return {obj.BaseClass.Name}.Fill_{ModuleNickname}_RecordTypes",
                                    suffixLine: $".Bubble((i) => {obj.ExtCommonName}.ConvertFieldIndex(i))"))
                                {
                                    args.Add("item: item");
                                    args.Add("frame: frame");
                                    args.Add($"errorMask: errorMask");
                                }
                            }
                            else
                            {
                                var failOnUnknown = obj.GetObjectData().FailOnUnknown;
                                if (mutaObjType == ObjectType.Subrecord)
                                {
                                    fg.AppendLine($"return TryGet<{obj.FieldIndexName}?>.Failure;");
                                }
                                else if (failOnUnknown)
                                {
                                    fg.AppendLine("throw new ArgumentException($\"Unexpected header {nextRecordType.Type} at position {frame.Position}\");");
                                }
                                else
                                {
                                    fg.AppendLine($"errorMask().Warnings.Add($\"Unexpected header {{nextRecordType.Type}} at position {{frame.Position}}\");");
                                    string addString;
                                    switch (obj.GetObjectType())
                                    {
                                        case ObjectType.Mod:
                                            addString = null;
                                            break;
                                        case ObjectType.Subrecord:
                                        case ObjectType.Record:
                                            addString = " + Constants.SUBRECORD_LENGTH";
                                            break;
                                        case ObjectType.Group:
                                            addString = " + Constants.RECORD_LENGTH";
                                            break;
                                        default:
                                            throw new NotImplementedException();
                                    }
                                    fg.AppendLine($"frame.Position += contentLength{addString};");
                                    fg.AppendLine($"return TryGet<{obj.FieldIndexName}?>.Succeed(null);");
                                }
                            }
                        }
                    }
                }
                fg.AppendLine();
            }
        }

        private void GenerateCustomBinaryEndPartial(ObjectGeneration obj, FileGeneration fg)
        {
            var data = obj.GetObjectData();
            if (!data.CustomBinaryEnd) return;
            using (var args = new ArgsWrapper(fg,
                $"static partial void CustomBinaryEnd_Import"))
            {
                args.Add("MutagenFrame frame");
                args.Add($"{obj.ObjectName} obj");
                args.Add($"Func<{obj.Mask(MaskType.Error)}> errorMask");
            }
            using (var args = new ArgsWrapper(fg,
                $"static partial void CustomBinaryEnd_Export"))
            {
                args.Add("MutagenWriter writer");
                args.Add($"{obj.ObjectName} obj");
                args.Add($"Func<{obj.Mask(MaskType.Error)}> errorMask");
            }
            using (var args = new FunctionWrapper(fg,
                $"public static void CustomBinaryEnd_ExportInternal"))
            {
                args.Add("MutagenWriter writer");
                args.Add($"{obj.ObjectName} obj");
                args.Add($"Func<{obj.Mask(MaskType.Error)}> errorMask");
            }
            using (new BraceWrapper(fg))
            {
                using (var args = new ArgsWrapper(fg,
                    $"CustomBinaryEnd_Export"))
                {
                    args.Add($"writer: writer");
                    args.Add($"obj: obj");
                    args.Add($"errorMask: errorMask");
                }
            }
        }

        private void GenerateDataStateSubscriptions(ObjectGeneration obj, FileGeneration fg)
        {
            foreach (var field in obj.IterateFields(expandSets: SetMarkerType.ExpandSets.FalseAndInclude))
            {
                if (!(field is DataType dataType)) continue;
                List<TypeGeneration> affectedFields = new List<TypeGeneration>();
                foreach (var subField in dataType.IterateFieldsWithMeta())
                {
                    if (!subField.EncounteredBreaks.Any()
                        && subField.Range == null)
                    {
                        continue;
                    }
                    affectedFields.Add(subField.Field);
                }
                if (affectedFields.Count == 0) continue;
                fg.AppendLine($"if (ret.{dataType.StateName} != default({dataType.EnumName}))");
                using (new BraceWrapper(fg))
                {
                    fg.AppendLine("object dataTypeStateSubber = new object();");
                    fg.AppendLine("Action unsubAction = () =>");
                    using (new BraceWrapper(fg) { AppendSemicolon = true })
                    {
                        foreach (var subField in affectedFields)
                        {
                            fg.AppendLine($"ret.{subField.Property}.Unsubscribe(dataTypeStateSubber);");
                        }
                        fg.AppendLine($"ret.{dataType.StateName} = default({dataType.EnumName});");
                    }
                    foreach (var subField in affectedFields)
                    {
                        using (var args = new ArgsWrapper(fg,
                            $"ret.{subField.Property}.Subscribe"))
                        {
                            args.Add($"owner: dataTypeStateSubber");
                            args.Add("callback: unsubAction");
                            args.Add("cmds: NotifyingSubscribeParameters.NoFire");
                        }
                    }
                }
            }
        }

        private void GenerateStructStateSubscriptions(ObjectGeneration obj, FileGeneration fg)
        {
            if (!obj.StructHasBeenSet()) return;
            List<TypeGeneration> affectedFields = new List<TypeGeneration>();
            foreach (var field in obj.IterateFields())
            {
                var data = field.GetFieldData();
                if (data.HasTrigger) break;
                if (field.HasBeenSet)
                {
                    affectedFields.Add(field);
                    continue;
                }
            }
            if (affectedFields.Count == 0) return;
            fg.AppendLine($"if (ret.StructCustom)");
            using (new BraceWrapper(fg))
            {
                fg.AppendLine("object structUnsubber = new object();");
                fg.AppendLine("Action unsubAction = () =>");
                using (new BraceWrapper(fg) { AppendSemicolon = true })
                {
                    foreach (var subField in affectedFields)
                    {
                        fg.AppendLine($"ret.{subField.Property}.Unsubscribe(structUnsubber);");
                    }
                    fg.AppendLine($"ret.StructCustom = false;");
                }
                foreach (var subField in affectedFields)
                {
                    using (var args = new ArgsWrapper(fg,
                        $"ret.{subField.Property}.Subscribe"))
                    {
                        args.Add($"owner: structUnsubber");
                        args.Add("callback: unsubAction");
                        args.Add("cmds: NotifyingSubscribeParameters.NoFire");
                    }
                }
            }
        }

        private void GenerateModLinking(ObjectGeneration obj, FileGeneration fg)
        {
            if (obj.GetObjectType() != ObjectType.Mod) return;
            fg.AppendLine("foreach (var link in ret.Links)");
            using (new BraceWrapper(fg))
            {
                fg.AppendLine($"link.Link(modList: null, sourceMod: ret);");
            }

        }

        private void GenerateFillSnippet(ObjectGeneration obj, FileGeneration fg, TypeGeneration field, BinaryTranslationGeneration generator, string frameAccessor)
        {
            if (field is DataType set)
            {
                fg.AppendLine($"{frameAccessor}.Position += Constants.SUBRECORD_LENGTH;");
                fg.AppendLine($"using (var dataFrame = {frameAccessor}.Spawn(contentLength))");
                using (new BraceWrapper(fg))
                {
                    bool isInRange = false;
                    foreach (var subField in set.IterateFieldsWithMeta())
                    {
                        if (!this.TryGetTypeGeneration(subField.Field.GetType(), out var subGenerator))
                        {
                            throw new ArgumentException("Unsupported type generator: " + subField.Field);
                        }

                        if (!subGenerator.ShouldGenerateCopyIn(subField.Field)) continue;
                        if (subField.BreakIndex != -1)
                        {
                            fg.AppendLine($"if (dataFrame.Complete)");
                            using (new BraceWrapper(fg))
                            {
                                fg.AppendLine($"item.{set.StateName} |= {set.EnumName}.Break{subField.BreakIndex};");
                                fg.AppendLine($"return TryGet<{obj.FieldIndexName}?>.Succeed({set.SubFields.TryGet(subField.FieldIndex - 1)?.IndexEnumName ?? "null"});");
                            }
                        }
                        if (subField.Range != null && !isInRange)
                        {
                            isInRange = true;
                            fg.AppendLine($"if (dataFrame.TotalLength > {subField.Range.DataSetSizeMin})");
                            fg.AppendLine("{");
                            fg.Depth++;
                            fg.AppendLine($"item.{set.StateName} |= {set.EnumName}.Range{subField.RangeIndex};");
                        }
                        if (subField.Range == null && isInRange)
                        {
                            isInRange = false;
                            fg.Depth--;
                            fg.AppendLine("}");
                        }
                        GenerateFillSnippet(obj, fg, subField.Field, subGenerator, "dataFrame");
                    }
                    if (isInRange)
                    {
                        isInRange = false;
                        fg.AppendLine("}");
                        fg.Depth--;
                    }
                }
                return;
            }

            var data = field.GetFieldData();
            if (data.CustomBinary)
            {
                CustomLogicTranslationGeneration.GenerateFill(
                    fg,
                    field,
                    frameAccessor);
                return;
            }
            generator.GenerateCopyIn(
                fg: fg,
                objGen: obj,
                typeGen: field,
                readerAccessor: frameAccessor,
                itemAccessor: new Accessor()
                {
                    DirectAccess = $"item.{field.ProtectedName}",
                    PropertyAccess = field.Bare ? null : $"item.{field.ProtectedProperty}"
                },
                doMaskAccessor: "doMasks",
                maskAccessor: $"errorMask");
        }

        private void ConvertFromPathOut(ObjectGeneration obj, FileGeneration fg, InternalTranslation internalToDo)
        {
            fg.AppendLine("using (var writer = new MutagenWriter(path))");
            using (new BraceWrapper(fg))
            {
                internalToDo(this.MainAPI.WriterMemberNames(obj));
            }
        }

        private void ConvertFromPathIn(ObjectGeneration obj, FileGeneration fg, InternalTranslation internalToDo)
        {
            fg.AppendLine("using (var reader = new MutagenReader(path))");
            using (new BraceWrapper(fg))
            {
                fg.AppendLine("var frame = new MutagenFrame(reader);");
                internalToDo(this.MainAPI.ReaderMemberNames(obj));
            }
        }

        protected override void GenerateCopyInSnippet(ObjectGeneration obj, FileGeneration fg, bool usingErrorMask)
        {
            using (var args = new ArgsWrapper(fg,
                $"LoquiBinaryTranslation<{obj.ObjectName}, {(usingErrorMask ? obj.Mask(MaskType.Error) : obj.Mask_GenericAssumed(MaskType.Error))}>.Instance.CopyIn"))
            using (new DepthWrapper(fg))
            {
                foreach (var item in this.MainAPI.ReaderPassArgs(obj))
                {
                    args.Add(item);
                }
                args.Add($"item: this");
                args.Add($"skipProtected: true");
                if (usingErrorMask)
                {
                    args.Add($"doMasks: true");
                    args.Add($"mask: out errorMask");
                }
                else
                {
                    args.Add($"doMasks: false");
                    args.Add($"mask: out var errorMask");
                }
                args.Add($"cmds: cmds");
            }
        }

        protected override void GenerateCreateSnippet(ObjectGeneration obj, FileGeneration fg)
        {
            fg.AppendLine($"{obj.Mask(MaskType.Error)} errMaskRet = null;");
            using (var args = new ArgsWrapper(fg,
                $"var ret = Create_{ModuleNickname}_Internal"))
            {
                args.Add("frame: frame");
                if (obj.GetObjectType() == ObjectType.Mod)
                {
                    args.Add("importMask: importMask");
                }
                args.Add($"errorMask: doMasks ? () => errMaskRet ?? (errMaskRet = new {obj.Mask(MaskType.Error)}()) : default(Func<{obj.Mask(MaskType.Error)}>)");
                args.Add($"recordTypeConverter: recordTypeConverter");
            }
            fg.AppendLine($"return (ret, errMaskRet);");
        }

        protected override void GenerateWriteSnippet(ObjectGeneration obj, FileGeneration fg)
        {
            var data = obj.GetObjectData();
            var hasRecType = obj.TryGetRecordType(out var recType);
            if (hasRecType)
            {
                using (var args = new ArgsWrapper(fg,
                    $"using (HeaderExport.ExportHeader",
                    ")",
                    semiColon: false))
                {
                    args.Add("writer: writer");
                    args.Add($"record: {obj.RecordTypeHeaderName(obj.GetRecordType())}");
                    args.Add($"type: {nameof(ObjectType)}.{obj.GetObjectType()}");
                }
            }
            using (new BraceWrapper(fg, doIt: hasRecType))
            {
                if (HasEmbeddedFields(obj))
                {
                    using (var args = new ArgsWrapper(fg,
                        $"Write_{ModuleNickname}_Embedded"))
                    {
                        args.Add($"item: item");
                        args.Add($"writer: writer");
                        args.Add($"errorMask: errorMask");
                    }
                }
                else
                {
                    var firstBase = obj.BaseClassTrail().FirstOrDefault((b) => HasEmbeddedFields(b));
                    if (firstBase != null)
                    {
                        using (var args = new ArgsWrapper(fg,
                            $"{firstBase.ExtCommonName}.Write_{ModuleNickname}_Embedded"))
                        {
                            args.Add($"item: item");
                            args.Add($"writer: writer");
                            args.Add($"errorMask: errorMask");
                        }
                    }
                }
                if (HasRecordTypeFields(obj))
                {
                    using (var args = new ArgsWrapper(fg,
                        $"Write_{ModuleNickname}_RecordTypes"))
                    {
                        args.Add($"item: item");
                        args.Add($"writer: writer");
                        if (obj.GetObjectType() == ObjectType.Mod)
                        {
                            args.Add($"importMask: importMask");
                        }
                        args.Add($"recordTypeConverter: recordTypeConverter");
                        args.Add($"errorMask: errorMask");
                    }
                }
                else
                {
                    var firstBase = obj.BaseClassTrail().FirstOrDefault((b) => HasRecordTypeFields(b));
                    if (firstBase != null)
                    {
                        using (var args = new ArgsWrapper(fg,
                        $"{firstBase.ExtCommonName}.Write_{ModuleNickname}_RecordTypes"))
                        {
                            args.Add($"item: item");
                            args.Add($"writer: writer");
                            args.Add($"recordTypeConverter: recordTypeConverter");
                            args.Add($"errorMask: errorMask");
                        }
                    }
                }
            }
            if (data.CustomBinaryEnd)
            {
                using (var args = new ArgsWrapper(fg,
                    $"{obj.Name}.CustomBinaryEnd_ExportInternal"))
                {
                    args.Add("writer: writer");
                    args.Add("obj: item");
                    args.Add("errorMask: errorMask");
                }
            }
        }

        private void GenerateWriteExtras(ObjectGeneration obj, FileGeneration fg)
        {
            var data = obj.GetObjectData();
            if (HasEmbeddedFields(obj))
            {
                using (var args = new FunctionWrapper(fg,
                    $"public static void Write_{ModuleNickname}_Embedded{obj.GenericTypes_ErrMask}",
                    wheres: obj.GenerateWhereClauses().And(obj.GenericTypes_ErrorMaskWheres).ToArray()))
                {
                    args.Add($"{obj.ObjectName} item");
                    args.Add("MutagenWriter writer");
                    args.Add($"Func<{obj.Mask(MaskType.Error)}> errorMask");
                }
                using (new BraceWrapper(fg))
                {
                    if (obj.HasBaseObject)
                    {
                        var firstBase = obj.BaseClassTrail().FirstOrDefault((b) => HasEmbeddedFields(b));
                        if (firstBase != null)
                        {
                            using (var args = new ArgsWrapper(fg,
                                $"{firstBase.ExtCommonName}.Write_{ModuleNickname}_Embedded"))
                            {
                                args.Add("item: item");
                                args.Add("writer: writer");
                                args.Add("errorMask: errorMask");
                            }
                        }
                    }
                    foreach (var field in obj.IterateFields(nonIntegrated: true, expandSets: SetMarkerType.ExpandSets.False))
                    {
                        if (field.TryGetFieldData(out var fieldData)
                            && fieldData.HasTrigger) continue;
                        if (field.Derivative && !fieldData.CustomBinary) continue;
                        var maskType = this.Gen.MaskModule.GetMaskModule(field.GetType()).GetErrorMaskTypeStr(field);
                        if (fieldData.CustomBinary)
                        {
                            CustomLogicTranslationGeneration.GenerateWrite(
                                fg: fg,
                                obj: obj,
                                field: field,
                                writerAccessor: "writer");
                            continue;
                        }
                        if (!this.TryGetTypeGeneration(field.GetType(), out var generator))
                        {
                            throw new ArgumentException("Unsupported type generator: " + field);
                        }
                        generator.GenerateWrite(
                            fg: fg,
                            objGen: obj,
                            typeGen: field,
                            writerAccessor: "writer",
                            itemAccessor: new Accessor(field, "item."),
                            doMaskAccessor: null,
                            maskAccessor: "errorMask");
                    }
                }
                fg.AppendLine();
            }

            if (HasRecordTypeFields(obj))
            {
                using (var args = new FunctionWrapper(fg,
                    $"public static void Write_{ModuleNickname}_RecordTypes{obj.GenericTypes_ErrMask}",
                    wheres: obj.GenerateWhereClauses().And(obj.GenericTypes_ErrorMaskWheres).ToArray()))
                {
                    args.Add($"{obj.ObjectName} item");
                    args.Add("MutagenWriter writer");
                    if (obj.GetObjectType() == ObjectType.Mod)
                    {
                        args.Add($"GroupMask importMask");
                    }
                    args.Add("RecordTypeConverter recordTypeConverter");
                    args.Add($"Func<{obj.Mask(MaskType.Error)}> errorMask");
                }
                using (new BraceWrapper(fg))
                {
                    if (obj.HasBaseObject)
                    {
                        var firstBase = obj.BaseClassTrail().FirstOrDefault((f) => HasRecordTypeFields(f));
                        if (firstBase != null)
                        {
                            using (var args = new ArgsWrapper(fg,
                                $"{firstBase.ExtCommonName}.Write_{ModuleNickname}_RecordTypes"))
                            {
                                args.Add($"item: item");
                                args.Add("writer: writer");
                                args.Add("recordTypeConverter: recordTypeConverter");
                                args.Add($"errorMask: errorMask");
                            }
                        }
                    }
                    foreach (var field in obj.IterateFields(expandSets: SetMarkerType.ExpandSets.FalseAndInclude, nonIntegrated: true))
                    {
                        if (!field.TryGetFieldData(out var fieldData)
                            || !fieldData.HasTrigger) continue;
                        if (field.Derivative && !fieldData.CustomBinary) continue;
                        if (fieldData.CustomBinary)
                        {
                            CustomLogicTranslationGeneration.GenerateWrite(
                                fg: fg,
                                obj: obj,
                                field: field,
                                writerAccessor: "writer");
                            continue;
                        }
                        if (!this.TryGetTypeGeneration(field.GetType(), out var generator))
                        {
                            throw new ArgumentException("Unsupported type generator: " + field);
                        }

                        if (field is DataType dataType)
                        {
                            fg.AppendLine($"using (HeaderExport.ExportSubRecordHeader(writer, {obj.RecordTypeHeaderName(fieldData.RecordType.Value)}))");
                            using (new BraceWrapper(fg))
                            {
                                bool isInRange = false;
                                foreach (var subField in dataType.IterateFieldsWithMeta())
                                {
                                    if (!this.TryGetTypeGeneration(subField.Field.GetType(), out var subGenerator))
                                    {
                                        throw new ArgumentException("Unsupported type generator: " + subField.Field);
                                    }

                                    var subData = subField.Field.GetFieldData();
                                    if (!subGenerator.ShouldGenerateCopyIn(subField.Field)) continue;
                                    if (subData.CustomBinary)
                                    {
                                        using (var args = new ArgsWrapper(fg,
                                            $"{obj.ObjectName}.WriteBinary_{subField.Field.Name}"))
                                        {
                                            args.Add("writer: writer");
                                            args.Add("item: item");
                                            args.Add($"fieldIndex: (int){subField.Field.IndexEnumName}");
                                            args.Add("errorMask: errorMask");
                                        }
                                        continue;
                                    }
                                    if (subField.BreakIndex != -1)
                                    {
                                        fg.AppendLine($"if (!item.{dataType.StateName}.HasFlag({obj.Name}.{dataType.EnumName}.Break{subField.BreakIndex}))");
                                        fg.AppendLine("{");
                                        fg.Depth++;
                                    }
                                    if (subField.Range != null && !isInRange)
                                    {
                                        isInRange = true;
                                        fg.AppendLine($"if (item.{dataType.StateName}.HasFlag({obj.Name}.{dataType.EnumName}.Range{subField.RangeIndex}))");
                                        fg.AppendLine("{");
                                        fg.Depth++;
                                    }
                                    if (subField.Range == null && isInRange)
                                    {
                                        isInRange = false;
                                        fg.Depth--;
                                        fg.AppendLine("}");
                                    }
                                    subGenerator.GenerateWrite(
                                        fg: fg,
                                        objGen: obj,
                                        typeGen: subField.Field,
                                        writerAccessor: "writer",
                                        itemAccessor: new Accessor(subField.Field, "item."),
                                        doMaskAccessor: "errorMask != null",
                                        maskAccessor: $"errorMask");
                                }
                                for (int i = 0; i < dataType.BreakIndices.Count; i++)
                                {
                                    fg.Depth--;
                                    fg.AppendLine("}");
                                }
                            }
                        }
                        else
                        {
                            if (!generator.ShouldGenerateWrite(field)) continue;
<<<<<<< HEAD
                            if (data.NoBinary) continue;
                            bool modGroup = false;
                            if (field is LoquiType loqui
                                && loqui.TargetObjectGeneration?.GetObjectType() == ObjectType.Group
                                && obj.GetObjectType() == ObjectType.Mod)
                            {
                                modGroup = true;
                                fg.AppendLine($"if (importMask.{field.Name})");
                            }
                            using (new BraceWrapper(fg, doIt: modGroup))
                            {
                                generator.GenerateWrite(
                                    fg: fg,
                                    objGen: obj,
                                    typeGen: field,
                                    writerAccessor: "writer",
                                    itemAccessor: new Accessor(field, "item."),
                                    doMaskAccessor: "errorMask != null",
                                    maskAccessor: $"errorMask");
                            }
=======
                            if (fieldData.NoBinary) continue;
                            generator.GenerateWrite(
                                fg: fg,
                                objGen: obj,
                                typeGen: field,
                                writerAccessor: "writer",
                                itemAccessor: new Accessor(field, "item."),
                                doMaskAccessor: "errorMask != null",
                                maskAccessor: $"errorMask");
>>>>>>> 6e81537f
                        }
                    }
                }
                fg.AppendLine();
            }
        }
    }
}<|MERGE_RESOLUTION|>--- conflicted
+++ resolved
@@ -1186,8 +1186,7 @@
                         else
                         {
                             if (!generator.ShouldGenerateWrite(field)) continue;
-<<<<<<< HEAD
-                            if (data.NoBinary) continue;
+                            if (fieldData.NoBinary) continue;
                             bool modGroup = false;
                             if (field is LoquiType loqui
                                 && loqui.TargetObjectGeneration?.GetObjectType() == ObjectType.Group
@@ -1207,17 +1206,6 @@
                                     doMaskAccessor: "errorMask != null",
                                     maskAccessor: $"errorMask");
                             }
-=======
-                            if (fieldData.NoBinary) continue;
-                            generator.GenerateWrite(
-                                fg: fg,
-                                objGen: obj,
-                                typeGen: field,
-                                writerAccessor: "writer",
-                                itemAccessor: new Accessor(field, "item."),
-                                doMaskAccessor: "errorMask != null",
-                                maskAccessor: $"errorMask");
->>>>>>> 6e81537f
                         }
                     }
                 }
