using Loqui.Generation;
using System;
using System.Collections.Generic;
using System.Linq;
using System.Text;
using System.Threading.Tasks;
using Loqui;
using Mutagen.Bethesda.Binary;
using System.IO;
using System.Windows.Media;
using Noggog;
using Loqui.Internal;
using System.Xml.Linq;

namespace Mutagen.Bethesda.Generation
{
    public enum BinaryGenerationType
    {
        Normal,
        DoNothing,
        NoGeneration,
        Custom,
    }

    public class BinaryTranslationModule : TranslationModule<BinaryTranslationGeneration>
    {
        public override string Namespace => "Mutagen.Bethesda.Binary.";
        public override string ModuleNickname => "Binary";
        public override bool GenerateAbstractCreates => false;
        public readonly CustomLogicTranslationGeneration CustomLogic;
        public override bool DoTranslationInterface(ObjectGeneration obj) => obj.GetObjectType() != ObjectType.Mod;
        public override bool DirectTranslationReference(ObjectGeneration obj) => obj.GetObjectType() == ObjectType.Mod;
        public override string TranslatorReference(ObjectGeneration obj, Accessor item)
        {
            if (obj.GetObjectType() != ObjectType.Mod)
            {
                return base.TranslatorReference(obj, item);
            }
            return $"{this.TranslationWriteClass(obj)}.Instance";
        }

        public override async Task<bool> AsyncImport(ObjectGeneration obj)
        {
            if (obj.GetObjectData().CustomBinaryEnd == CustomEnd.Async) return true;
            return await base.AsyncImport(obj);
        }

        public string BinaryWrapperClassName(ObjectGeneration obj) => $"{obj.Name}BinaryWrapper";
<<<<<<< HEAD
        public string BinaryWrapperClassName(LoquiType loqui) => $"{loqui.TargetObjectGeneration.Name}BinaryWrapper{loqui.GenericTypes(getter: true)}";
=======
        public string BinaryWrapperClass(ObjectGeneration obj) => $"{BinaryWrapperClassName(obj)}{obj.GetGenericTypes(MaskType.Normal)}";
>>>>>>> 19765925

        public BinaryTranslationModule(LoquiGenerator gen)
            : base(gen)
        {
            this.DoErrorMasks = false;
            this.ShouldGenerateCopyIn = false;
            this.TranslationMaskParameter = false;
            this._typeGenerations[typeof(LoquiType)] = new LoquiBinaryTranslationGeneration(ModuleNickname);
            this._typeGenerations[typeof(BoolType)] = new PrimitiveBinaryTranslationGeneration<bool>(expectedLen: 1);
            this._typeGenerations[typeof(CharType)] = new PrimitiveBinaryTranslationGeneration<char>(expectedLen: 1);
            this._typeGenerations[typeof(DateTimeType)] = new PrimitiveBinaryTranslationGeneration<DateTime>(expectedLen: null);
            this._typeGenerations[typeof(DoubleType)] = new PrimitiveBinaryTranslationGeneration<double>(expectedLen: 8);
            this._typeGenerations[typeof(EnumType)] = new EnumBinaryTranslationGeneration();
            this._typeGenerations[typeof(FloatType)] = new FloatBinaryTranslationGeneration();
            this._typeGenerations[typeof(Int8Type)] = new SByteBinaryTranslationGeneration();
            this._typeGenerations[typeof(Int16Type)] = new PrimitiveBinaryTranslationGeneration<short>(expectedLen: 2);
            this._typeGenerations[typeof(Int32Type)] = new PrimitiveBinaryTranslationGeneration<int>(expectedLen: 4);
            this._typeGenerations[typeof(Int64Type)] = new PrimitiveBinaryTranslationGeneration<long>(expectedLen: 8);
            this._typeGenerations[typeof(P3UInt16Type)] = new PointBinaryTranslationGeneration<P3UInt16>(expectedLen: 6);
            this._typeGenerations[typeof(P2FloatType)] = new PointBinaryTranslationGeneration<P2Float>(expectedLen: 8);
            this._typeGenerations[typeof(P3FloatType)] = new PointBinaryTranslationGeneration<P3Float>(expectedLen: 12);
            this._typeGenerations[typeof(P2Int32Type)] = new PointBinaryTranslationGeneration<P2Int>(expectedLen: 8);
            this._typeGenerations[typeof(P2Int16Type)] = new PointBinaryTranslationGeneration<P2Int16>(expectedLen: 4);
            this._typeGenerations[typeof(P2FloatType)] = new PointBinaryTranslationGeneration<P2Float>(expectedLen: 8);
            this._typeGenerations[typeof(StringType)] = new StringBinaryTranslationGeneration()
            {
                PreferDirectTranslation = false
            };
            this._typeGenerations[typeof(FilePathType)] = new FilePathBinaryTranslationGeneration();
            this._typeGenerations[typeof(UInt8Type)] = new ByteBinaryTranslationGeneration();
            this._typeGenerations[typeof(UInt16Type)] = new PrimitiveBinaryTranslationGeneration<ushort>(expectedLen: 2);
            this._typeGenerations[typeof(UInt32Type)] = new PrimitiveBinaryTranslationGeneration<uint>(expectedLen: 4);
            this._typeGenerations[typeof(UInt64Type)] = new PrimitiveBinaryTranslationGeneration<ulong>(expectedLen: 8);
            this._typeGenerations[typeof(FormIDType)] = new PrimitiveBinaryTranslationGeneration<FormID>(expectedLen: 4)
            {
                PreferDirectTranslation = false
            };
            this._typeGenerations[typeof(FormKeyType)] = new FormKeyBinaryTranslationGeneration();
            this._typeGenerations[typeof(ModKeyType)] = new ModKeyBinaryTranslationGeneration();
            this._typeGenerations[typeof(FormIDLinkType)] = new FormIDLinkBinaryTranslationGeneration();
            this._typeGenerations[typeof(ListType)] = new ListBinaryTranslationGeneration();
            this._typeGenerations[typeof(LoquiListType)] = new ListBinaryTranslationGeneration();
            this._typeGenerations[typeof(DictType)] = new DictBinaryTranslationGeneration();
            this._typeGenerations[typeof(ByteArrayType)] = new ByteArrayBinaryTranslationGeneration();
            this._typeGenerations[typeof(BufferType)] = new BufferBinaryTranslationGeneration();
            this._typeGenerations[typeof(DataType)] = new DataBinaryTranslationGeneration();
            this._typeGenerations[typeof(ColorType)] = new ColorBinaryTranslationGeneration()
            {
                PreferDirectTranslation = false
            };
            this._typeGenerations[typeof(SpecialParseType)] = new SpecialParseTranslationGeneration();
            this._typeGenerations[typeof(ZeroType)] = new ZeroBinaryTranslationGeneration();
            this._typeGenerations[typeof(CustomLogic)] = new CustomLogicTranslationGeneration();
            APILine[] modAPILines = new APILine[]
            {
                new APILine(
                    nicknameKey: "GroupMask",
                    resolutionString: "GroupMask importMask = null",
                    when: (obj) => obj.GetObjectType() == ObjectType.Mod)
            };
            APILine masterRefs = new APILine(
                nicknameKey: "MasterReferences",
                resolutionString: "MasterReferences masterReferences",
                when: (obj) => obj.GetObjectType() != ObjectType.Mod);
            var modKey = new APILine(
                nicknameKey: "ModKey",
                resolutionString: "ModKey modKey",
                when: (obj) => obj.GetObjectType() == ObjectType.Mod);
            var recTypeConverter = new APILine(
                "RecordTypeConverter",
                $"{nameof(RecordTypeConverter)} recordTypeConverter");
            this.MainAPI = new TranslationModuleAPI(
                writerAPI: new MethodAPI(
                    majorAPI: new APILine[] { new APILine("MutagenWriter", "MutagenWriter writer") },
                    optionalAPI: modAPILines,
                    customAPI: new CustomMethodAPI[]
                    {
                        CustomMethodAPI.FactoryPublic(masterRefs),
                        CustomMethodAPI.FactoryPublic(modKey),
                        CustomMethodAPI.FactoryPrivate(recTypeConverter, "null")
                    }),
                readerAPI: new MethodAPI(
                    majorAPI: new APILine[] { new APILine("MutagenFrame", "MutagenFrame frame") },
                    optionalAPI: modAPILines,
                    customAPI: new CustomMethodAPI[]
                    {
                        CustomMethodAPI.FactoryPublic(masterRefs),
                        CustomMethodAPI.FactoryPublic(modKey),
                        CustomMethodAPI.FactoryPrivate(recTypeConverter, "null")
                    }));
            this.MinorAPIs.Add(
                new TranslationModuleAPI(
                    new MethodAPI(
                        majorAPI: new APILine[] { new APILine("Path", "string path") },
                        customAPI: new CustomMethodAPI[]
                        {
                            CustomMethodAPI.FactoryPublic(masterRefs),
                            CustomMethodAPI.FactoryPublic(modKey),
                        },
                        optionalAPI: modAPILines))
                {
                    Funnel = new TranslationFunnel(
                        this.MainAPI,
                        ConvertFromPathOut,
                        ConvertFromPathIn),
                    When = (o) => o.GetObjectType() == ObjectType.Mod
                });
            this.MinorAPIs.Add(
                new TranslationModuleAPI(
                    new MethodAPI(
                        majorAPI: new APILine[] { new APILine("Stream", "Stream stream") },
                        customAPI: new CustomMethodAPI[]
                        {
                            CustomMethodAPI.FactoryPublic(masterRefs),
                            CustomMethodAPI.FactoryPublic(modKey),
                        },
                        optionalAPI: modAPILines))
                {
                    Funnel = new TranslationFunnel(
                        this.MainAPI,
                        ConvertFromStreamOut,
                        ConvertFromStreamIn),
                    When = (o) => o.GetObjectType() == ObjectType.Mod
                });
            this.CustomLogic = new CustomLogicTranslationGeneration() { Module = this };
        }

        public override async Task PostLoad(ObjectGeneration obj)
        {
            await base.PostLoad(obj);
            foreach (var gen in _typeGenerations.Values)
            {
                gen.Module = this;
                gen.MaskModule = this.Gen.MaskModule;
            }
            obj.RequiredNamespaces.Add("ReactiveUI");
            obj.RequiredNamespaces.Add("System.Reactive.Disposables");
            obj.RequiredNamespaces.Add("System.Reactive.Linq");
        }

        public override async Task<IEnumerable<string>> RequiredUsingStatements(ObjectGeneration obj)
        {
            return (await base.RequiredUsingStatements(obj))
                .And("Mutagen.Bethesda.Binary")
                .And("System.Buffers.Binary");
        }

        private void ConvertFromStreamOut(ObjectGeneration obj, FileGeneration fg, InternalTranslation internalToDo)
        {
            fg.AppendLine("using (var writer = new MutagenWriter(stream, item.GameMode))");
            using (new BraceWrapper(fg))
            {
                internalToDo(this.MainAPI.PublicMembers(obj, TranslationModuleAPI.Direction.Writer).ToArray());
            }
        }

        private void ConvertFromStreamIn(ObjectGeneration obj, FileGeneration fg, InternalTranslation internalToDo)
        {
            fg.AppendLine($"using (var reader = new {nameof(MutagenBinaryReadStream)}(stream, {nameof(GameMode)}.{obj.GetObjectData().GameMode}))");
            using (new BraceWrapper(fg))
            {
                fg.AppendLine("var frame = new MutagenFrame(reader);");
                internalToDo(this.MainAPI.PublicMembers(obj, TranslationModuleAPI.Direction.Reader).ToArray());
            }
        }

        public override async Task GenerateInTranslationWriteClass(ObjectGeneration obj, FileGeneration fg)
        {
            GenerateCustomWritePartials(obj, fg);
            GenerateCustomBinaryEndWritePartial(obj, fg);
            GenerateWriteExtras(obj, fg);
            await base.GenerateInTranslationWriteClass(obj, fg);
        }

        public override async Task GenerateInVoid(ObjectGeneration obj, FileGeneration fg)
        {
            await base.GenerateInVoid(obj, fg);
            await GenerateImportWrapper(obj, fg);
        }

        public override async Task GenerateInTranslationCreateClass(ObjectGeneration obj, FileGeneration fg)
        {
            GenerateCustomCreatePartials(obj, fg);
            GenerateCustomBinaryEndCreatePartial(obj, fg);
            await base.GenerateInTranslationCreateClass(obj, fg);
        }

        public override async Task GenerateInClass(ObjectGeneration obj, FileGeneration fg)
        {
            await base.GenerateInClass(obj, fg);
            await GenerateCreateExtras(obj, fg);
        }

        private void GenerateCustomWritePartials(ObjectGeneration obj, FileGeneration fg)
        {
            foreach (var field in obj.IterateFields(nonIntegrated: true))
            {
                if (!field.TryGetFieldData(out var mutaData)) continue;
                if (mutaData.Binary != BinaryGenerationType.Custom && !(field is CustomLogic)) continue;
                CustomLogicTranslationGeneration.GenerateWritePartialMethods(
                    fg: fg,
                    obj: obj,
                    field: field,
                    isAsync: false);
            }
        }

        private void GenerateCustomCreatePartials(ObjectGeneration obj, FileGeneration fg)
        {
            foreach (var field in obj.IterateFields(nonIntegrated: true))
            {
                if (!field.TryGetFieldData(out var mutaData)) continue;
                if (mutaData.Binary != BinaryGenerationType.Custom && !(field is CustomLogic)) continue;
                CustomLogicTranslationGeneration.GenerateCreatePartialMethods(
                    fg: fg,
                    obj: obj,
                    field: field,
                    isAsync: false);
            }
        }

        private bool HasRecordTypeFields(ObjectGeneration obj)
        {
            return GetRecordTypeFields(obj).Any();
        }

        private IEnumerable<TypeGeneration> GetRecordTypeFields(ObjectGeneration obj)
        {
            foreach (var field in obj.IterateFields(expandSets: SetMarkerType.ExpandSets.FalseAndInclude, nonIntegrated: true))
            {
                if (field.TryGetFieldData(out var data)
                    && data.HasTrigger)
                {
                    yield return field;
                }
            }
        }

        private IEnumerable<TypeGeneration> GetEmbeddedFields(ObjectGeneration obj)
        {
            foreach (var field in obj.IterateFields(expandSets: SetMarkerType.ExpandSets.FalseAndInclude))
            {
                if (field is SetMarkerType) continue;
                if (!field.TryGetFieldData(out var data)
                    || !data.HasTrigger)
                {
                    yield return field;
                }
            }
        }

        private bool HasEmbeddedFields(ObjectGeneration obj)
        {
            return GetEmbeddedFields(obj).Any();
        }

        public bool HasAsyncStructs(ObjectGeneration obj, bool self)
        {
            IEnumerable<ObjectGeneration> enumer = obj.BaseClassTrail();
            if (self)
            {
                enumer = enumer.And(obj);
            }
            return enumer
                .SelectMany(o => GetEmbeddedFields(o))
                .Any(t =>
                {
                    if (this.TryGetTypeGeneration(t.GetType(), out var gen))
                    {
                        return gen.IsAsync(t, read: true);
                    }
                    return false;
                });
        }

        public bool HasAsyncRecords(ObjectGeneration obj, bool self)
        {
            IEnumerable<ObjectGeneration> enumer = obj.BaseClassTrail();
            if (self)
            {
                enumer = enumer.And(obj);
            }
            return enumer
                .SelectMany(o => GetRecordTypeFields(o))
                .Any(t =>
                {
                    if (this.TryGetTypeGeneration(t.GetType(), out var gen))
                    {
                        return gen.IsAsync(t, read: true);
                    }
                    return false;
                });
        }

        public bool HasAsync(ObjectGeneration obj, bool self)
        {
            return HasAsyncStructs(obj, self)
                || HasAsyncRecords(obj, self);
        }

        private async Task GenerateCreateExtras(ObjectGeneration obj, FileGeneration fg)
        {
            var data = obj.GetObjectData();
            bool typelessStruct = obj.IsTypelessStruct();

            if ((!obj.Abstract && obj.BaseClassTrail().All((b) => b.Abstract)) || HasEmbeddedFields(obj))
            {
                var async = HasAsyncStructs(obj, self: true);
                using (var args = new FunctionWrapper(fg,
                    $"protected static {Loqui.Generation.Utility.TaskReturn(async)} Fill{ModuleNickname}Structs"))
                {
                    args.Add($"{obj.ObjectName} item");
                    args.Add("MutagenFrame frame");
                    args.Add($"MasterReferences masterReferences");
                    args.Add($"ErrorMaskBuilder errorMask");
                }
                using (new BraceWrapper(fg))
                {
                    if (obj.HasLoquiBaseObject && obj.BaseClassTrail().Any((b) => HasEmbeddedFields(b)))
                    {
                        using (var args = new ArgsWrapper(fg,
                            $"{Loqui.Generation.Utility.Await(async)}{obj.BaseClass.Name}.Fill{ModuleNickname}Structs"))
                        {
                            args.Add("item: item");
                            args.Add("frame: frame");
                            args.Add("masterReferences: masterReferences");
                            args.Add("errorMask: errorMask");
                        }
                    }
                    foreach (var field in obj.IterateFields(
                        nonIntegrated: true,
                        expandSets: SetMarkerType.ExpandSets.False))
                    {
                        if (field is SetMarkerType) continue;
                        if (field.TryGetFieldData(out var fieldData)
                            && fieldData.HasTrigger) continue;
                        if (fieldData.Binary == BinaryGenerationType.NoGeneration) continue;
                        if (fieldData.Binary == BinaryGenerationType.DoNothing) continue;
                        if (field.Derivative && fieldData.Binary != BinaryGenerationType.Custom) continue;
                        if (!this.TryGetTypeGeneration(field.GetType(), out var generator))
                        {
                            throw new ArgumentException("Unsupported type generator: " + field);
                        }
                        if (field.HasBeenSet)
                        {
                            fg.AppendLine($"if (frame.Complete) return;");
                        }
                        GenerateFillSnippet(obj, fg, field, generator, "frame");
                    }
                }
                fg.AppendLine();
            }

            if (HasRecordTypeFields(obj))
            {
                using (var args = new FunctionWrapper(fg,
                    $"protected static {Loqui.Generation.Utility.TaskWrap("TryGet<int?>", HasAsyncRecords(obj, self: true))} Fill{ModuleNickname}RecordTypes"))
                {
                    args.Add($"{obj.ObjectName} item");
                    args.Add("MutagenFrame frame");
                    if (typelessStruct)
                    {
                        args.Add($"int? lastParsed");
                    }
                    args.Add("RecordType nextRecordType");
                    args.Add("int contentLength");
                    args.Add("MasterReferences masterReferences");
                    args.Add($"ErrorMaskBuilder errorMask");
                    if (data.ObjectType == ObjectType.Mod)
                    {
                        args.Add($"GroupMask importMask");
                    }
                    args.Add($"{nameof(RecordTypeConverter)} recordTypeConverter = null");
                }
                using (new BraceWrapper(fg))
                {
                    var mutaObjType = obj.GetObjectType();
                    fg.AppendLine($"nextRecordType = recordTypeConverter.ConvertToStandard(nextRecordType);");
                    fg.AppendLine("switch (nextRecordType.TypeInt)");
                    using (new BraceWrapper(fg))
                    {
                        foreach (var field in obj.IterateFieldIndices(
                            expandSets: SetMarkerType.ExpandSets.FalseAndInclude,
                            nonIntegrated: true))
                        {
                            if (!field.Field.TryGetFieldData(out var fieldData)
                                || !fieldData.HasTrigger
                                || fieldData.TriggeringRecordTypes.Count == 0) continue;
                            if (fieldData.Binary == BinaryGenerationType.NoGeneration) continue;
                            if (field.Field.Derivative && fieldData.Binary != BinaryGenerationType.Custom) continue;
                            if (!this.TryGetTypeGeneration(field.Field.GetType(), out var generator))
                            {
                                throw new ArgumentException("Unsupported type generator: " + field.Field);
                            }

                            if (!generator.ShouldGenerateCopyIn(field.Field)) continue;
                            foreach (var gen in fieldData.GenerationTypes)
                            {
                                LoquiType loqui = gen.Value as LoquiType;
                                if (loqui?.TargetObjectGeneration?.Abstract ?? false) continue;
                                foreach (var trigger in gen.Key)
                                {
                                    fg.AppendLine($"case 0x{trigger.TypeInt.ToString("X")}: // {trigger.Type}");
                                }
                                using (new BraceWrapper(fg))
                                {
                                    await GenerateLastParsedShortCircuit(
                                        obj: obj,
                                        fg: fg,
                                        field: field,
                                        fieldData: fieldData,
                                        toDo: async () =>
                                        {
                                            if (fieldData.Binary != BinaryGenerationType.DoNothing)
                                            {
                                                var groupMask = data.ObjectType == ObjectType.Mod && (loqui?.TargetObjectGeneration?.GetObjectType() == ObjectType.Group);
                                                if (groupMask)
                                                {
                                                    fg.AppendLine($"if (importMask?.{field.Field.Name} ?? true)");
                                                }
                                                using (new BraceWrapper(fg, doIt: groupMask))
                                                {
                                                    GenerateFillSnippet(obj, fg, gen.Value, generator, "frame");
                                                }
                                                if (groupMask)
                                                {
                                                    fg.AppendLine("else");
                                                    using (new BraceWrapper(fg))
                                                    {
                                                        fg.AppendLine("frame.Position += contentLength;");
                                                    }
                                                }
                                            }
                                        });
                                }
                            }
                        }
                        fg.AppendLine($"default:");
                        using (new DepthWrapper(fg))
                        {
                            bool first = true;
                            // Generic options
                            foreach (var field in obj.IterateFieldIndices())
                            {
                                if (!field.Field.TryGetFieldData(out var fieldData)
                                    || !fieldData.HasTrigger
                                    || fieldData.TriggeringRecordTypes.Count > 0) continue;
                                if (field.Field.Derivative && fieldData.Binary != BinaryGenerationType.Custom) continue;
                                if (!this.TryGetTypeGeneration(field.Field.GetType(), out var generator))
                                {
                                    throw new ArgumentException("Unsupported type generator: " + field.Field);
                                }

                                if (generator.ShouldGenerateCopyIn(field.Field))
                                {
                                    using (var args = new IfWrapper(fg, ANDs: true, first: first))
                                    {
                                        foreach (var trigger in fieldData.TriggeringRecordAccessors)
                                        {
                                            args.Checks.Add($"nextRecordType.Equals({trigger})");
                                        }
                                    }
                                    first = false;
                                    using (new BraceWrapper(fg))
                                    {
                                        GenerateFillSnippet(obj, fg, field.Field, generator, "frame");
                                        fg.AppendLine($"return TryGet<int?>.Failure;");
                                    }
                                }
                            }

                            // Default case
                            if (obj.HasLoquiBaseObject && obj.BaseClassTrail().Any((b) => HasRecordTypeFields(b)))
                            {
                                using (var args = new ArgsWrapper(fg,
                                    $"return {Loqui.Generation.Utility.Await(HasAsyncRecords(obj, self: false))}{obj.BaseClass.Name}.Fill{ModuleNickname}RecordTypes"))
                                {
                                    args.Add("item: item");
                                    args.Add("frame: frame");
                                    if (obj.BaseClass.IsTypelessStruct())
                                    {
                                        args.Add($"lastParsed: lastParsed");
                                    }
                                    args.Add("nextRecordType: nextRecordType");
                                    args.Add("contentLength: contentLength");
                                    if (data.BaseRecordTypeConverter?.FromConversions.Count > 0)
                                    {
                                        args.Add($"recordTypeConverter: recordTypeConverter.Combine({obj.RegistrationName}.BaseConverter)");
                                    }
                                    else
                                    {
                                        args.Add("recordTypeConverter: recordTypeConverter");
                                    }
                                    args.Add($"masterReferences: masterReferences");
                                    args.Add($"errorMask: errorMask");
                                }
                            }
                            else
                            {
                                var failOnUnknown = obj.GetObjectData().FailOnUnknown;
                                if (mutaObjType == ObjectType.Subrecord)
                                {
                                    fg.AppendLine($"return TryGet<int?>.Failure;");
                                }
                                else if (failOnUnknown)
                                {
                                    fg.AppendLine("throw new ArgumentException($\"Unexpected header {nextRecordType.Type} at position {frame.Position}\");");
                                }
                                else
                                {
                                    fg.AppendLine($"errorMask?.ReportWarning($\"Unexpected header {{nextRecordType.Type}} at position {{frame.Position}}\");");
                                    string addString;
                                    switch (obj.GetObjectType())
                                    {
                                        case ObjectType.Mod:
                                            addString = null;
                                            break;
                                        case ObjectType.Subrecord:
                                        case ObjectType.Record:
                                            addString = $" + frame.{nameof(MutagenFrame.MetaData)}.{nameof(MetaDataConstants.SubConstants)}.{nameof(MetaDataConstants.SubConstants.HeaderLength)}";
                                            break;
                                        case ObjectType.Group:
                                            addString = $" + frame.{nameof(MutagenFrame.MetaData)}.{nameof(MetaDataConstants.MajorConstants)}.{nameof(MetaDataConstants.SubConstants.HeaderLength)}";
                                            break;
                                        default:
                                            throw new NotImplementedException();
                                    }
                                    fg.AppendLine($"frame.Position += contentLength{addString};");
                                    fg.AppendLine($"return TryGet<int?>.Succeed(null);");
                                }
                            }
                        }
                    }
                }
                fg.AppendLine();
            }
        }

        private static async Task GenerateLastParsedShortCircuit(
            ObjectGeneration obj,
            FileGeneration fg,
            (int PublicIndex, int InternalIndex, TypeGeneration Field) field,
            MutagenFieldData fieldData,
            Func<Task> toDo)
        {
            var dataSet = field.Field as DataType;
            var typelessStruct = obj.IsTypelessStruct();
            if (typelessStruct && fieldData.IsTriggerForObject)
            {
                if (dataSet != null)
                {
                    fg.AppendLine($"if (lastParsed.HasValue && lastParsed.Value >= (int){dataSet.SubFields.Last().IndexEnumName}) return TryGet<int?>.Failure;");
                }
                else if (field.Field is SpecialParseType
                    || field.Field is CustomLogic)
                {
                    var objFields = obj.IterateFieldIndices(nonIntegrated: false).ToList();
                    var nextField = objFields.FirstOrDefault((i) => i.InternalIndex > field.InternalIndex);
                    var prevField = objFields.LastOrDefault((i) => i.InternalIndex < field.InternalIndex);
                    if (nextField.Field != null)
                    {
                        fg.AppendLine($"if (lastParsed.HasValue && lastParsed.Value >= (int){nextField.Field.IndexEnumName}) return TryGet<int?>.Failure;");
                    }
                    else if (prevField.Field != null)
                    {
                        fg.AppendLine($"if (lastParsed.HasValue && lastParsed.Value >= (int){prevField.Field.IndexEnumName}) return TryGet<int?>.Failure;");
                    }
                }
                else
                {
                    fg.AppendLine($"if (lastParsed.HasValue && lastParsed.Value >= (int){field.Field.IndexEnumName}) return TryGet<int?>.Failure;");
                }
            }
            await toDo();
            if (dataSet != null)
            {
                fg.AppendLine($"return TryGet<int?>.Succeed((int){dataSet.SubFields.Last(f => f.IntegrateField).IndexEnumName});");
            }
            else if (field.Field is SpecialParseType
                || field.Field is CustomLogic)
            {
                fg.AppendLine($"return TryGet<int?>.Succeed({(typelessStruct ? "lastParsed" : "null")});");
            }
            else
            {
                fg.AppendLine($"return TryGet<int?>.Succeed((int){field.Field.IndexEnumName});");
            }
        }

        private void GenerateCustomBinaryEndWritePartial(ObjectGeneration obj, FileGeneration fg)
        {
            var data = obj.GetObjectData();
            if (data.CustomBinaryEnd == CustomEnd.Off) return;
            using (var args = new ArgsWrapper(fg,
                $"static partial void CustomBinaryEndExport"))
            {
                args.Add("MutagenWriter writer");
                args.Add($"{obj.Interface(internalInterface: obj.HasInternalInterface, getter: true)} obj");
                args.Add("MasterReferences masterReferences");
                args.Add($"ErrorMaskBuilder errorMask");
            }
            using (var args = new FunctionWrapper(fg,
                $"public static void CustomBinaryEndExportInternal"))
            {
                args.Add("MutagenWriter writer");
                args.Add($"{obj.Interface(internalInterface: obj.HasInternalInterface, getter: true)} obj");
                args.Add("MasterReferences masterReferences");
                args.Add($"ErrorMaskBuilder errorMask");
            }
            using (new BraceWrapper(fg))
            {
                using (var args = new ArgsWrapper(fg,
                    $"CustomBinaryEndExport"))
                {
                    args.Add($"writer: writer");
                    args.Add($"obj: obj");
                    args.Add($"masterReferences: masterReferences");
                    args.Add($"errorMask: errorMask");
                }
            }
        }

        private void GenerateCustomBinaryEndCreatePartial(ObjectGeneration obj, FileGeneration fg)
        {
            var data = obj.GetObjectData();
            if (data.CustomBinaryEnd == CustomEnd.Off) return;
            if (data.CustomBinaryEnd == CustomEnd.Normal)
            {
                using (var args = new ArgsWrapper(fg,
                    $"static partial void CustomBinaryEndImport"))
                {
                    args.Add("MutagenFrame frame");
                    args.Add($"{obj.ObjectName} obj");
                    args.Add("MasterReferences masterReferences");
                    args.Add($"ErrorMaskBuilder errorMask");
                }
                using (var args = new FunctionWrapper(fg,
                    $"public static void CustomBinaryEndImportPublic"))
                {
                    args.Add("MutagenFrame frame");
                    args.Add($"{obj.ObjectName} obj");
                    args.Add("MasterReferences masterReferences");
                    args.Add($"ErrorMaskBuilder errorMask");
                }
                using (new BraceWrapper(fg))
                {
                    using (var args = new ArgsWrapper(fg,
                        $"CustomBinaryEndImport"))
                    {
                        args.Add("frame: frame");
                        args.Add($"obj: obj");
                        args.Add("masterReferences: masterReferences");
                        args.Add($"errorMask: errorMask");
                    }
                }
            }
        }

        public static void GenerateModLinking(ObjectGeneration obj, FileGeneration fg)
        {
            if (obj.GetObjectType() != ObjectType.Mod) return;
            fg.AppendLine("foreach (var link in ret.Links)");
            using (new BraceWrapper(fg))
            {
                fg.AppendLine("if (link.Linked) continue;");
                fg.AppendLine("link.Link(modList: null, sourceMod: ret);");
            }
        }

        private void GenerateStructStateSubscriptions(ObjectGeneration obj, FileGeneration fg)
        {
            if (!obj.StructHasBeenSet()) return;
            List<TypeGeneration> affectedFields = new List<TypeGeneration>();
            foreach (var field in obj.IterateFields())
            {
                var data = field.GetFieldData();
                if (data.HasTrigger) break;
                if (field.HasBeenSet)
                {
                    affectedFields.Add(field);
                    continue;
                }
            }
        }

        private void GenerateFillSnippet(ObjectGeneration obj, FileGeneration fg, TypeGeneration field, BinaryTranslationGeneration generator, string frameAccessor)
        {
            if (field is DataType set)
            {
                fg.AppendLine($"{frameAccessor}.Position += {frameAccessor}.{nameof(MutagenBinaryReadStream.MetaData)}.{nameof(MetaDataConstants.SubConstants)}.{nameof(IRecordConstants.HeaderLength)};");
                fg.AppendLine($"var dataFrame = {frameAccessor}.SpawnWithLength(contentLength);");
                fg.AppendLine($"if (!dataFrame.Complete)");
                using (new BraceWrapper(fg))
                {
                    fg.AppendLine($"item.{set.StateName} = {set.EnumName}.Has;");
                }
                bool isInRange = false;
                foreach (var subField in set.IterateFieldsWithMeta())
                {
                    if (!this.TryGetTypeGeneration(subField.Field.GetType(), out var subGenerator))
                    {
                        throw new ArgumentException("Unsupported type generator: " + subField.Field);
                    }

                    if (!subGenerator.ShouldGenerateCopyIn(subField.Field)) continue;
                    if (subField.BreakIndex != -1)
                    {
                        fg.AppendLine($"if (dataFrame.Complete)");
                        using (new BraceWrapper(fg))
                        {
                            fg.AppendLine($"item.{set.StateName} |= {set.EnumName}.Break{subField.BreakIndex};");
                            string enumName = null;
                            for (int i = subField.FieldIndex - 1; i >= 0; i--)
                            {
                                var prevField = set.SubFields.TryGet(i);
                                if (!prevField?.IntegrateField ?? true) continue;
                                enumName = prevField.IndexEnumName;
                                break;
                            }
                            if (enumName != null)
                            {
                                enumName = $"(int){enumName}";
                            }
                            fg.AppendLine($"return TryGet<int?>.Succeed({enumName ?? "null"});");
                        }
                    }
                    if (subField.Range != null && !isInRange)
                    {
                        isInRange = true;
                        fg.AppendLine($"if (dataFrame.TotalLength > {subField.Range.DataSetSizeMin})");
                        fg.AppendLine("{");
                        fg.Depth++;
                        fg.AppendLine($"item.{set.StateName} |= {obj.Name}.{set.EnumName}.Range{subField.RangeIndex};");
                    }
                    if (subField.Range == null && isInRange)
                    {
                        isInRange = false;
                        fg.Depth--;
                        fg.AppendLine("}");
                    }
                    GenerateFillSnippet(obj, fg, subField.Field, subGenerator, "dataFrame");
                }
                if (isInRange)
                {
                    isInRange = false;
                    fg.AppendLine("}");
                    fg.Depth--;
                }
                return;
            }

            var data = field.GetFieldData();
            if (data.Binary == BinaryGenerationType.Custom)
            {
                CustomLogic.GenerateFill(
                    fg,
                    field,
                    frameAccessor,
                    isAsync: false);
                return;
            }
            generator.GenerateCopyIn(
                fg: fg,
                objGen: obj,
                typeGen: field,
                readerAccessor: frameAccessor,
                itemAccessor: new Accessor(field, "item."),
                translationAccessor: null,
                errorMaskAccessor: $"errorMask");
        }

        private void ConvertFromPathOut(ObjectGeneration obj, FileGeneration fg, InternalTranslation internalToDo)
        {
            fg.AppendLine("using (var memStream = new MemoryTributary())");
            using (new BraceWrapper(fg))
            {
                fg.AppendLine($"using (var writer = new MutagenWriter(memStream, dispose: false, meta: {nameof(MetaDataConstants)}.{nameof(MetaDataConstants.Get)}(item.GameMode)))");
                using (new BraceWrapper(fg))
                {
                    internalToDo(this.MainAPI.PublicMembers(obj, TranslationModuleAPI.Direction.Writer).ToArray());
                }
                fg.AppendLine("using (var fs = new FileStream(path, FileMode.Create, FileAccess.Write))");
                using (new BraceWrapper(fg))
                {
                    fg.AppendLine($"memStream.Position = 0;");
                    fg.AppendLine($"memStream.CopyTo(fs);");
                }
            }
        }

        private void ConvertFromPathIn(ObjectGeneration obj, FileGeneration fg, InternalTranslation internalToDo)
        {
            fg.AppendLine($"using (var reader = new {nameof(MutagenBinaryReadStream)}(path, {nameof(GameMode)}.{obj.GetObjectData().GameMode}))");
            using (new BraceWrapper(fg))
            {
                fg.AppendLine("var frame = new MutagenFrame(reader);");
                internalToDo(this.MainAPI.PublicMembers(obj, TranslationModuleAPI.Direction.Reader).ToArray());
            }
        }

        protected override bool GenerateMainCreate(ObjectGeneration obj)
        {
            var data = obj.GetObjectData();
            return !data.CustomBinary;
        }

        protected override async Task GenerateCreateSnippet(ObjectGeneration obj, FileGeneration fg)
        {
            var data = obj.GetObjectData();

            bool typelessStruct = obj.IsTypelessStruct();
            ObjectType objType = obj.GetObjectType();

            if (await obj.IsMajorRecord())
            {
                bool async = this.HasAsync(obj, self: true);
                string ret;
                switch (data.CustomBinaryEnd)
                {
                    case CustomEnd.Off:
                        ret = "return";
                        break;
                    case CustomEnd.Normal:
                    case CustomEnd.Async:
                        ret = "var ret =";
                        break;
                    default:
                        throw new NotImplementedException();
                }
                using (var args = new ArgsWrapper(fg,
                    $"{ret} {Loqui.Generation.Utility.Await(async)}Utility{(async ? "Async" : null)}Translation.MajorRecordParse<{obj.Name}>"))
                {
                    args.Add($"record: new {obj.Name}()");
                    args.Add($"frame: frame");
                    args.Add($"errorMask: errorMask");
                    args.Add($"recType: {obj.GetTriggeringSource()}");
                    args.Add($"recordTypeConverter: recordTypeConverter");
                    args.Add($"masterReferences: masterReferences");
                    args.Add($"fillStructs: FillBinaryStructs");
                    args.Add($"fillTyped: FillBinaryRecordTypes");
                }
                if (data.CustomBinaryEnd != CustomEnd.Off)
                {
                    fg.AppendLine("try");
                    using (new BraceWrapper(fg))
                    {
                        using (var args = new ArgsWrapper(fg,
                            $"{Loqui.Generation.Utility.Await(data.CustomBinaryEnd == CustomEnd.Async)}{this.TranslationCreateClass(obj)}.CustomBinaryEndImport{(await this.AsyncImport(obj) ? null : "Public")}"))
                        {
                            args.Add("frame: frame");
                            args.Add("obj: ret");
                            args.Add("masterReferences: masterReferences");
                            args.Add("errorMask: errorMask");
                        }
                    }
                    fg.AppendLine("catch (Exception ex)");
                    fg.AppendLine("when (errorMask != null)");
                    using (new BraceWrapper(fg))
                    {
                        fg.AppendLine("errorMask.ReportException(ex);");
                    }
                    fg.AppendLine("return ret;");
                }
            }
            else
            {
                if (obj.TryGetCustomRecordTypeTriggers(out var customLogicTriggers))
                {
                    using (var args = new ArgsWrapper(fg,
                        $"var nextRecord = HeaderTranslation.GetNext{(objType == ObjectType.Subrecord ? "Sub" : null)}RecordType"))
                    {
                        args.Add("reader: frame.Reader");
                        args.Add("contentLength: out var customLen");
                    }
                    fg.AppendLine("nextRecord = recordTypeConverter.ConvertToCustom(nextRecord);");
                    fg.AppendLine("switch (nextRecord.TypeInt)");
                    using (new BraceWrapper(fg))
                    {
                        foreach (var item in customLogicTriggers)
                        {
                            fg.AppendLine($"case {item.TypeInt}: // {item.Type}");
                        }
                        using (new DepthWrapper(fg))
                        {
                            using (var args = new ArgsWrapper(fg,
                                "return CustomRecordTypeTrigger"))
                            {
                                args.Add($"frame: frame.SpawnWithLength(customLen + frame.{nameof(MutagenFrame.MetaData)}.{nameof(MetaDataConstants.SubConstants)}.{nameof(MetaDataConstants.SubConstants.HeaderLength)})");
                                args.Add("recordType: nextRecord");
                                args.Add("recordTypeConverter: recordTypeConverter");
                                args.Add("masterReferences: masterReferences");
                                args.Add("errorMask: errorMask");
                            }
                        }
                        fg.AppendLine("default:");
                        using (new DepthWrapper(fg))
                        {
                            fg.AppendLine("break;");
                        }
                    }
                }
                if (obj.GetObjectType() == ObjectType.Mod)
                {
                    fg.AppendLine($"var ret = new {obj.Name}{obj.GetGenericTypes(MaskType.Normal)}(modKey);");
                    fg.AppendLine("var masterReferences = new MasterReferences(ret.ModHeader.MasterReferences, modKey);");
                }
                else
                {
                    fg.AppendLine($"var ret = new {obj.Name}{obj.GetGenericTypes(MaskType.Normal)}();");
                }
                IEnumerable<RecordType> recordTypes = await obj.GetTriggeringRecordTypes();
                var frameMod = (objType != ObjectType.Subrecord || recordTypes.Any())
                    && objType != ObjectType.Mod;
                if (frameMod)
                {
                    switch (objType)
                    {
                        case ObjectType.Subrecord:
                            if (obj.TryGetRecordType(out var recType))
                            {
                                using (var args = new ArgsWrapper(fg,
                                    $"frame = frame.SpawnWithFinalPosition({nameof(HeaderTranslation)}.ParseSubrecord",
                                    suffixLine: ")"))
                                {
                                    args.Add("frame.Reader");
                                    args.Add($"recordTypeConverter.ConvertToCustom({obj.RecordTypeHeaderName(obj.GetRecordType())})");
                                }
                            }
                            break;
                        case ObjectType.Record:
                            using (var args = new ArgsWrapper(fg,
                                $"frame = frame.SpawnWithFinalPosition({nameof(HeaderTranslation)}.ParseRecord",
                                suffixLine: ")"))
                            {
                                args.Add("frame.Reader");
                                args.Add($"recordTypeConverter.ConvertToCustom({obj.RecordTypeHeaderName(obj.GetRecordType())})");
                            }
                            break;
                        case ObjectType.Group:
                            break;
                        case ObjectType.Mod:
                        default:
                            throw new NotImplementedException();
                    }
                }
                bool async = this.HasAsync(obj, self: true);
                var utilityTranslation = $"{Loqui.Generation.Utility.Await(async)}Utility{(async ? "Async" : null)}Translation";
                switch (objType)
                {
                    case ObjectType.Subrecord:
                    case ObjectType.Record:
                        using (var args = new ArgsWrapper(fg,
                            $"{utilityTranslation}.{(typelessStruct ? "Typeless" : string.Empty)}RecordParse",
                            suffixLine: Loqui.Generation.Utility.ConfigAwait(async)))
                        {
                            args.Add("record: ret");
                            args.Add("frame: frame");
                            args.Add($"setFinal: {(obj.TryGetRecordType(out var recType) ? "true" : "false")}");
                            args.Add("masterReferences: masterReferences");
                            args.Add("errorMask: errorMask");
                            args.Add("recordTypeConverter: recordTypeConverter");
                            args.Add($"fillStructs: Fill{ModuleNickname}Structs");
                            if (HasRecordTypeFields(obj))
                            {
                                args.Add($"fillTyped: Fill{ModuleNickname}RecordTypes");
                            }
                        }
                        break;
                    case ObjectType.Group:
                        using (var args = new ArgsWrapper(fg,
                            $"{utilityTranslation}.GroupParse",
                            suffixLine: Loqui.Generation.Utility.ConfigAwait(async)))
                        {
                            args.Add("record: ret");
                            args.Add("frame: frame");
                            args.Add("masterReferences: masterReferences");
                            args.Add("errorMask: errorMask");
                            args.Add("recordTypeConverter: recordTypeConverter");
                            args.Add($"fillStructs: Fill{ModuleNickname}Structs");
                            if (HasRecordTypeFields(obj))
                            {
                                args.Add($"fillTyped: Fill{ModuleNickname}RecordTypes");
                            }
                        }
                        break;
                    case ObjectType.Mod:
                        using (var args = new ArgsWrapper(fg,
                            $"{utilityTranslation}.ModParse",
                            suffixLine: Loqui.Generation.Utility.ConfigAwait(async)))
                        {
                            args.Add("record: ret");
                            args.Add("frame: frame");
                            args.Add("importMask: importMask");
                            args.Add("masterReferences: masterReferences");
                            args.Add("errorMask: errorMask");
                            args.Add("recordTypeConverter: recordTypeConverter");
                            args.Add($"fillStructs: Fill{ModuleNickname}Structs");
                            if (HasRecordTypeFields(obj))
                            {
                                args.Add($"fillTyped: Fill{ModuleNickname}RecordTypes");
                            }
                        }
                        break;
                    default:
                        throw new NotImplementedException();
                }
                GenerateStructStateSubscriptions(obj, fg);
                GenerateModLinking(obj, fg);
                if (data.CustomBinaryEnd != CustomEnd.Off)
                {
                    using (var args = new ArgsWrapper(fg,
                        $"{Loqui.Generation.Utility.Await(data.CustomBinaryEnd == CustomEnd.Async)}CustomBinaryEndImport"))
                    {
                        args.Add("frame: frame");
                        args.Add("obj: ret");
                        args.Add("errorMask: errorMask");
                        args.Add("masterReferences: masterReferences");
                    }
                }
                fg.AppendLine("return ret;");
            }
        }

        protected override void GenerateWriteSnippet(ObjectGeneration obj, FileGeneration fg)
        {
            var data = obj.GetObjectData();
            var hasRecType = obj.TryGetRecordType(out var recType);
            if (hasRecType)
            {
                using (var args = new ArgsWrapper(fg,
                    $"using (HeaderExport.ExportHeader",
                    ")",
                    semiColon: false))
                {
                    args.Add("writer: writer");
                    args.Add($"record: {obj.RecordTypeHeaderName(obj.GetRecordType())}");
                    args.Add($"type: {nameof(ObjectType)}.{obj.GetObjectType()}");
                }
            }
            using (new BraceWrapper(fg, doIt: hasRecType))
            {
                if (HasEmbeddedFields(obj))
                {
                    using (var args = new ArgsWrapper(fg,
                        $"Write_Embedded"))
                    {
                        args.Add($"item: item");
                        args.Add($"writer: writer");
                        args.Add($"errorMask: errorMask");
                        args.Add($"masterReferences: masterReferences");
                    }
                }
                else
                {
                    var firstBase = obj.BaseClassTrail().FirstOrDefault((b) => HasEmbeddedFields(b));
                    if (firstBase != null)
                    {
                        using (var args = new ArgsWrapper(fg,
                            $"{this.TranslationWriteClass(firstBase)}.Write_Embedded"))
                        {
                            args.Add($"item: item");
                            args.Add($"writer: writer");
                            args.Add($"errorMask: errorMask");
                            args.Add($"masterReferences: masterReferences");
                        }
                    }
                }
                if (HasRecordTypeFields(obj))
                {
                    using (var args = new ArgsWrapper(fg,
                        $"Write_RecordTypes"))
                    {
                        args.Add($"item: item");
                        args.Add($"writer: writer");
                        if (obj.GetObjectType() == ObjectType.Mod)
                        {
                            args.Add($"importMask: importMask");
                            args.Add($"modKey: modKey");
                        }
                        args.Add($"recordTypeConverter: recordTypeConverter");
                        args.Add($"errorMask: errorMask");
                        if (obj.GetObjectType() != ObjectType.Mod)
                        {
                            args.Add($"masterReferences: masterReferences");
                        }
                    }
                }
                else
                {
                    var firstBase = obj.BaseClassTrail().FirstOrDefault((b) => HasRecordTypeFields(b));
                    if (firstBase != null)
                    {
                        using (var args = new ArgsWrapper(fg,
                        $"{this.TranslationWriteClass(firstBase)}.Write_RecordTypes"))
                        {
                            args.Add($"item: item");
                            args.Add($"writer: writer");
                            args.Add($"recordTypeConverter: recordTypeConverter");
                            args.Add($"errorMask: errorMask");
                            args.Add($"masterReferences: masterReferences");
                        }
                    }
                }
            }
            if (data.CustomBinaryEnd != CustomEnd.Off)
            {
                using (var args = new ArgsWrapper(fg,
                    $"CustomBinaryEndExportInternal"))
                {
                    args.Add("writer: writer");
                    args.Add("obj: item");
                    args.Add("errorMask: errorMask");
                    args.Add($"masterReferences: masterReferences");
                }
            }
        }

        private void GenerateWriteExtras(ObjectGeneration obj, FileGeneration fg)
        {
            var data = obj.GetObjectData();
            if (HasEmbeddedFields(obj))
            {
                using (var args = new FunctionWrapper(fg,
                    $"public static void Write_Embedded{obj.GetGenericTypes(MaskType.Normal)}",
                    obj.GenerateWhereClauses(LoquiInterfaceType.IGetter, defs: obj.Generics).ToArray()))
                {
                    args.Add($"{obj.Interface(internalInterface: obj.HasInternalInterface, getter: true)} item");
                    args.Add("MutagenWriter writer");
                    args.Add($"ErrorMaskBuilder errorMask");
                    args.Add($"MasterReferences masterReferences");
                }
                using (new BraceWrapper(fg))
                {
                    if (obj.HasLoquiBaseObject)
                    {
                        var firstBase = obj.BaseClassTrail().FirstOrDefault((b) => HasEmbeddedFields(b));
                        if (firstBase != null)
                        {
                            using (var args = new ArgsWrapper(fg,
                                $"{TranslationWriteClass(firstBase)}.Write_Embedded"))
                            {
                                args.Add("item: item");
                                args.Add("writer: writer");
                                args.Add("errorMask: errorMask");
                                args.Add("masterReferences: masterReferences");
                            }
                        }
                    }
                    foreach (var field in obj.IterateFields(nonIntegrated: true, expandSets: SetMarkerType.ExpandSets.False))
                    {
                        if (field.TryGetFieldData(out var fieldData)
                            && fieldData.HasTrigger) continue;
                        if (fieldData.Binary == BinaryGenerationType.NoGeneration) continue;
                        if (fieldData.Binary == BinaryGenerationType.DoNothing) continue;
                        if (field.Derivative && fieldData.Binary != BinaryGenerationType.Custom) continue;
                        List<string> conditions = new List<string>();
                        if (field.HasBeenSet)
                        {
                            conditions.Add($"{field.HasBeenSetAccessor(new Accessor(field, "item."))}");
                        }
                        if (conditions.Count > 0)
                        {
                            using (var args = new IfWrapper(fg, ANDs: true))
                            {
                                foreach (var item in conditions)
                                {
                                    args.Add(item);
                                }
                            }
                        }
                        using (new BraceWrapper(fg, doIt: conditions.Count > 0))
                        {
                            var maskType = this.Gen.MaskModule.GetMaskModule(field.GetType()).GetErrorMaskTypeStr(field);
                            if (fieldData.Binary == BinaryGenerationType.Custom)
                            {
                                CustomLogic.GenerateWrite(
                                    fg: fg,
                                    obj: obj,
                                    field: field,
                                    writerAccessor: "writer");
                                continue;
                            }
                            if (!this.TryGetTypeGeneration(field.GetType(), out var generator))
                            {
                                throw new ArgumentException("Unsupported type generator: " + field);
                            }
                            generator.GenerateWrite(
                                fg: fg,
                                objGen: obj,
                                typeGen: field,
                                writerAccessor: "writer",
                                itemAccessor: new Accessor(field, "item."),
                                translationAccessor: null,
                                errorMaskAccessor: "errorMask");
                        }
                    }
                }
                fg.AppendLine();
            }

            if (HasRecordTypeFields(obj))
            {
                using (var args = new FunctionWrapper(fg,
                    $"public static void Write_RecordTypes{obj.GetGenericTypes(MaskType.Normal)}",
                    obj.GenerateWhereClauses(LoquiInterfaceType.IGetter, defs: obj.Generics).ToArray()))
                {
                    args.Add($"{obj.Interface(internalInterface: obj.HasInternalInterface, getter: true)} item");
                    args.Add("MutagenWriter writer");
                    if (obj.GetObjectType() == ObjectType.Mod)
                    {
                        args.Add($"GroupMask importMask");
                        args.Add($"ModKey modKey");
                    }
                    args.Add("RecordTypeConverter recordTypeConverter");
                    args.Add($"ErrorMaskBuilder errorMask");
                    if (obj.GetObjectType() != ObjectType.Mod)
                    {
                        args.Add($"MasterReferences masterReferences");
                    }
                }
                using (new BraceWrapper(fg))
                {
                    if (obj.GetObjectType() == ObjectType.Mod)
                    {
                        fg.AppendLine($"MasterReferences masterReferences = new MasterReferences(item.ModHeader.MasterReferences, modKey);");
                    }
                    if (obj.HasLoquiBaseObject)
                    {
                        var firstBase = obj.BaseClassTrail().FirstOrDefault((f) => HasRecordTypeFields(f));
                        if (firstBase != null)
                        {
                            using (var args = new ArgsWrapper(fg,
                                $"{TranslationWriteClass(firstBase)}.Write_RecordTypes"))
                            {
                                args.Add($"item: item");
                                args.Add("writer: writer");
                                if (data.BaseRecordTypeConverter?.FromConversions.Count > 0)
                                {
                                    args.Add($"recordTypeConverter: recordTypeConverter.Combine({obj.RegistrationName}.BaseConverter)");
                                }
                                else
                                {
                                    args.Add("recordTypeConverter: recordTypeConverter");
                                }
                                args.Add($"errorMask: errorMask");
                                args.Add($"masterReferences: masterReferences");
                            }
                        }
                    }
                    foreach (var field in obj.IterateFields(expandSets: SetMarkerType.ExpandSets.FalseAndInclude, nonIntegrated: true))
                    {
                        if (!field.TryGetFieldData(out var fieldData)
                            || !fieldData.HasTrigger) continue;
                        if (field.Derivative && fieldData.Binary != BinaryGenerationType.Custom) continue;
                        if (fieldData.Binary == BinaryGenerationType.Custom)
                        {
                            CustomLogic.GenerateWrite(
                                fg: fg,
                                obj: obj,
                                field: field,
                                writerAccessor: "writer");
                            continue;
                        }
                        if (!this.TryGetTypeGeneration(field.GetType(), out var generator))
                        {
                            throw new ArgumentException("Unsupported type generator: " + field);
                        }

                        var accessor = new Accessor(field, "item.");
                        if (field is DataType dataType)
                        {
                            fg.AppendLine($"if (item.{dataType.StateName}.HasFlag({obj.Name}.{dataType.EnumName}.Has))");
                            using (new BraceWrapper(fg))
                            {
                                fg.AppendLine($"using (HeaderExport.ExportSubRecordHeader(writer, recordTypeConverter.ConvertToCustom({obj.RecordTypeHeaderName(fieldData.RecordType.Value)})))");
                                using (new BraceWrapper(fg))
                                {
                                    bool isInRange = false;
                                    foreach (var subField in dataType.IterateFieldsWithMeta())
                                    {
                                        if (!this.TryGetTypeGeneration(subField.Field.GetType(), out var subGenerator))
                                        {
                                            throw new ArgumentException("Unsupported type generator: " + subField.Field);
                                        }

                                        var subData = subField.Field.GetFieldData();
                                        if (!subGenerator.ShouldGenerateCopyIn(subField.Field)) continue;
                                        if (subData.Binary == BinaryGenerationType.Custom)
                                        {
                                            using (var args = new ArgsWrapper(fg,
                                                $"{TranslationWriteClass(obj)}.WriteBinary{subField.Field.Name}"))
                                            {
                                                args.Add("writer: writer");
                                                args.Add("item: item");
                                                args.Add("errorMask: errorMask");
                                                args.Add($"masterReferences: masterReferences");
                                            }
                                            continue;
                                        }
                                        if (subField.BreakIndex != -1)
                                        {
                                            fg.AppendLine($"if (!item.{dataType.StateName}.HasFlag({obj.Name}.{dataType.EnumName}.Break{subField.BreakIndex}))");
                                            fg.AppendLine("{");
                                            fg.Depth++;
                                        }
                                        if (subField.Range != null && !isInRange)
                                        {
                                            isInRange = true;
                                            fg.AppendLine($"if (item.{dataType.StateName}.HasFlag({obj.Name}.{dataType.EnumName}.Range{subField.RangeIndex}))");
                                            fg.AppendLine("{");
                                            fg.Depth++;
                                        }
                                        if (subField.Range == null && isInRange)
                                        {
                                            isInRange = false;
                                            fg.Depth--;
                                            fg.AppendLine("}");
                                        }
                                        subGenerator.GenerateWrite(
                                            fg: fg,
                                            objGen: obj,
                                            typeGen: subField.Field,
                                            writerAccessor: "writer",
                                                translationAccessor: null,
                                            itemAccessor: new Accessor(subField.Field, "item."),
                                            errorMaskAccessor: $"errorMask");
                                    }
                                    for (int i = 0; i < dataType.BreakIndices.Count; i++)
                                    {
                                        fg.Depth--;
                                        fg.AppendLine("}");
                                    }
                                }
                            }
                        }
                        else
                        {
                            if (!generator.ShouldGenerateWrite(field)) continue;
                            if (fieldData.Binary == BinaryGenerationType.NoGeneration) continue;
                            if (fieldData.Binary == BinaryGenerationType.DoNothing) continue;
                            bool doIf = true;
                            if (field is LoquiType loqui
                                && loqui.TargetObjectGeneration?.GetObjectType() == ObjectType.Group
                                && obj.GetObjectType() == ObjectType.Mod)
                            {
                                fg.AppendLine($"if (importMask?.{field.Name} ?? true)");
                            }
                            else if (field.HasBeenSet)
                            {
                                fg.AppendLine($"if ({field.HasBeenSetAccessor(accessor)})");
                            }
                            else
                            {
                                doIf = false;
                            }
                            using (new BraceWrapper(fg, doIt: doIf))
                            {
                                generator.GenerateWrite(
                                    fg: fg,
                                    objGen: obj,
                                    typeGen: field,
                                    writerAccessor: "writer",
                                    itemAccessor: accessor,
                                    translationAccessor: null,
                                    errorMaskAccessor: $"errorMask");
                            }
                        }
                    }
                }
                fg.AppendLine();
            }
        }

        protected async Task GenerateImportWrapper(ObjectGeneration obj, FileGeneration fg)
        {
            if (obj.Name.Contains("Cell")
                || obj.Name.Contains("World")
                || obj.Name.Contains("ListGroup")
                || obj.Name.Contains("Region")
                || obj.Name.Contains("Climate")
                || obj.Name.Contains("Road")
                || obj.Name.Contains("PathGrid")
                || obj.Name.Contains("Weather")
                || obj.Name.Contains("SkyrimMod")
                || obj.Name.Contains("DialogTopic")
                || obj.Name.Contains("LeveledItem")
                ) return;

            var dataAccessor = new Accessor("_data");
            var packageAccessor = new Accessor("_package");
            var metaAccessor = new Accessor("_package.Meta");
            var objData = obj.GetObjectData();
            var needsMasters = await obj.GetNeedsMasters();
            var anyHasRecordTypes = (await obj.EntireClassTree()).Any(c => HasRecordTypeFields(c));

            using (var args = new ClassWrapper(fg, $"{BinaryWrapperClass(obj)}"))
            {
                args.Partial = true;
                args.BaseClass = obj.HasLoquiBaseObject ? BinaryWrapperClass(obj.BaseClass) : null;
                args.Interfaces.Add(obj.Interface(getter: true, internalInterface: obj.HasInternalInterface));
                args.Wheres.AddRange(obj.GenerateWhereClauses(LoquiInterfaceType.IGetter, obj.Generics));
            }
            using (new BraceWrapper(fg))
            {
                obj.GenerateRouting(fg);
                obj.GenerateGetterInterfaceImplementations(fg);
                if (obj.GetObjectType() == ObjectType.Mod)
                {
                    fg.AppendLine($"public {nameof(GameMode)} GameMode => {nameof(GameMode)}.{obj.GetObjectData().GameMode};");
                    fg.AppendLine($"IReadOnlyCache<T, FormKey> {nameof(IModGetter)}.GetGroupGetter<T>() => this.GetGroupGetter<T>();");
                    using (var args = new FunctionWrapper(fg,
                        $"void {nameof(IModGetter)}.WriteToBinary"))
                    {
                        args.Add("string path");
                        args.Add($"{nameof(ModKey)} modKey");
                    }
                    using (new BraceWrapper(fg))
                    {
                        using (var args = new ArgsWrapper(fg,
                            $"this.WriteToBinary"))
                        {
                            args.AddPassArg("path");
                            args.AddPassArg($"modKey");
                        }
                    }
                    fg.AppendLine($"IReadOnlyList<{nameof(IMasterReferenceGetter)}> {nameof(IModGetter)}.MasterReferences => this.ModHeader.MasterReferences;");
                    fg.AppendLine($"IReadOnlyCache<{nameof(IMajorRecordInternalGetter)}, {nameof(FormKey)}> {nameof(IModGetter)}.MajorRecords => throw new NotImplementedException();");
                }

                foreach (var transl in obj.ProtoGen.Gen.GenerationModules
                    .WhereCastable<IGenerationModule, ITranslationModule>())
                {
                    if (transl.DoTranslationInterface(obj))
                    {
                        await transl.GenerateTranslationInterfaceImplementation(obj, fg);
                    }
                }

                if (obj.IsTopClass)
                {
                    fg.AppendLine($"protected ReadOnlyMemorySlice<byte> {dataAccessor};");
                    fg.AppendLine($"protected {nameof(BinaryWrapperFactoryPackage)} {packageAccessor};");
                }

                if (obj.GetObjectType() == ObjectType.Mod)
                {
                    fg.AppendLine($"public {nameof(ModKey)} ModKey {{ get; }}");
                }

                fg.AppendLine();

                int passedLength = 0;
                // Get passed length of all base classes, not including major record
                if (obj.HasLoquiBaseObject)
                {
                    foreach (var field in obj.BaseClass.IterateFields(
                        expandSets: SetMarkerType.ExpandSets.FalseAndInclude,
                        nonIntegrated: true,
                        includeBaseClass: true))
                    {
                        if (await field.ObjectGen.IsMajorRecord()) continue;
                        if (!this.TryGetTypeGeneration(field.GetType(), out var typeGen)) continue;
                        var data = field.GetFieldData();
                        switch (data.Binary)
                        {
                            case BinaryGenerationType.Custom:
                                passedLength += CustomLogic.ExpectedLength(obj, field).Value;
                                continue;
                            case BinaryGenerationType.Normal:
                                break;
                            default:
                                continue;
                        }
                        passedLength += typeGen.GetPassedAmount(obj, field);
                    }
                }

                foreach (var field in obj.IterateFields(
                    expandSets: SetMarkerType.ExpandSets.FalseAndInclude,
                    nonIntegrated: true))
                {
                    if (!this.TryGetTypeGeneration(field.GetType(), out var typeGen)) continue;
                    using (new RegionWrapper(fg, field.Name)
                    {
                        AppendExtraLine = false,
                        SkipIfOnlyOneLine = true
                    })
                    {
                        var data = field.GetFieldData();
                        switch (data.Binary)
                        {
                            case BinaryGenerationType.Custom:
                                CustomLogic.GenerateForCustomFlagWrapperFields(
                                    fg: fg,
                                    objGen: obj,
                                    typeGen: field,
                                    dataAccessor: dataAccessor,
                                    currentPosition: ref passedLength);
                                continue;
                            case BinaryGenerationType.DoNothing:
                            case BinaryGenerationType.NoGeneration:
                                continue;
                            default:
                                break;
                        }
                        typeGen.GenerateWrapperFields(
                            fg,
                            obj,
                            field,
                            dataAccessor,
                            passedLength);
                        passedLength += typeGen.GetPassedAmount(obj, field);
                    }
                }

                // Get complete passed length of all fields
                passedLength = 0;
                foreach (var field in obj.IterateFields(
                    expandSets: SetMarkerType.ExpandSets.FalseAndInclude,
                    nonIntegrated: true,
                    includeBaseClass: true))
                {
                    if (!this.TryGetTypeGeneration(field.GetType(), out var typeGen)) continue;
                    var data = field.GetFieldData();
                    switch (data.Binary)
                    {
                        case BinaryGenerationType.Normal:
                        case BinaryGenerationType.Custom:
                            break;
                        default:
                            continue;
                    }
                    passedLength += typeGen.GetPassedAmount(obj, field);
                }

                fg.AppendLine($"partial void CustomCtor({nameof(BinaryMemoryReadStream)} stream, int offset);");
                fg.AppendLine();

                using (var args = new FunctionWrapper(fg,
                    $"protected {BinaryWrapperClassName(obj)}"))
                {
                    args.Add($"ReadOnlyMemorySlice<byte> bytes");
                    if (obj.GetObjectType() == ObjectType.Mod)
                    {
                        args.Add("ModKey modKey");
                    }
                    else
                    {
                        args.Add($"{nameof(BinaryWrapperFactoryPackage)} package");
                    }
                }
                if (obj.HasLoquiBaseObject)
                {
                    using (new DepthWrapper(fg))
                    {
                        using (var args = new FunctionWrapper(fg,
                            ": base"))
                        {
                            args.AddPassArg("bytes");
                            if (obj.GetObjectType() != ObjectType.Mod)
                            {
                                args.AddPassArg("package");
                            }
                        }
                    }
                }
                using (new BraceWrapper(fg))
                {
                    if (obj.IsTopClass)
                    {
                        fg.AppendLine($"this.{dataAccessor} = bytes;");
                        if (obj.GetObjectType() != ObjectType.Mod)
                        {
                            fg.AppendLine($"this.{packageAccessor} = package;");
                        }
                        else
                        {
                            fg.AppendLine($"this.{packageAccessor} = new {nameof(BinaryWrapperFactoryPackage)}()");
                            using (new BraceWrapper(fg) { AppendSemicolon = true })
                            {
                                fg.AppendLine($"Meta = {nameof(MetaDataConstants)}.Get(this.GameMode),");
                                fg.AppendLine($"Mod = this");
                            }
                        }
                    }
                    if (obj.GetObjectType() == ObjectType.Mod)
                    {
                        fg.AppendLine("this.ModKey = modKey;");
                    }
                    foreach (var field in obj.IterateFields(
                        expandSets: SetMarkerType.ExpandSets.FalseAndInclude,
                        nonIntegrated: true))
                    {
                        if (!this.TryGetTypeGeneration(field.GetType(), out var typeGen)) continue;
                        typeGen.GenerateWrapperCtor(
                            fg: fg,
                            objGen: obj,
                            typeGen: field);
                    }
                }
                fg.AppendLine();

                if (!obj.Abstract)
                {
                    using (var args = new FunctionWrapper(fg,
                        $"public static {this.BinaryWrapperClass(obj)} {obj.Name}Factory"))
                    {
                        if (obj.GetObjectType() == ObjectType.Mod)
                        {
                            args.Add($"ReadOnlyMemorySlice<byte> bytes");
                        }
                        else
                        {
                            args.Add($"{nameof(BinaryMemoryReadStream)} stream");
                        }
                        if (obj.GetObjectType() == ObjectType.Mod)
                        {
                            args.Add("ModKey modKey");
                        }
                        else
                        {
                            args.Add($"{nameof(BinaryWrapperFactoryPackage)} package");
                            args.Add($"{nameof(RecordTypeConverter)} recordTypeConverter = null");
                        }
                    }
                    using (new BraceWrapper(fg))
                    {
                        using (var args = new ArgsWrapper(fg,
                            $"var ret = new {BinaryWrapperClassName(obj)}{obj.GetGenericTypes(MaskType.Normal)}"))
                        {
                            if (obj.IsTypelessStruct())
                            {
                                if (anyHasRecordTypes)
                                {
                                    args.Add($"bytes: stream.RemainingMemory");
                                }
                                else
                                {
                                    args.Add($"bytes: stream.RemainingMemory.Slice(0, {passedLength})");
                                }
                            }
                            else
                            {
                                switch (obj.GetObjectType())
                                {
                                    case ObjectType.Record:
                                        args.Add($"bytes: HeaderTranslation.ExtractRecordWrapperMemory(stream.RemainingMemory, package.Meta)");
                                        break;
                                    case ObjectType.Group:
                                        args.Add($"bytes: HeaderTranslation.ExtractGroupWrapperMemory(stream.RemainingMemory, package.Meta)");
                                        break;
                                    case ObjectType.Subrecord:
                                        args.Add($"bytes: HeaderTranslation.ExtractSubrecordWrapperMemory(stream.RemainingMemory, package.Meta)");
                                        break;
                                    case ObjectType.Mod:
                                        args.Add($"bytes: bytes");
                                        break;
                                    default:
                                        throw new NotImplementedException();
                                }
                            }
                            if (obj.GetObjectType() == ObjectType.Mod)
                            {
                                args.AddPassArg("modKey");
                            }
                            else
                            {
                                args.AddPassArg("package");
                            }
                        }
                        if (obj.GetObjectType() == ObjectType.Mod)
                        {
                            fg.AppendLine($"var stream = new {nameof(BinaryMemoryReadStream)}(bytes);");
                        }
                        if (obj.IsTypelessStruct())
                        {
                            fg.AppendLine($"int offset = stream.Position;");
                        }
                        else
                        {
                            switch (obj.GetObjectType())
                            {
                                case ObjectType.Subrecord:
                                    fg.AppendLine($"var finalPos = stream.Position + package.Meta.SubRecord(stream.RemainingSpan).TotalLength;");
                                    fg.AppendLine($"int offset = stream.Position + package.Meta.SubConstants.TypeAndLengthLength;");
                                    break;
                                case ObjectType.Record:
                                    fg.AppendLine($"var finalPos = stream.Position + package.Meta.MajorRecord(stream.RemainingSpan).TotalLength;");
                                    fg.AppendLine($"int offset = stream.Position + package.Meta.MajorConstants.TypeAndLengthLength;");
                                    break;
                                case ObjectType.Group:
                                    fg.AppendLine($"var finalPos = stream.Position + package.Meta.Group(stream.RemainingSpan).TotalLength;");
                                    fg.AppendLine($"int offset = stream.Position + package.Meta.GroupConstants.TypeAndLengthLength;");
                                    break;
                                case ObjectType.Mod:
                                    break;
                                default:
                                    throw new NotImplementedException();
                            }
                        }
                        if (anyHasRecordTypes)
                        {
                            if (obj.GetObjectType() != ObjectType.Mod
                                && !obj.IsTypelessStruct())
                            {
                                switch (obj.GetObjectType())
                                {
                                    case ObjectType.Subrecord:
                                        fg.AppendLine($"stream.Position += 0x{passedLength.ToString("X")} + package.Meta.SubConstants.TypeAndLengthLength;");
                                        break;
                                    case ObjectType.Record:
                                        fg.AppendLine($"stream.Position += 0x{passedLength.ToString("X")} + package.Meta.MajorConstants.TypeAndLengthLength;");
                                        break;
                                    case ObjectType.Group:
                                        fg.AppendLine($"stream.Position += 0x{passedLength.ToString("X")} + package.Meta.GroupConstants.TypeAndLengthLength;");
                                        break;
                                    case ObjectType.Mod:
                                        break;
                                    default:
                                        throw new NotImplementedException();
                                }
                                fg.AppendLine($"ret.CustomCtor(stream, offset);");
                            }
                            else
                            {
                                fg.AppendLine($"ret.CustomCtor(stream, offset: 0);");
                            }
                            string call;
                            switch (obj.GetObjectType())
                            {
                                case ObjectType.Subrecord:
                                case ObjectType.Record:
                                    if (obj.IsTypelessStruct())
                                    {
                                        call = $"{nameof(UtilityTranslation.FillTypelessSubrecordTypesForWrapper)}";
                                    }
                                    else
                                    {
                                        call = $"{nameof(UtilityTranslation.FillSubrecordTypesForWrapper)}";
                                    }
                                    break;
                                case ObjectType.Group:
                                    call = $"{nameof(UtilityTranslation.FillRecordTypesForWrapper)}";
                                    break;
                                case ObjectType.Mod:
                                    call = $"{nameof(UtilityTranslation.FillModTypesForWrapper)}";
                                    break;
                                default:
                                    throw new NotImplementedException();
                            }
                            using (var args = new ArgsWrapper(fg,
                                $"UtilityTranslation.{call}"))
                            {
                                args.Add($"stream: stream");
                                if (obj.GetObjectType() != ObjectType.Mod)
                                {
                                    if (!obj.IsTypelessStruct())
                                    {
                                        args.Add($"finalPos: finalPos");
                                    }
                                    args.Add($"offset: offset");
                                    args.AddPassArg($"recordTypeConverter");
                                }
                                args.Add($"meta: ret.{metaAccessor}");
                                args.Add($"fill: ret.FillRecordType");
                            }
                        }
                        else
                        {
                            if (!obj.IsTypelessStruct())
                            {
                                string headerAddition = null;
                                switch (obj.GetObjectType())
                                {
                                    case ObjectType.Record:
                                        headerAddition = $" + package.Meta.MajorConstants.HeaderLength";
                                        break;
                                    case ObjectType.Group:
                                        headerAddition = $" + package.Meta.GroupConstants.HeaderLength";
                                        break;
                                    case ObjectType.Subrecord:
                                        headerAddition = $" + package.Meta.SubConstants.HeaderLength";
                                        break;
                                    case ObjectType.Mod:
                                        break;
                                    default:
                                        throw new NotImplementedException();
                                }
                                fg.AppendLine($"stream.Position += 0x{(passedLength).ToString("X")}{headerAddition};");
                            }
                            fg.AppendLine($"ret.CustomCtor(stream, offset);");
                        }
                        if (obj.GetObjectType() == ObjectType.Mod)
                        {
                            foreach (var field in obj.IterateFields())
                            {
                                if (!(field is GroupType group)) continue;
                                if (!((bool)group.CustomData[Mutagen.Bethesda.Constants.EdidLinked])) continue;
                                using (var args = new ArgsWrapper(fg,
                                    $"{nameof(UtilityTranslation)}.{nameof(UtilityTranslation.FillEdidLinkCache)}<{group.GetGroupTarget().GetTypeName(LoquiInterfaceType.IGetter)}>"))
                                {
                                    args.Add("mod: ret");
                                    args.Add($"recordType: {group.GetGroupTarget().GetTriggeringSource()}");
                                    args.Add("package: ret._package");
                                }
                            }
                        }
                        fg.AppendLine("return ret;");
                    }
                    fg.AppendLine();
                }

                if (HasRecordTypeFields(obj))
                {
                    using (var args = new FunctionWrapper(fg,
                        $"public{await obj.FunctionOverride(async b => HasRecordTypeFields(b))}TryGet<int?> FillRecordType"))
                    {
                        args.Add($"{nameof(BinaryMemoryReadStream)} stream");
                        args.Add($"int offset");
                        args.Add("RecordType type");
                        args.Add("int? lastParsed");
                    }
                    using (new BraceWrapper(fg))
                    {
                        fg.AppendLine("switch (type.TypeInt)");
                        using (new BraceWrapper(fg))
                        {
                            foreach (var field in obj.IterateFieldIndices(
                                expandSets: SetMarkerType.ExpandSets.FalseAndInclude,
                                nonIntegrated: true))
                            {
                                // ToDo
                                // Remove
                                if (obj.GetObjectType() == ObjectType.Mod && field.Field.Name == "LeveledItems")
                                    break;

                                if (!field.Field.TryGetFieldData(out var fieldData)
                                    || !fieldData.HasTrigger
                                    || fieldData.TriggeringRecordTypes.Count == 0) continue;
                                if (fieldData.Binary == BinaryGenerationType.NoGeneration) continue;
                                if (field.Field.Derivative && fieldData.Binary != BinaryGenerationType.Custom) continue;
                                if (!this.TryGetTypeGeneration(field.Field.GetType(), out var generator))
                                {
                                    throw new ArgumentException("Unsupported type generator: " + field.Field);
                                }

                                if (!generator.ShouldGenerateCopyIn(field.Field)) continue;
                                var dataSet = field.Field as DataType;
                                foreach (var gen in fieldData.GenerationTypes)
                                {
                                    LoquiType loqui = gen.Value as LoquiType;
                                    if (loqui?.TargetObjectGeneration?.Abstract ?? false) continue;
                                    foreach (var trigger in gen.Key)
                                    {
                                        fg.AppendLine($"case 0x{trigger.TypeInt.ToString("X")}: // {trigger.Type}");
                                    }
                                    using (new BraceWrapper(fg))
                                    {
                                        await GenerateLastParsedShortCircuit(
                                            obj: obj,
                                            fg: fg,
                                            field: field,
                                            fieldData: fieldData,
                                            toDo: async () =>
                                            {
                                                string recConverter = "null";
                                                if (fieldData?.RecordTypeConverter != null
                                                    && fieldData.RecordTypeConverter.FromConversions.Count > 0)
                                                {
                                                    recConverter = $"{obj.RegistrationName}.{field.Field.Name}Converter";
                                                }
                                                await generator.GenerateWrapperRecordTypeParse(
                                                    fg: fg,
                                                    objGen: obj,
                                                    typeGen: gen.Value,
                                                    locationAccessor: "(stream.Position - offset)",
                                                    packageAccessor: "_package",
                                                    converterAccessor: recConverter);
                                                if (obj.GetObjectType() == ObjectType.Mod
                                                    && field.Field.Name == "ModHeader")
                                                {
                                                    using (var args = new ArgsWrapper(fg,
                                                        "_package.MasterReferences = new MasterReferences"))
                                                    {
                                                        args.Add((subFg) =>
                                                        {
                                                            subFg.AppendLine("this.ModHeader.MasterReferences.Select(");
                                                            using (new DepthWrapper(subFg))
                                                            {
                                                                subFg.AppendLine($"master => new {nameof(MasterReference)}()");
                                                                using (new BraceWrapper(subFg)
                                                                {
                                                                    AppendParenthesis = true
                                                                })
                                                                {
                                                                    subFg.AppendLine("Master = master.Master,");
                                                                    subFg.AppendLine("FileSize = master.FileSize,");
                                                                    subFg.AppendLine(" FileSize_IsSet = master.FileSize_IsSet");
                                                                }
                                                                subFg.AppendLine(".ToList()");
                                                            }
                                                        });
                                                        args.Add("this.ModKey");
                                                    }
                                                }
                                            });
                                    }
                                }
                            }
                            fg.AppendLine("default:");
                            using (new DepthWrapper(fg))
                            {
                                if (obj.HasLoquiBaseObject && obj.BaseClassTrail().Any(b => HasRecordTypeFields(b)))
                                {
                                    using (var args = new ArgsWrapper(fg,
                                        "return base.FillRecordType"))
                                    {
                                        args.AddPassArg("stream");
                                        args.AddPassArg("offset");
                                        args.AddPassArg("type");
                                        args.AddPassArg("lastParsed");
                                    }
                                }
                                else
                                {
                                    var failOnUnknown = obj.GetObjectData().FailOnUnknown;
                                    if (obj.GetObjectType() == ObjectType.Subrecord)
                                    {
                                        fg.AppendLine($"return TryGet<int?>.Failure;");
                                    }
                                    else if (failOnUnknown)
                                    {
                                        fg.AppendLine("throw new ArgumentException($\"Unexpected header {nextRecordType.Type} at position {frame.Position}\");");
                                    }
                                    else
                                    {
                                        fg.AppendLine($"return TryGet<int?>.Succeed(null);");
                                    }
                                }
                            }
                        }
                    }
                }
            }
            fg.AppendLine();
        }
    }
}<|MERGE_RESOLUTION|>--- conflicted
+++ resolved
@@ -46,11 +46,8 @@
         }
 
         public string BinaryWrapperClassName(ObjectGeneration obj) => $"{obj.Name}BinaryWrapper";
-<<<<<<< HEAD
         public string BinaryWrapperClassName(LoquiType loqui) => $"{loqui.TargetObjectGeneration.Name}BinaryWrapper{loqui.GenericTypes(getter: true)}";
-=======
         public string BinaryWrapperClass(ObjectGeneration obj) => $"{BinaryWrapperClassName(obj)}{obj.GetGenericTypes(MaskType.Normal)}";
->>>>>>> 19765925
 
         public BinaryTranslationModule(LoquiGenerator gen)
             : base(gen)
