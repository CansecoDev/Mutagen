--- conflicted
+++ resolved
@@ -640,7 +640,7 @@
             var data = obj.GetObjectData();
             if (data.CustomBinaryEnd == CustomEnd.Off) return;
             using (var args = new ArgsWrapper(fg,
-                $"static partial void CustomBinaryEnd_Export"))
+                $"static partial void CustomBinaryEndExport"))
             {
                 args.Add("MutagenWriter writer");
                 args.Add($"{obj.Interface(internalInterface: obj.HasInternalInterface, getter: true)} obj");
@@ -648,7 +648,7 @@
                 args.Add($"ErrorMaskBuilder errorMask");
             }
             using (var args = new FunctionWrapper(fg,
-                $"public static void CustomBinaryEnd_ExportInternal"))
+                $"public static void CustomBinaryEndExportInternal"))
             {
                 args.Add("MutagenWriter writer");
                 args.Add($"{obj.Interface(internalInterface: obj.HasInternalInterface, getter: true)} obj");
@@ -658,7 +658,7 @@
             using (new BraceWrapper(fg))
             {
                 using (var args = new ArgsWrapper(fg,
-                    $"CustomBinaryEnd_Export"))
+                    $"CustomBinaryEndExport"))
                 {
                     args.Add($"writer: writer");
                     args.Add($"obj: obj");
@@ -702,36 +702,6 @@
                     }
                 }
             }
-<<<<<<< HEAD
-=======
-            using (var args = new ArgsWrapper(fg,
-                $"static partial void CustomBinaryEndExport"))
-            {
-                args.Add("MutagenWriter writer");
-                args.Add($"{obj.Interface(internalInterface: obj.HasInternalInterface, getter: true)} obj");
-                args.Add("MasterReferences masterReferences");
-                args.Add($"ErrorMaskBuilder errorMask");
-            }
-            using (var args = new FunctionWrapper(fg,
-                $"public static void CustomBinaryEndExportInternal"))
-            {
-                args.Add("MutagenWriter writer");
-                args.Add($"{obj.Interface(internalInterface: obj.HasInternalInterface, getter: true)} obj");
-                args.Add("MasterReferences masterReferences");
-                args.Add($"ErrorMaskBuilder errorMask");
-            }
-            using (new BraceWrapper(fg))
-            {
-                using (var args = new ArgsWrapper(fg,
-                    $"CustomBinaryEndExport"))
-                {
-                    args.Add($"writer: writer");
-                    args.Add($"obj: obj");
-                    args.Add($"masterReferences: masterReferences");
-                    args.Add($"errorMask: errorMask");
-                }
-            }
->>>>>>> 85fe4664
         }
         
         public static void GenerateModLinking(ObjectGeneration obj, FileGeneration fg)
@@ -923,11 +893,7 @@
                     using (new BraceWrapper(fg))
                     {
                         using (var args = new ArgsWrapper(fg,
-<<<<<<< HEAD
-                            $"{Loqui.Generation.Utility.Await(data.CustomBinaryEnd == CustomEnd.Async)}{this.TranslationCreateClass(obj)}.CustomBinaryEnd_Import{(await this.AsyncImport(obj) ? null : "_Public")}"))
-=======
-                            $"{Loqui.Generation.Utility.Await(data.CustomBinaryEnd == CustomEnd.Async)}{this.TranslationClass(obj)}.CustomBinaryEndImport{(await this.AsyncImport(obj) ? null : "Public")}"))
->>>>>>> 85fe4664
+                            $"{Loqui.Generation.Utility.Await(data.CustomBinaryEnd == CustomEnd.Async)}{this.TranslationCreateClass(obj)}.CustomBinaryEndImport{(await this.AsyncImport(obj) ? null : "Public")}"))
                         {
                             args.Add("frame: frame");
                             args.Add("obj: ret");
@@ -1368,11 +1334,7 @@
                                         if (subData.Binary == BinaryGenerationType.Custom)
                                         {
                                             using (var args = new ArgsWrapper(fg,
-<<<<<<< HEAD
-                                                $"{TranslationWriteClass(obj)}.WriteBinary_{subField.Field.Name}"))
-=======
-                                                $"{TranslationClass(obj)}.WriteBinary{subField.Field.Name}"))
->>>>>>> 85fe4664
+                                                $"{TranslationWriteClass(obj)}.WriteBinary{subField.Field.Name}"))
                                             {
                                                 args.Add("writer: writer");
                                                 args.Add("item: item");
