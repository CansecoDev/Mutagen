--- conflicted
+++ resolved
@@ -208,194 +208,6 @@
         {
             var data = obj.GetObjectData();
             bool typelessStruct = obj.IsTypelessStruct();
-<<<<<<< HEAD
-            if (!obj.Abstract)
-            {
-                ObjectType objType = obj.GetObjectType();
-
-                using (var args = new FunctionWrapper(fg,
-                    $"private static {obj.ObjectName} Create_{ModuleNickname}_Internal{obj.Mask_GenericClause(MaskType.Error)}",
-                    wheres: obj.GenericTypes_ErrorMaskWheres))
-                {
-                    args.Add("MutagenFrame frame");
-                    args.Add($"Func<{obj.Mask(MaskType.Error)}> errorMask");
-                    if (obj.GetObjectType() == ObjectType.Mod)
-                    {
-                        args.Add($"GroupMask importMask");
-                    }
-                    args.Add($"{nameof(RecordTypeConverter)} recordTypeConverter");
-                }
-                using (new BraceWrapper(fg))
-                {
-                    if (obj.BaseClassTrail().Any((b) => b.Name == "MajorRecord"))
-                    {
-                        if (data.CustomBinaryEnd)
-                        {
-                            using (var args = new ArgsWrapper(fg,
-                                $"var ret = UtilityTranslation.MajorRecordParse<{obj.Name}, {obj.Mask(MaskType.Error)}>"))
-                            {
-                                args.Add($"record: new {obj.Name}()");
-                                args.Add($"frame: frame");
-                                args.Add($"errorMask: errorMask");
-                                args.Add($"recType: {obj.GetTriggeringSource()}");
-                                args.Add($"recordTypeConverter: recordTypeConverter");
-                                args.Add($"fillStructs: Fill_Binary_Structs");
-                                args.Add($"fillTyped: {(HasRecordTypeFields(obj) ? "Fill_Binary_RecordTypes" : "null")}");
-                            }
-                            fg.AppendLine("try");
-                            using (new BraceWrapper(fg))
-                            {
-                                if (data.CustomBinaryEnd)
-                                {
-                                    using (var args = new ArgsWrapper(fg,
-                                        "CustomBinaryEnd_Import"))
-                                    {
-                                        args.Add("frame: frame");
-                                        args.Add("obj: ret");
-                                        args.Add("errorMask: errorMask");
-                                    }
-                                }
-                            }
-                            fg.AppendLine("catch (Exception ex)");
-                            fg.AppendLine("when (errorMask != null)");
-                            using (new BraceWrapper(fg))
-                            {
-                                fg.AppendLine("errorMask().Overall = ex;");
-                            }
-                            fg.AppendLine("return ret;");
-                        }
-                        else
-                        {
-                            using (var args = new ArgsWrapper(fg,
-                            $"return UtilityTranslation.MajorRecordParse<{obj.Name}, {obj.Mask(MaskType.Error)}>"))
-                            {
-                                args.Add($"record: new {obj.Name}()");
-                                args.Add($"frame: frame");
-                                args.Add($"errorMask: errorMask");
-                                args.Add($"recType: {obj.GetTriggeringSource()}");
-                                args.Add($"recordTypeConverter: recordTypeConverter");
-                                args.Add($"fillStructs: Fill_Binary_Structs");
-                                args.Add($"fillTyped: {(HasRecordTypeFields(obj) ? "Fill_Binary_RecordTypes" : "null")}");
-                            }
-                        }
-                    }
-                    else
-                    {
-                        fg.AppendLine($"var ret = new {obj.Name}{obj.GenericTypes}();");
-                        fg.AppendLine("try");
-                        using (new BraceWrapper(fg))
-                        {
-                            IEnumerable<RecordType> recordTypes = await obj.GetTriggeringRecordTypes();
-                            var frameMod = (objType != ObjectType.Subrecord || recordTypes.Any())
-                                && objType != ObjectType.Mod;
-                            if (frameMod)
-                            {
-                                switch (objType)
-                                {
-                                    case ObjectType.Subrecord:
-                                        if (obj.TryGetRecordType(out var recType))
-                                        {
-                                            using (var args = new ArgsWrapper(fg,
-                                                $"frame = frame.SpawnWithFinalPosition({nameof(HeaderTranslation)}.ParseSubrecord",
-                                                suffixLine: ")"))
-                                            {
-                                                args.Add("frame.Reader");
-                                                args.Add($"recordTypeConverter.ConvertToCustom({obj.GetTriggeringSource()})");
-                                            }
-                                        }
-                                        break;
-                                    case ObjectType.Record:
-                                        using (var args = new ArgsWrapper(fg,
-                                            $"frame = frame.SpawnWithFinalPosition({nameof(HeaderTranslation)}.ParseRecord",
-                                            suffixLine: ")"))
-                                        {
-                                            args.Add("frame.Reader");
-                                            args.Add($"recordTypeConverter.ConvertToCustom({obj.GetTriggeringSource()})");
-                                        }
-                                        break;
-                                    case ObjectType.Group:
-                                        using (var args = new ArgsWrapper(fg,
-                                            $"frame = frame.SpawnWithFinalPosition({nameof(HeaderTranslation)}.ParseGroup",
-                                            suffixLine: ")"))
-                                        {
-                                            args.Add("frame.Reader");
-                                        }
-                                        break;
-                                    case ObjectType.Mod:
-                                    default:
-                                        throw new NotImplementedException();
-                                }
-                            }
-                            fg.AppendLine("using (frame)");
-                            using (new BraceWrapper(fg))
-                            {
-                                using (var args = new ArgsWrapper(fg,
-                                    $"Fill_{ModuleNickname}_Structs"))
-                                {
-                                    args.Add("item: ret");
-                                    args.Add("frame: frame");
-                                    args.Add("errorMask: errorMask");
-                                }
-                                if (HasRecordTypeFields(obj))
-                                {
-                                    if (typelessStruct)
-                                    {
-                                        fg.AppendLine($"int? lastParsed = null;");
-                                    }
-                                    fg.AppendLine($"while (!frame.Complete)");
-                                    using (new BraceWrapper(fg))
-                                    {
-                                        using (var args = new ArgsWrapper(fg,
-                                            $"var parsed = Fill_{ModuleNickname}_RecordTypes"))
-                                        {
-                                            args.Add("item: ret");
-                                            args.Add("frame: frame");
-                                            if (typelessStruct)
-                                            {
-                                                args.Add("lastParsed: lastParsed");
-                                            }
-                                            if (obj.GetObjectType() == ObjectType.Mod)
-                                            {
-                                                args.Add("importMask: importMask");
-                                            }
-                                            args.Add("errorMask: errorMask");
-                                            args.Add($"recordTypeConverter: recordTypeConverter");
-                                        }
-                                        fg.AppendLine("if (parsed.Failed) break;");
-                                        if (typelessStruct)
-                                        {
-                                            fg.AppendLine("lastParsed = parsed.Value;");
-                                        }
-                                    }
-                                }
-                            }
-                            GenerateDataStateSubscriptions(obj, fg);
-                            GenerateStructStateSubscriptions(obj, fg);
-                            GenerateModLinking(obj, fg);
-                            if (data.CustomBinaryEnd)
-                            {
-                                using (var args = new ArgsWrapper(fg,
-                                    "CustomBinaryEnd_Import"))
-                                {
-                                    args.Add("frame: frame");
-                                    args.Add("obj: ret");
-                                    args.Add("errorMask: errorMask");
-                                }
-                            }
-                        }
-                        fg.AppendLine("catch (Exception ex)");
-                        fg.AppendLine("when (errorMask != null)");
-                        using (new BraceWrapper(fg))
-                        {
-                            fg.AppendLine("errorMask().Overall = ex;");
-                        }
-                        fg.AppendLine("return ret;");
-                    }
-                }
-                fg.AppendLine();
-            }
-=======
->>>>>>> 2085c900
 
             if ((!obj.Abstract && obj.BaseClassTrail().All((b) => b.Abstract)) || HasEmbeddedFields(obj))
             {
@@ -443,12 +255,7 @@
             if (HasRecordTypeFields(obj))
             {
                 using (var args = new FunctionWrapper(fg,
-<<<<<<< HEAD
-                    $"protected static TryGet<int?> Fill_{ModuleNickname}_RecordTypes{obj.Mask_GenericClause(MaskType.Error)}",
-                    wheres: obj.GenericTypes_ErrorMaskWheres))
-=======
-                    $"protected static TryGet<{obj.FieldIndexName}?> Fill_{ModuleNickname}_RecordTypes"))
->>>>>>> 2085c900
+                    $"protected static TryGet<int?> Fill_{ModuleNickname}_RecordTypes"))
                 {
                     args.Add($"{obj.ObjectName} item");
                     args.Add("MutagenFrame frame");
@@ -878,16 +685,7 @@
                 objGen: obj,
                 typeGen: field,
                 readerAccessor: frameAccessor,
-<<<<<<< HEAD
                 itemAccessor: new Accessor(field, "item.", protectedAccess: true),
-                doMaskAccessor: "doMasks",
-=======
-                itemAccessor: new Accessor()
-                {
-                    DirectAccess = $"item.{field.ProtectedName}",
-                    PropertyAccess = field.Bare ? null : $"item.{field.ProtectedProperty}"
-                },
->>>>>>> 2085c900
                 maskAccessor: $"errorMask");
         }
 
