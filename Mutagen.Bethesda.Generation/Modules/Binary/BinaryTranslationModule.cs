﻿using Loqui.Generation;
using System;
using System.Collections.Generic;
using System.Linq;
using System.Text;
using System.Threading.Tasks;
using Loqui;
using Mutagen.Bethesda.Binary;
using System.IO;
using System.Windows.Media;
using Noggog;

namespace Mutagen.Bethesda.Generation
{
    public class BinaryTranslationModule : TranslationModule<BinaryTranslationGeneration>
    {
        public override string Namespace => "Mutagen.Bethesda.Binary.";

        public override string ModuleNickname => "Binary";

        public BinaryTranslationModule(LoquiGenerator gen)
            : base(gen)
        {
            this.ExportWithIGetter = false;
            this._typeGenerations[typeof(LoquiType)] = new LoquiBinaryTranslationGeneration(ModuleNickname);
            this._typeGenerations[typeof(BoolNullType)] = new PrimitiveBinaryTranslationGeneration<bool?>();
            this._typeGenerations[typeof(BoolType)] = new PrimitiveBinaryTranslationGeneration<bool>();
            this._typeGenerations[typeof(CharNullType)] = new PrimitiveBinaryTranslationGeneration<char?>();
            this._typeGenerations[typeof(CharType)] = new PrimitiveBinaryTranslationGeneration<char>();
            this._typeGenerations[typeof(DateTimeNullType)] = new PrimitiveBinaryTranslationGeneration<DateTime?>();
            this._typeGenerations[typeof(DateTimeType)] = new PrimitiveBinaryTranslationGeneration<DateTime>();
            this._typeGenerations[typeof(DoubleNullType)] = new PrimitiveBinaryTranslationGeneration<double?>();
            this._typeGenerations[typeof(DoubleType)] = new PrimitiveBinaryTranslationGeneration<double>();
            this._typeGenerations[typeof(EnumType)] = new EnumBinaryTranslationGeneration();
            this._typeGenerations[typeof(EnumNullType)] = new EnumBinaryTranslationGeneration();
            this._typeGenerations[typeof(FloatNullType)] = new PrimitiveBinaryTranslationGeneration<float?>("Float");
            this._typeGenerations[typeof(FloatType)] = new PrimitiveBinaryTranslationGeneration<float>("Float");
            this._typeGenerations[typeof(Int8NullType)] = new PrimitiveBinaryTranslationGeneration<sbyte?>("Int8");
            this._typeGenerations[typeof(Int8Type)] = new PrimitiveBinaryTranslationGeneration<sbyte>("Int8");
            this._typeGenerations[typeof(Int16NullType)] = new PrimitiveBinaryTranslationGeneration<short?>();
            this._typeGenerations[typeof(Int16Type)] = new PrimitiveBinaryTranslationGeneration<short>();
            this._typeGenerations[typeof(Int32NullType)] = new PrimitiveBinaryTranslationGeneration<int?>();
            this._typeGenerations[typeof(Int32Type)] = new PrimitiveBinaryTranslationGeneration<int>();
            this._typeGenerations[typeof(Int64NullType)] = new PrimitiveBinaryTranslationGeneration<long?>();
            this._typeGenerations[typeof(Int64Type)] = new PrimitiveBinaryTranslationGeneration<long>();
<<<<<<< HEAD
            this._typeGenerations[typeof(P3UInt16NullType)] = new PrimitiveBinaryTranslationGeneration<P3UInt16?>();
            this._typeGenerations[typeof(P3UInt16Type)] = new PrimitiveBinaryTranslationGeneration<P3UInt16>();
            this._typeGenerations[typeof(P2FloatNullType)] = new PrimitiveBinaryTranslationGeneration<P2Float?>();
            this._typeGenerations[typeof(P2FloatType)] = new PrimitiveBinaryTranslationGeneration<P2Float>();
            this._typeGenerations[typeof(P3FloatNullType)] = new PrimitiveBinaryTranslationGeneration<P3Float?>();
            this._typeGenerations[typeof(P3FloatType)] = new PrimitiveBinaryTranslationGeneration<P3Float>();
            this._typeGenerations[typeof(P2IntNullType)] = new PrimitiveBinaryTranslationGeneration<P2Int?>();
            this._typeGenerations[typeof(P2IntType)] = new PrimitiveBinaryTranslationGeneration<P2Int>();
=======
            this._typeGenerations[typeof(P2FloatNullType)] = new PrimitiveBinaryTranslationGeneration<P2Float?>();
            this._typeGenerations[typeof(P2FloatType)] = new PrimitiveBinaryTranslationGeneration<P2Float>();
>>>>>>> 298b42b8
            this._typeGenerations[typeof(StringType)] = new StringBinaryTranslationGeneration();
            this._typeGenerations[typeof(FilePathType)] = new FilePathBinaryTranslationGeneration();
            this._typeGenerations[typeof(UInt8NullType)] = new PrimitiveBinaryTranslationGeneration<byte?>();
            this._typeGenerations[typeof(UInt8Type)] = new PrimitiveBinaryTranslationGeneration<byte>();
            this._typeGenerations[typeof(UInt16NullType)] = new PrimitiveBinaryTranslationGeneration<ushort?>();
            this._typeGenerations[typeof(UInt16Type)] = new PrimitiveBinaryTranslationGeneration<ushort>();
            this._typeGenerations[typeof(UInt32NullType)] = new PrimitiveBinaryTranslationGeneration<uint?>();
            this._typeGenerations[typeof(UInt32Type)] = new PrimitiveBinaryTranslationGeneration<uint>();
            this._typeGenerations[typeof(UInt64NullType)] = new PrimitiveBinaryTranslationGeneration<ulong?>();
            this._typeGenerations[typeof(UInt64Type)] = new PrimitiveBinaryTranslationGeneration<ulong>();
            this._typeGenerations[typeof(FormIDType)] = new PrimitiveBinaryTranslationGeneration<FormID>();
            this._typeGenerations[typeof(FormIDLinkType)] = new FormIDLinkBinaryTranslationGeneration();
            this._typeGenerations[typeof(ListType)] = new ListBinaryTranslationGeneration();
            this._typeGenerations[typeof(DictType)] = new DictBinaryTranslationGeneration();
            this._typeGenerations[typeof(ByteArrayType)] = new ByteArrayTranslationGeneration();
            this._typeGenerations[typeof(BufferType)] = new BufferBinaryTranslationGeneration();
            this._typeGenerations[typeof(DataType)] = new DataBinaryTranslationGeneration();
            this._typeGenerations[typeof(ColorType)] = new ColorBinaryTranslationGeneration();
            this._typeGenerations[typeof(SpecialParseType)] = new SpecialParseTranslationGeneration();
            this._typeGenerations[typeof(ZeroType)] = new ZeroBinaryTranslationGeneration();
            this._typeGenerations[typeof(CustomLogic)] = new CustomLogicTranslationGeneration();
            this.MainAPI = new TranslationModuleAPI(
                writerAPI: new MethodAPI(
                    majorAPI: new string[] { "MutagenWriter writer" },
                    optionalAPI: null,
                    customAPI: new CustomMethodAPI[] { CustomMethodAPI.Private($"{nameof(RecordTypeConverter)} recordTypeConverter", "null") }),
                readerAPI: new MethodAPI(
                    majorAPI: new string[] { "MutagenFrame frame" },
                    optionalAPI: null,
                    customAPI: new CustomMethodAPI[] { CustomMethodAPI.Private($"{nameof(RecordTypeConverter)} recordTypeConverter", "null") }));
            this.MinorAPIs.Add(
                new TranslationModuleAPI(new MethodAPI("string path"))
                {
                    Funnel = new TranslationFunnel(
                        this.MainAPI,
                        ConvertFromPathOut,
                        ConvertFromPathIn)
                });
            this.MinorAPIs.Add(
                new TranslationModuleAPI(new MethodAPI("Stream stream"))
                {
                    Funnel = new TranslationFunnel(
                        this.MainAPI,
                        ConvertFromStreamOut,
                        ConvertFromStreamIn)
                });
        }

        public override async Task PostLoad(ObjectGeneration obj)
        {
            foreach (var gen in _typeGenerations.Values)
            {
                gen.Module = this;
                gen.MaskModule = this.Gen.MaskModule;
            }
        }

        public override IEnumerable<string> RequiredUsingStatements(ObjectGeneration obj)
        {
            return base.RequiredUsingStatements(obj).And("Mutagen.Bethesda.Binary");
        }

        public override IEnumerable<string> Interfaces(ObjectGeneration obj)
        {
            yield break;
        }

        private void ConvertFromStreamOut(FileGeneration fg, InternalTranslation internalToDo)
        {
            fg.AppendLine("using (var writer = new MutagenWriter(stream))");
            using (new BraceWrapper(fg))
            {
                internalToDo("writer");
            }
        }

        private void ConvertFromStreamIn(FileGeneration fg, InternalTranslation internalToDo)
        {
            fg.AppendLine("using (var reader = new MutagenReader(stream))");
            using (new BraceWrapper(fg))
            {
                fg.AppendLine("var frame = new MutagenFrame(reader);");
                internalToDo("frame");
            }
        }

        public override async Task GenerateInClass(ObjectGeneration obj, FileGeneration fg)
        {
            await base.GenerateInClass(obj, fg);
            GenerateCustomPartials(obj, fg);
            await GenerateCreateExtras(obj, fg);
        }

        private void GenerateCustomPartials(ObjectGeneration obj, FileGeneration fg)
        {
            foreach (var field in obj.IterateFields(nonIntegrated: true))
            {
                if (!field.TryGetFieldData(out var mutaData)) continue;
                if (!mutaData.CustomBinary && !(field is CustomLogic)) continue;
                CustomLogicTranslationGeneration.GeneratePartialMethods(
                    fg: fg,
                    obj: obj,
                    field: field);
            }
        }

        public override async Task GenerateInCommonExt(ObjectGeneration obj, FileGeneration fg)
        {
            await base.GenerateInCommonExt(obj, fg);
            GenerateWriteExtras(obj, fg);
        }

        private bool HasRecordTypeFields(ObjectGeneration obj)
        {
            foreach (var field in obj.IterateFields(expandSets: SetMarkerType.ExpandSets.FalseAndInclude))
            {
                if (field.TryGetFieldData(out var data)
                    && data.HasTrigger) return true;
            }
            return false;
        }

        private bool HasEmbeddedFields(ObjectGeneration obj)
        {
            foreach (var field in obj.IterateFields(expandSets: SetMarkerType.ExpandSets.FalseAndInclude))
            {
                if (field is SetMarkerType) continue;
                if (!field.TryGetFieldData(out var data)
                    || !data.HasTrigger) return true;
            }
            return false;
        }

        private async Task GenerateCreateExtras(ObjectGeneration obj, FileGeneration fg)
        {
            bool typelessStruct = obj.GetObjectType() == ObjectType.Subrecord && !obj.HasRecordType();
            if (!obj.Abstract)
            {
                ObjectType objType = obj.GetObjectType();

                using (var args = new FunctionWrapper(fg,
                    $"private static {obj.ObjectName} Create_{ModuleNickname}_Internal{obj.Mask_GenericClause(MaskType.Error)}",
                    wheres: obj.GenericTypes_ErrorMaskWheres))
                {
                    args.Add("MutagenFrame frame");
                    args.Add($"Func<{obj.Mask(MaskType.Error)}> errorMask");
                    args.Add($"{nameof(RecordTypeConverter)} recordTypeConverter");
                }
                using (new BraceWrapper(fg))
                {
                    if (obj.BaseClassTrail().Any((b) => b.Name == "MajorRecord"))
                    {
                        using (var args = new ArgsWrapper(fg,
                            $"return UtilityTranslation.MajorRecordParse<{obj.Name}, {obj.Mask(MaskType.Error)}, {obj.FieldIndexName}>"))
                        {
                            args.Add($"record: new {obj.Name}()");
                            args.Add($"frame: frame");
                            args.Add($"errorMask: errorMask");
                            args.Add($"recType: {obj.GetTriggeringSource()}");
                            args.Add($"recordTypeConverter: recordTypeConverter");
                            args.Add($"fillStructs: Fill_Binary_Structs");
                            args.Add($"fillTyped: {(HasRecordTypeFields(obj) ? "Fill_Binary_RecordTypes" : "null")}");
                        }
                    }
                    else
                    {
                        fg.AppendLine($"var ret = new {obj.Name}{obj.GenericTypes}();");
                        fg.AppendLine("try");
                        using (new BraceWrapper(fg))
                        {
                            IEnumerable<RecordType> recordTypes = await obj.GetTriggeringRecordTypes();
                            var frameMod = (objType != ObjectType.Subrecord || recordTypes.Any())
                                && objType != ObjectType.Mod;
                            if (frameMod)
                            {
                                switch (objType)
                                {
                                    case ObjectType.Subrecord:
                                        if (obj.TryGetRecordType(out var recType))
                                        {
                                            using (var args = new ArgsWrapper(fg,
                                                $"frame = frame.Spawn({nameof(HeaderTranslation)}.ParseSubrecord",
                                                suffixLine: ")"))
                                            {
                                                args.Add("frame.Reader");
                                                args.Add($"{obj.GetTriggeringSource()}");
                                            }
                                        }
                                        break;
                                    case ObjectType.Record:
                                        using (var args = new ArgsWrapper(fg,
                                            $"frame = frame.Spawn({nameof(HeaderTranslation)}.ParseRecord",
                                            suffixLine: ")"))
                                        {
                                            args.Add("frame.Reader");
                                            args.Add($"{obj.GetTriggeringSource()}");
                                        }
                                        break;
                                    case ObjectType.Group:
                                        using (var args = new ArgsWrapper(fg,
                                            $"frame = frame.Spawn({nameof(HeaderTranslation)}.ParseGroup",
                                            suffixLine: ")"))
                                        {
                                            args.Add("frame.Reader");
                                        }
                                        break;
                                    case ObjectType.Mod:
                                    default:
                                        throw new NotImplementedException();
                                }
                            }
                            fg.AppendLine("using (frame)");
                            using (new BraceWrapper(fg))
                            {
                                using (var args = new ArgsWrapper(fg,
                                    $"Fill_{ModuleNickname}_Structs"))
                                {
                                    args.Add("item: ret");
                                    args.Add("frame: frame");
                                    args.Add("errorMask: errorMask");
                                }
                                if (HasRecordTypeFields(obj))
                                {
                                    if (typelessStruct)
                                    {
                                        fg.AppendLine($"{obj.FieldIndexName}? lastParsed = null;");
                                    }
                                    fg.AppendLine($"while (!frame.Complete)");
                                    using (new BraceWrapper(fg))
                                    {
                                        using (var args = new ArgsWrapper(fg,
                                            $"var parsed = Fill_{ModuleNickname}_RecordTypes"))
                                        {
                                            args.Add("item: ret");
                                            args.Add("frame: frame");
                                            if (typelessStruct)
                                            {
                                                args.Add("lastParsed: lastParsed");
                                            }
                                            args.Add("errorMask: errorMask");
                                            args.Add($"recordTypeConverter: recordTypeConverter");
                                        }
                                        fg.AppendLine("if (parsed.Failed) break;");
                                        if (typelessStruct)
                                        {
                                            fg.AppendLine("lastParsed = parsed.Value;");
                                        }
                                    }
                                }
                            }
                            GenerateDataStateSubscriptions(obj, fg);
                            GenerateStructStateSubscriptions(obj, fg);
                        }
                        fg.AppendLine("catch (Exception ex)");
                        fg.AppendLine("when (errorMask != null)");
                        using (new BraceWrapper(fg))
                        {
                            fg.AppendLine("errorMask().Overall = ex;");
                        }
                        fg.AppendLine("return ret;");
                    }
                }
                fg.AppendLine();
            }

            if ((!obj.Abstract && obj.BaseClassTrail().All((b) => b.Abstract)) || HasEmbeddedFields(obj))
            {
                using (var args = new FunctionWrapper(fg,
                    $"protected static void Fill_{ModuleNickname}_Structs{obj.Mask_GenericClause(MaskType.Error)}",
                    wheres: obj.GenericTypes_ErrorMaskWheres))
                {
                    args.Add($"{obj.ObjectName} item");
                    args.Add("MutagenFrame frame");
                    args.Add($"Func<{obj.Mask(MaskType.Error)}> errorMask");
                }
                using (new BraceWrapper(fg))
                {
                    if (obj.HasBaseObject && obj.BaseClassTrail().Any((b) => HasEmbeddedFields(b)))
                    {
                        using (var args = new ArgsWrapper(fg,
                            $"{obj.BaseClass.Name}.Fill_{ModuleNickname}_Structs"))
                        {
                            args.Add("item: item");
                            args.Add("frame: frame");
                            args.Add("errorMask: errorMask");
                        }
                    }
                    foreach (var field in obj.IterateFields(
                        nonIntegrated: true,
                        expandSets: SetMarkerType.ExpandSets.False))
                    {
                        if (field is SetMarkerType) continue;
                        if (field.TryGetFieldData(out var data)
                            && data.HasTrigger) continue;
                        if (field.Derivative && !data.CustomBinary) continue;
                        if (!this.TryGetTypeGeneration(field.GetType(), out var generator))
                        {
                            throw new ArgumentException("Unsupported type generator: " + field);
                        }
                        if (field.HasBeenSet)
                        {
                            fg.AppendLine($"if (frame.Complete) return;");
                        }
                        GenerateFillSnippet(obj, fg, field, generator, "frame");
                    }
                }
                fg.AppendLine();
            }

            if (HasRecordTypeFields(obj))
            {
                using (var args = new FunctionWrapper(fg,
                    $"protected static TryGet<{obj.FieldIndexName}?> Fill_{ModuleNickname}_RecordTypes{obj.Mask_GenericClause(MaskType.Error)}",
                    wheres: obj.GenericTypes_ErrorMaskWheres))
                {
                    args.Add($"{obj.ObjectName} item");
                    args.Add("MutagenFrame frame");
                    if (typelessStruct)
                    {
                        args.Add($"{obj.FieldIndexName}? lastParsed");
                    }
                    args.Add($"Func<{obj.Mask(MaskType.Error)}> errorMask");
                    args.Add($"{nameof(RecordTypeConverter)} recordTypeConverter = null");
                }
                using (new BraceWrapper(fg))
                {
                    var mutaObjType = obj.GetObjectType();
                    string funcName;
                    switch (mutaObjType)
                    {
                        case ObjectType.Subrecord:
                        case ObjectType.Record:
                            funcName = $"GetNextSubRecordType";
                            break;
                        case ObjectType.Group:
                            funcName = $"GetNextRecordType";
                            break;
                        case ObjectType.Mod:
                            funcName = $"GetNextType";
                            break;
                        default:
                            throw new NotImplementedException();
                    }
                    using (var args = new ArgsWrapper(fg,
                        $"var nextRecordType = {nameof(HeaderTranslation)}.{funcName}"))
                    {
                        args.Add("reader: frame.Reader");
                        args.Add("contentLength: out var contentLength");
                        args.Add("recordTypeConverter: recordTypeConverter");
                    }
                    fg.AppendLine("switch (nextRecordType.Type)");
                    using (new BraceWrapper(fg))
                    {
                        foreach (var field in obj.IterateFieldIndices(
                            expandSets: SetMarkerType.ExpandSets.FalseAndInclude,
                            nonIntegrated: true))
                        {
                            if (!field.Field.TryGetFieldData(out var data)
                                || !data.HasTrigger
                                || data.TriggeringRecordTypes.Count == 0) continue;
                            if (data.NoBinary) continue;
                            if (field.Field.Derivative && !data.CustomBinary) continue;
                            if (!this.TryGetTypeGeneration(field.Field.GetType(), out var generator))
                            {
                                throw new ArgumentException("Unsupported type generator: " + field.Field);
                            }

                            if (!generator.ShouldGenerateCopyIn(field.Field)) continue;
                            var dataSet = field.Field as DataType;
                            foreach (var gen in data.GenerationTypes)
                            {
                                if (gen.Value is LoquiType loqui)
                                {
                                    if (loqui.TargetObjectGeneration?.Abstract ?? false) continue;
                                }
                                foreach (var trigger in gen.Key)
                                {
                                    fg.AppendLine($"case \"{trigger.Type}\":");
                                }
                                using (new DepthWrapper(fg))
                                {
                                    if (typelessStruct && data.IsTriggerForObject)
                                    {
                                        if (dataSet != null)
                                        {
                                            fg.AppendLine($"if (lastParsed.HasValue && lastParsed.Value >= {dataSet.SubFields.Last().IndexEnumName}) return TryGet<{obj.FieldIndexName}?>.Failure;");
                                        }
                                        else if (field.Field is SpecialParseType)
                                        {
                                            var objFields = obj.IterateFieldIndices(nonIntegrated: false).ToList();
                                            var nextField = objFields.FirstOrDefault((i) => i.InternalIndex > field.InternalIndex);
                                            var prevField = objFields.LastOrDefault((i) => i.InternalIndex < field.InternalIndex);
                                            if (nextField.Field != null)
                                            {
                                                fg.AppendLine($"if (lastParsed.HasValue && lastParsed.Value >= {nextField.Field.IndexEnumName}) return TryGet<{obj.FieldIndexName}?>.Failure;");
                                            }
                                            else if (prevField.Field != null)
                                            {
                                                fg.AppendLine($"if (lastParsed.HasValue && lastParsed.Value >= {prevField.Field.IndexEnumName}) return TryGet<{obj.FieldIndexName}?>.Failure;");
                                            }
                                        }
                                        else
                                        {
                                            fg.AppendLine($"if (lastParsed.HasValue && lastParsed.Value >= {field.Field.IndexEnumName}) return TryGet<{obj.FieldIndexName}?>.Failure;");
                                        }
                                    }

                                    GenerateFillSnippet(obj, fg, gen.Value, generator, "frame");
                                    if (dataSet != null)
                                    {
                                        fg.AppendLine($"return TryGet<{obj.FieldIndexName}?>.Succeed({dataSet.SubFields.Last(f => f.IntegrateField).IndexEnumName});");
                                    }
                                    else if (field.Field is SpecialParseType
                                        || field.Field is CustomLogic)
                                    {
                                        fg.AppendLine($"return TryGet<{obj.FieldIndexName}?>.Succeed({(typelessStruct ? "lastParsed" : "null")});");
                                    }
                                    else
                                    {
                                        fg.AppendLine($"return TryGet<{obj.FieldIndexName}?>.Succeed({field.Field.IndexEnumName});");
                                    }
                                }
                            }
                        }
                        fg.AppendLine($"default:");
                        using (new DepthWrapper(fg))
                        {
                            bool first = true;
                            // Generic options
                            foreach (var field in obj.IterateFieldIndices())
                            {
                                if (!field.Field.TryGetFieldData(out var data)
                                    || !data.HasTrigger
                                    || data.TriggeringRecordTypes.Count > 0) continue;
                                if (field.Field.Derivative && !data.CustomBinary) continue;
                                if (!this.TryGetTypeGeneration(field.Field.GetType(), out var generator))
                                {
                                    throw new ArgumentException("Unsupported type generator: " + field.Field);
                                }

                                if (generator.ShouldGenerateCopyIn(field.Field))
                                {
                                    using (var args = new IfWrapper(fg, ANDs: true, first: first))
                                    {
                                        foreach (var trigger in data.TriggeringRecordAccessors)
                                        {
                                            args.Checks.Add($"nextRecordType.Equals({trigger})");
                                        }
                                    }
                                    first = false;
                                    using (new BraceWrapper(fg))
                                    {
                                        GenerateFillSnippet(obj, fg, field.Field, generator, "frame");
                                        fg.AppendLine($"return TryGet<{obj.FieldIndexName}?>.Failure;");
                                    }
                                }
                            }

                            // Default case
                            if (obj.HasBaseObject && obj.BaseClassTrail().Any((b) => HasRecordTypeFields(b)))
                            {
                                using (var args = new ArgsWrapper(fg,
                                    $"return {obj.BaseClass.Name}.Fill_{ModuleNickname}_RecordTypes",
                                    suffixLine: $".Bubble((i) => {obj.ExtCommonName}.ConvertFieldIndex(i))"))
                                {
                                    args.Add("item: item");
                                    args.Add("frame: frame");
                                    args.Add($"errorMask: errorMask");
                                }
                            }
                            else
                            {
                                var failOnUnknown = obj.GetObjectData().FailOnUnknown;
                                if (mutaObjType == ObjectType.Subrecord)
                                {
                                    fg.AppendLine($"return TryGet<{obj.FieldIndexName}?>.Failure;");
                                }
                                else if (failOnUnknown)
                                {
                                    fg.AppendLine("throw new ArgumentException($\"Unexpected header {nextRecordType.Type} at position {frame.Position}\");");
                                }
                                else
                                {
                                    fg.AppendLine($"errorMask().Warnings.Add($\"Unexpected header {{nextRecordType.Type}} at position {{frame.Position}}\");");
                                    string addString;
                                    switch (obj.GetObjectType())
                                    {
                                        case ObjectType.Mod:
                                            addString = null;
                                            break;
                                        case ObjectType.Subrecord:
                                        case ObjectType.Record:
                                            addString = " + Constants.SUBRECORD_LENGTH";
                                            break;
                                        case ObjectType.Group:
                                            addString = " + Constants.RECORD_LENGTH";
                                            break;
                                        default:
                                            throw new NotImplementedException();
                                    }
                                    fg.AppendLine($"frame.Position += contentLength{addString};");
                                    fg.AppendLine($"return TryGet<{obj.FieldIndexName}?>.Succeed(null);");
                                }
                            }
                        }
                    }
                }
                fg.AppendLine();
            }
        }

        private void GenerateDataStateSubscriptions(ObjectGeneration obj, FileGeneration fg)
        {
            foreach (var field in obj.IterateFields(expandSets: SetMarkerType.ExpandSets.FalseAndInclude))
            {
                if (!(field is DataType dataType)) continue;
                List<TypeGeneration> affectedFields = new List<TypeGeneration>();
                foreach (var subField in dataType.IterateFieldsWithMeta())
                {
                    if (!subField.EncounteredBreaks.Any()
                        && subField.Range == null)
                    {
                        continue;
                    }
                    affectedFields.Add(subField.Field);
                }
                if (affectedFields.Count == 0) continue;
                fg.AppendLine($"if (ret.{dataType.StateName} != default({dataType.EnumName}))");
                using (new BraceWrapper(fg))
                {
                    fg.AppendLine("object dataTypeStateSubber = new object();");
                    fg.AppendLine("Action unsubAction = () =>");
                    using (new BraceWrapper(fg) { AppendSemicolon = true })
                    {
                        foreach (var subField in affectedFields)
                        {
                            fg.AppendLine($"ret.{subField.Property}.Unsubscribe(dataTypeStateSubber);");
                        }
                        fg.AppendLine($"ret.{dataType.StateName} = default({dataType.EnumName});");
                    }
                    foreach (var subField in affectedFields)
                    {
                        using (var args = new ArgsWrapper(fg,
                            $"ret.{subField.Property}.Subscribe"))
                        {
                            args.Add($"owner: dataTypeStateSubber");
                            args.Add("callback: unsubAction");
                            args.Add("cmds: NotifyingSubscribeParameters.NoFire");
                        }
                    }
                }
            }
        }

        private void GenerateStructStateSubscriptions(ObjectGeneration obj, FileGeneration fg)
        {
            if (!obj.StructHasBeenSet()) return;
            List<TypeGeneration> affectedFields = new List<TypeGeneration>();
            foreach (var field in obj.IterateFields())
            {
                var data = field.GetFieldData();
                if (data.HasTrigger) break;
                if (field.HasBeenSet)
                {
                    affectedFields.Add(field);
                    continue;
                }
            }
            if (affectedFields.Count == 0) return;
            fg.AppendLine($"if (ret.StructCustom)");
            using (new BraceWrapper(fg))
            {
                fg.AppendLine("object structUnsubber = new object();");
                fg.AppendLine("Action unsubAction = () =>");
                using (new BraceWrapper(fg) { AppendSemicolon = true })
                {
                    foreach (var subField in affectedFields)
                    {
                        fg.AppendLine($"ret.{subField.Property}.Unsubscribe(structUnsubber);");
                    }
                    fg.AppendLine($"ret.StructCustom = false;");
                }
                foreach (var subField in affectedFields)
                {
                    using (var args = new ArgsWrapper(fg,
                        $"ret.{subField.Property}.Subscribe"))
                    {
                        args.Add($"owner: structUnsubber");
                        args.Add("callback: unsubAction");
                        args.Add("cmds: NotifyingSubscribeParameters.NoFire");
                    }
                }
            }
        }

        private void GenerateFillSnippet(ObjectGeneration obj, FileGeneration fg, TypeGeneration field, BinaryTranslationGeneration generator, string frameAccessor)
        {
            if (field is DataType set)
            {
                fg.AppendLine($"{frameAccessor}.Position += Constants.SUBRECORD_LENGTH;");
                fg.AppendLine($"using (var dataFrame = {frameAccessor}.Spawn(contentLength))");
                using (new BraceWrapper(fg))
                {
                    bool isInRange = false;
                    foreach (var subField in set.IterateFieldsWithMeta())
                    {
                        if (!this.TryGetTypeGeneration(subField.Field.GetType(), out var subGenerator))
                        {
                            throw new ArgumentException("Unsupported type generator: " + subField.Field);
                        }

                        if (!subGenerator.ShouldGenerateCopyIn(subField.Field)) continue;
                        if (subField.BreakIndex != -1)
                        {
                            fg.AppendLine($"if (dataFrame.Complete)");
                            using (new BraceWrapper(fg))
                            {
                                fg.AppendLine($"item.{set.StateName} |= {set.EnumName}.Break{subField.BreakIndex};");
                                fg.AppendLine($"return TryGet<{obj.FieldIndexName}?>.Succeed({set.SubFields.TryGet(subField.FieldIndex - 1)?.IndexEnumName ?? "null"});");
                            }
                        }
                        if (subField.Range != null && !isInRange)
                        {
                            isInRange = true;
                            fg.AppendLine($"if (dataFrame.TotalLength > {subField.Range.DataSetSizeMin})");
                            fg.AppendLine("{");
                            fg.Depth++;
                            fg.AppendLine($"item.{set.StateName} |= {set.EnumName}.Range{subField.RangeIndex};");
                        }
                        if (subField.Range == null && isInRange)
                        {
                            isInRange = false;
                            fg.Depth--;
                            fg.AppendLine("}");
                        }
                        GenerateFillSnippet(obj, fg, subField.Field, subGenerator, "dataFrame");
                    }
                    if (isInRange)
                    {
                        isInRange = false;
                        fg.AppendLine("}");
                        fg.Depth--;
                    }
                }
                return;
            }

            var data = field.GetFieldData();
            if (data.CustomBinary)
            {
                CustomLogicTranslationGeneration.GenerateFill(
                    fg,
                    field,
                    frameAccessor);
                return;
            }
            generator.GenerateCopyIn(
                fg: fg,
                objGen: obj,
                typeGen: field,
                readerAccessor: frameAccessor,
                itemAccessor: new Accessor()
                {
                    DirectAccess = $"item.{field.ProtectedName}",
                    PropertyAccess = field.Bare ? null : $"item.{field.ProtectedProperty}"
                },
                doMaskAccessor: "doMasks",
                maskAccessor: $"errorMask");
        }

        private void ConvertFromPathOut(FileGeneration fg, InternalTranslation internalToDo)
        {
            fg.AppendLine("using (var writer = new MutagenWriter(path))");
            using (new BraceWrapper(fg))
            {
                internalToDo("writer");
            }
        }

        private void ConvertFromPathIn(FileGeneration fg, InternalTranslation internalToDo)
        {
            fg.AppendLine("using (var reader = new MutagenReader(path))");
            using (new BraceWrapper(fg))
            {
                fg.AppendLine("var frame = new MutagenFrame(reader);");
                internalToDo("frame");
            }
        }

        protected override void GenerateCopyInSnippet(ObjectGeneration obj, FileGeneration fg, bool usingErrorMask)
        {
            using (var args = new ArgsWrapper(fg,
                $"LoquiBinaryTranslation<{obj.ObjectName}, {(usingErrorMask ? obj.Mask(MaskType.Error) : obj.Mask_GenericAssumed(MaskType.Error))}>.Instance.CopyIn"))
            using (new DepthWrapper(fg))
            {
                foreach (var item in this.MainAPI.ReaderPassArgs)
                {
                    args.Add(item);
                }
                args.Add($"item: this");
                args.Add($"skipProtected: true");
                if (usingErrorMask)
                {
                    args.Add($"doMasks: true");
                    args.Add($"mask: out errorMask");
                }
                else
                {
                    args.Add($"doMasks: false");
                    args.Add($"mask: out var errorMask");
                }
                args.Add($"cmds: cmds");
            }
        }

        protected override void GenerateCreateSnippet(ObjectGeneration obj, FileGeneration fg)
        {
            fg.AppendLine($"{obj.Mask(MaskType.Error)} errMaskRet = null;");
            using (var args = new ArgsWrapper(fg,
                $"var ret = Create_{ModuleNickname}_Internal"))
            {
                args.Add("frame: frame");
                args.Add($"errorMask: doMasks ? () => errMaskRet ?? (errMaskRet = new {obj.Mask(MaskType.Error)}()) : default(Func<{obj.Mask(MaskType.Error)}>)");
                args.Add($"recordTypeConverter: recordTypeConverter");
            }
            fg.AppendLine($"return (ret, errMaskRet);");
        }

        protected override void GenerateWriteSnippet(ObjectGeneration obj, FileGeneration fg)
        {
            var hasRecType = obj.TryGetRecordType(out var recType);
            if (hasRecType)
            {
                using (var args = new ArgsWrapper(fg,
                    $"using (HeaderExport.ExportHeader",
                    ")",
                    semiColon: false))
                {
                    args.Add("writer: writer");
                    args.Add($"record: {obj.RecordTypeHeaderName(obj.GetRecordType())}");
                    args.Add($"type: {nameof(ObjectType)}.{obj.GetObjectType()}");
                }
            }
            using (new BraceWrapper(fg, doIt: hasRecType))
            {
                if (HasEmbeddedFields(obj))
                {
                    using (var args = new ArgsWrapper(fg,
                        $"Write_{ModuleNickname}_Embedded"))
                    {
                        args.Add($"item: item");
                        args.Add($"writer: writer");
                        args.Add($"errorMask: errorMask");
                    }
                }
                else
                {
                    var firstBase = obj.BaseClassTrail().FirstOrDefault((b) => HasEmbeddedFields(b));
                    if (firstBase != null)
                    {
                        using (var args = new ArgsWrapper(fg,
                            $"{firstBase.ExtCommonName}.Write_{ModuleNickname}_Embedded"))
                        {
                            args.Add($"item: item");
                            args.Add($"writer: writer");
                            args.Add($"errorMask: errorMask");
                        }
                    }
                }
                if (HasRecordTypeFields(obj))
                {
                    using (var args = new ArgsWrapper(fg,
                        $"Write_{ModuleNickname}_RecordTypes"))
                    {
                        args.Add($"item: item");
                        args.Add($"writer: writer");
                        args.Add($"recordTypeConverter: recordTypeConverter");
                        args.Add($"errorMask: errorMask");
                    }
                }
                else
                {
                    var firstBase = obj.BaseClassTrail().FirstOrDefault((b) => HasRecordTypeFields(b));
                    if (firstBase != null)
                    {
                        using (var args = new ArgsWrapper(fg,
                        $"{firstBase.ExtCommonName}.Write_{ModuleNickname}_RecordTypes"))
                        {
                            args.Add($"item: item");
                            args.Add($"writer: writer");
                            args.Add($"recordTypeConverter: recordTypeConverter");
                            args.Add($"errorMask: errorMask");
                        }
                    }
                }
            }
        }

        private void GenerateWriteExtras(ObjectGeneration obj, FileGeneration fg)
        {
            if (HasEmbeddedFields(obj))
            {
                using (var args = new FunctionWrapper(fg,
                    $"public static void Write_{ModuleNickname}_Embedded{obj.GenericTypes_ErrMask}",
                    wheres: obj.GenerateWhereClauses().And(obj.GenericTypes_ErrorMaskWheres).ToArray()))
                {
                    args.Add($"{obj.ObjectName} item");
                    args.Add("MutagenWriter writer");
                    args.Add($"Func<{obj.Mask(MaskType.Error)}> errorMask");
                }
                using (new BraceWrapper(fg))
                {
                    if (obj.HasBaseObject)
                    {
                        var firstBase = obj.BaseClassTrail().FirstOrDefault((b) => HasEmbeddedFields(b));
                        if (firstBase != null)
                        {
                            using (var args = new ArgsWrapper(fg,
                                $"{firstBase.ExtCommonName}.Write_{ModuleNickname}_Embedded"))
                            {
                                args.Add("item: item");
                                args.Add("writer: writer");
                                args.Add("errorMask: errorMask");
                            }
                        }
                    }
                    foreach (var field in obj.IterateFields(nonIntegrated: true, expandSets: SetMarkerType.ExpandSets.False))
                    {
                        if (field.TryGetFieldData(out var data)
                            && data.HasTrigger) continue;
                        if (field.Derivative && !data.CustomBinary) continue;
                        var maskType = this.Gen.MaskModule.GetMaskModule(field.GetType()).GetErrorMaskTypeStr(field);
                        if (data.CustomBinary)
                        {
                            CustomLogicTranslationGeneration.GenerateWrite(
                                fg: fg,
                                obj: obj,
                                field: field,
                                writerAccessor: "writer");
                            continue;
                        }
                        if (!this.TryGetTypeGeneration(field.GetType(), out var generator))
                        {
                            throw new ArgumentException("Unsupported type generator: " + field);
                        }
                        generator.GenerateWrite(
                            fg: fg,
                            objGen: obj,
                            typeGen: field,
                            writerAccessor: "writer",
                            itemAccessor: new Accessor(field, "item."),
                            doMaskAccessor: null,
                            maskAccessor: "errorMask");
                    }
                }
                fg.AppendLine();
            }

            if (HasRecordTypeFields(obj))
            {
                using (var args = new FunctionWrapper(fg,
                    $"public static void Write_{ModuleNickname}_RecordTypes{obj.GenericTypes_ErrMask}",
                    wheres: obj.GenerateWhereClauses().And(obj.GenericTypes_ErrorMaskWheres).ToArray()))
                {
                    args.Add($"{obj.ObjectName} item");
                    args.Add("MutagenWriter writer");
                    args.Add("RecordTypeConverter recordTypeConverter");
                    args.Add($"Func<{obj.Mask(MaskType.Error)}> errorMask");
                }
                using (new BraceWrapper(fg))
                {
                    if (obj.HasBaseObject)
                    {
                        var firstBase = obj.BaseClassTrail().FirstOrDefault((f) => HasRecordTypeFields(f));
                        if (firstBase != null)
                        {
                            using (var args = new ArgsWrapper(fg,
                                $"{firstBase.ExtCommonName}.Write_{ModuleNickname}_RecordTypes"))
                            {
                                args.Add($"item: item");
                                args.Add("writer: writer");
                                args.Add("recordTypeConverter: recordTypeConverter");
                                args.Add($"errorMask: errorMask");
                            }
                        }
                    }
                    foreach (var field in obj.IterateFields(expandSets: SetMarkerType.ExpandSets.FalseAndInclude, nonIntegrated: true))
                    {
                        if (!field.TryGetFieldData(out var data)
                            || !data.HasTrigger) continue;
                        if (field.Derivative && !data.CustomBinary) continue;
                        if (data.CustomBinary)
                        {
                            CustomLogicTranslationGeneration.GenerateWrite(
                                fg: fg,
                                obj: obj,
                                field: field,
                                writerAccessor: "writer");
                            continue;
                        }
                        if (!this.TryGetTypeGeneration(field.GetType(), out var generator))
                        {
                            throw new ArgumentException("Unsupported type generator: " + field);
                        }

                        if (field is DataType dataType)
                        {
                            fg.AppendLine($"using (HeaderExport.ExportSubRecordHeader(writer, {obj.RecordTypeHeaderName(data.RecordType.Value)}))");
                            using (new BraceWrapper(fg))
                            {
                                bool isInRange = false;
                                foreach (var subField in dataType.IterateFieldsWithMeta())
                                {
                                    if (!this.TryGetTypeGeneration(subField.Field.GetType(), out var subGenerator))
                                    {
                                        throw new ArgumentException("Unsupported type generator: " + subField.Field);
                                    }

                                    var subData = subField.Field.GetFieldData();
                                    if (!subGenerator.ShouldGenerateCopyIn(subField.Field)) continue;
                                    if (subData.CustomBinary)
                                    {
                                        using (var args = new ArgsWrapper(fg,
                                            $"{obj.ObjectName}.WriteBinary_{subField.Field.Name}"))
                                        {
                                            args.Add("writer: writer");
                                            args.Add("item: item");
                                            args.Add($"fieldIndex: (int){subField.Field.IndexEnumName}");
                                            args.Add("errorMask: errorMask");
                                        }
                                        continue;
                                    }
                                    if (subField.BreakIndex != -1)
                                    {
                                        fg.AppendLine($"if (!item.{dataType.StateName}.HasFlag({obj.Name}.{dataType.EnumName}.Break{subField.BreakIndex}))");
                                        fg.AppendLine("{");
                                        fg.Depth++;
                                    }
                                    if (subField.Range != null && !isInRange)
                                    {
                                        isInRange = true;
                                        fg.AppendLine($"if (item.{dataType.StateName}.HasFlag({obj.Name}.{dataType.EnumName}.Range{subField.RangeIndex}))");
                                        fg.AppendLine("{");
                                        fg.Depth++;
                                    }
                                    if (subField.Range == null && isInRange)
                                    {
                                        isInRange = false;
                                        fg.Depth--;
                                        fg.AppendLine("}");
                                    }
                                    subGenerator.GenerateWrite(
                                        fg: fg,
                                        objGen: obj,
                                        typeGen: subField.Field,
                                        writerAccessor: "writer",
                                        itemAccessor: new Accessor(subField.Field, "item."),
                                        doMaskAccessor: "errorMask != null",
                                        maskAccessor: $"errorMask");
                                }
                                for (int i = 0; i < dataType.BreakIndices.Count; i++)
                                {
                                    fg.Depth--;
                                    fg.AppendLine("}");
                                }
                            }
                        }
                        else
                        {
                            if (!generator.ShouldGenerateWrite(field)) continue;
                            if (data.NoBinary) continue;
                            generator.GenerateWrite(
                                fg: fg,
                                objGen: obj,
                                typeGen: field,
                                writerAccessor: "writer",
                                itemAccessor: new Accessor(field, "item."),
                                doMaskAccessor: "errorMask != null",
                                maskAccessor: $"errorMask");
                        }
                    }
                }
                fg.AppendLine();
            }
        }
    }
}<|MERGE_RESOLUTION|>--- conflicted
+++ resolved
@@ -43,7 +43,6 @@
             this._typeGenerations[typeof(Int32Type)] = new PrimitiveBinaryTranslationGeneration<int>();
             this._typeGenerations[typeof(Int64NullType)] = new PrimitiveBinaryTranslationGeneration<long?>();
             this._typeGenerations[typeof(Int64Type)] = new PrimitiveBinaryTranslationGeneration<long>();
-<<<<<<< HEAD
             this._typeGenerations[typeof(P3UInt16NullType)] = new PrimitiveBinaryTranslationGeneration<P3UInt16?>();
             this._typeGenerations[typeof(P3UInt16Type)] = new PrimitiveBinaryTranslationGeneration<P3UInt16>();
             this._typeGenerations[typeof(P2FloatNullType)] = new PrimitiveBinaryTranslationGeneration<P2Float?>();
@@ -52,10 +51,8 @@
             this._typeGenerations[typeof(P3FloatType)] = new PrimitiveBinaryTranslationGeneration<P3Float>();
             this._typeGenerations[typeof(P2IntNullType)] = new PrimitiveBinaryTranslationGeneration<P2Int?>();
             this._typeGenerations[typeof(P2IntType)] = new PrimitiveBinaryTranslationGeneration<P2Int>();
-=======
             this._typeGenerations[typeof(P2FloatNullType)] = new PrimitiveBinaryTranslationGeneration<P2Float?>();
             this._typeGenerations[typeof(P2FloatType)] = new PrimitiveBinaryTranslationGeneration<P2Float>();
->>>>>>> 298b42b8
             this._typeGenerations[typeof(StringType)] = new StringBinaryTranslationGeneration();
             this._typeGenerations[typeof(FilePathType)] = new FilePathBinaryTranslationGeneration();
             this._typeGenerations[typeof(UInt8NullType)] = new PrimitiveBinaryTranslationGeneration<byte?>();
