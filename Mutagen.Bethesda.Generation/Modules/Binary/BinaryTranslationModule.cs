﻿using Loqui.Generation;
using System;
using System.Collections.Generic;
using System.Linq;
using System.Text;
using System.Threading.Tasks;
using Loqui;
using Mutagen.Bethesda.Binary;
using System.IO;
using System.Windows.Media;
using Noggog;

namespace Mutagen.Bethesda.Generation
{
    public class BinaryTranslationModule : TranslationModule<BinaryTranslationGeneration>
    {
        public override string Namespace => "Mutagen.Bethesda.Binary.";

        public override string ModuleNickname => "Binary";

        public BinaryTranslationModule(LoquiGenerator gen)
            : base(gen)
        {
            this.ExportWithIGetter = false;
            this._typeGenerations[typeof(LoquiType)] = new LoquiBinaryTranslationGeneration(ModuleNickname);
            this._typeGenerations[typeof(BoolNullType)] = new PrimitiveBinaryTranslationGeneration<bool?>();
            this._typeGenerations[typeof(BoolType)] = new PrimitiveBinaryTranslationGeneration<bool>();
            this._typeGenerations[typeof(CharNullType)] = new PrimitiveBinaryTranslationGeneration<char?>();
            this._typeGenerations[typeof(CharType)] = new PrimitiveBinaryTranslationGeneration<char>();
            this._typeGenerations[typeof(DateTimeNullType)] = new PrimitiveBinaryTranslationGeneration<DateTime?>();
            this._typeGenerations[typeof(DateTimeType)] = new PrimitiveBinaryTranslationGeneration<DateTime>();
            this._typeGenerations[typeof(DoubleNullType)] = new PrimitiveBinaryTranslationGeneration<double?>();
            this._typeGenerations[typeof(DoubleType)] = new PrimitiveBinaryTranslationGeneration<double>();
            this._typeGenerations[typeof(EnumType)] = new EnumBinaryTranslationGeneration();
            this._typeGenerations[typeof(EnumNullType)] = new EnumBinaryTranslationGeneration();
            this._typeGenerations[typeof(FloatNullType)] = new PrimitiveBinaryTranslationGeneration<float?>("Float");
            this._typeGenerations[typeof(FloatType)] = new PrimitiveBinaryTranslationGeneration<float>("Float");
            this._typeGenerations[typeof(Int8NullType)] = new PrimitiveBinaryTranslationGeneration<sbyte?>("Int8");
            this._typeGenerations[typeof(Int8Type)] = new PrimitiveBinaryTranslationGeneration<sbyte>("Int8");
            this._typeGenerations[typeof(Int16NullType)] = new PrimitiveBinaryTranslationGeneration<short?>();
            this._typeGenerations[typeof(Int16Type)] = new PrimitiveBinaryTranslationGeneration<short>();
            this._typeGenerations[typeof(Int32NullType)] = new PrimitiveBinaryTranslationGeneration<int?>();
            this._typeGenerations[typeof(Int32Type)] = new PrimitiveBinaryTranslationGeneration<int>();
            this._typeGenerations[typeof(Int64NullType)] = new PrimitiveBinaryTranslationGeneration<long?>();
            this._typeGenerations[typeof(Int64Type)] = new PrimitiveBinaryTranslationGeneration<long>();
            this._typeGenerations[typeof(P3UInt16NullType)] = new PrimitiveBinaryTranslationGeneration<P3UInt16?>();
            this._typeGenerations[typeof(P3UInt16Type)] = new PrimitiveBinaryTranslationGeneration<P3UInt16>();
            this._typeGenerations[typeof(P2FloatNullType)] = new PrimitiveBinaryTranslationGeneration<P2Float?>();
            this._typeGenerations[typeof(P2FloatType)] = new PrimitiveBinaryTranslationGeneration<P2Float>();
            this._typeGenerations[typeof(P3FloatNullType)] = new PrimitiveBinaryTranslationGeneration<P3Float?>();
            this._typeGenerations[typeof(P3FloatType)] = new PrimitiveBinaryTranslationGeneration<P3Float>();
            this._typeGenerations[typeof(P2IntNullType)] = new PrimitiveBinaryTranslationGeneration<P2Int?>();
            this._typeGenerations[typeof(P2IntType)] = new PrimitiveBinaryTranslationGeneration<P2Int>();
            this._typeGenerations[typeof(P2FloatNullType)] = new PrimitiveBinaryTranslationGeneration<P2Float?>();
            this._typeGenerations[typeof(P2FloatType)] = new PrimitiveBinaryTranslationGeneration<P2Float>();
            this._typeGenerations[typeof(StringType)] = new StringBinaryTranslationGeneration();
            this._typeGenerations[typeof(FilePathType)] = new FilePathBinaryTranslationGeneration();
            this._typeGenerations[typeof(UInt8NullType)] = new PrimitiveBinaryTranslationGeneration<byte?>();
            this._typeGenerations[typeof(UInt8Type)] = new PrimitiveBinaryTranslationGeneration<byte>();
            this._typeGenerations[typeof(UInt16NullType)] = new PrimitiveBinaryTranslationGeneration<ushort?>();
            this._typeGenerations[typeof(UInt16Type)] = new PrimitiveBinaryTranslationGeneration<ushort>();
            this._typeGenerations[typeof(UInt32NullType)] = new PrimitiveBinaryTranslationGeneration<uint?>();
            this._typeGenerations[typeof(UInt32Type)] = new PrimitiveBinaryTranslationGeneration<uint>();
            this._typeGenerations[typeof(UInt64NullType)] = new PrimitiveBinaryTranslationGeneration<ulong?>();
            this._typeGenerations[typeof(UInt64Type)] = new PrimitiveBinaryTranslationGeneration<ulong>();
            this._typeGenerations[typeof(FormIDType)] = new PrimitiveBinaryTranslationGeneration<FormID>();
            this._typeGenerations[typeof(FormIDLinkType)] = new FormIDLinkBinaryTranslationGeneration();
            this._typeGenerations[typeof(ListType)] = new ListBinaryTranslationGeneration();
            this._typeGenerations[typeof(DictType)] = new DictBinaryTranslationGeneration();
            this._typeGenerations[typeof(ByteArrayType)] = new ByteArrayTranslationGeneration();
            this._typeGenerations[typeof(BufferType)] = new BufferBinaryTranslationGeneration();
            this._typeGenerations[typeof(DataType)] = new DataBinaryTranslationGeneration();
            this._typeGenerations[typeof(ColorType)] = new ColorBinaryTranslationGeneration();
            this._typeGenerations[typeof(SpecialParseType)] = new SpecialParseTranslationGeneration();
            this._typeGenerations[typeof(ZeroType)] = new ZeroBinaryTranslationGeneration();
            this._typeGenerations[typeof(CustomLogic)] = new CustomLogicTranslationGeneration();
            this.MainAPI = new TranslationModuleAPI(
                writerAPI: new MethodAPI(
                    majorAPI: new APILine[] { "MutagenWriter writer" },
                    optionalAPI: new APILine[] { new APILine((obj) => TryGet<string>.Create(successful: obj.GetObjectType() == ObjectType.Mod, val: "GroupMask importMask = null")) },
                    customAPI: new CustomMethodAPI[]
                    {
                        CustomMethodAPI.Private($"{nameof(RecordTypeConverter)} recordTypeConverter", "null")
                    }),
                readerAPI: new MethodAPI(
                    majorAPI: new APILine[] { "MutagenFrame frame" },
                    optionalAPI: new APILine[] { new APILine((obj) => TryGet<string>.Create(successful: obj.GetObjectType() == ObjectType.Mod, val: "GroupMask importMask = null")) },
                    customAPI: new CustomMethodAPI[]
                    {
                        CustomMethodAPI.Private($"{nameof(RecordTypeConverter)} recordTypeConverter", "null")
                    }));
            this.MinorAPIs.Add(
                new TranslationModuleAPI(
                    new MethodAPI(
                        majorAPI: new APILine[] { "string path" },
                        customAPI: null,
                        optionalAPI: new APILine[] { new APILine((obj) => TryGet<string>.Create(successful: obj.GetObjectType() == ObjectType.Mod, val: "GroupMask importMask = null")) }))
                {
                    Funnel = new TranslationFunnel(
                        this.MainAPI,
                        ConvertFromPathOut,
                        ConvertFromPathIn)
                });
            this.MinorAPIs.Add(
                new TranslationModuleAPI(
                    new MethodAPI(
                        majorAPI: new APILine[] { "Stream stream" },
                        customAPI: null,
                        optionalAPI: new APILine[] { new APILine((obj) => TryGet<string>.Create(successful: obj.GetObjectType() == ObjectType.Mod, val: "GroupMask importMask = null")) }))
                {
                    Funnel = new TranslationFunnel(
                        this.MainAPI,
                        ConvertFromStreamOut,
                        ConvertFromStreamIn)
                });
        }

        public override async Task PostLoad(ObjectGeneration obj)
        {
            foreach (var gen in _typeGenerations.Values)
            {
                gen.Module = this;
                gen.MaskModule = this.Gen.MaskModule;
            }
        }

        public override IEnumerable<string> RequiredUsingStatements(ObjectGeneration obj)
        {
            return base.RequiredUsingStatements(obj).And("Mutagen.Bethesda.Binary");
        }

        public override IEnumerable<string> Interfaces(ObjectGeneration obj)
        {
            yield break;
        }

        private void ConvertFromStreamOut(ObjectGeneration obj, FileGeneration fg, InternalTranslation internalToDo)
        {
            fg.AppendLine("using (var writer = new MutagenWriter(stream))");
            using (new BraceWrapper(fg))
            {
                internalToDo(this.MainAPI.WriterMemberNames(obj));
            }
        }

        private void ConvertFromStreamIn(ObjectGeneration obj, FileGeneration fg, InternalTranslation internalToDo)
        {
            fg.AppendLine("using (var reader = new MutagenReader(stream))");
            using (new BraceWrapper(fg))
            {
                fg.AppendLine("var frame = new MutagenFrame(reader);");
                internalToDo(this.MainAPI.ReaderMemberNames(obj));
            }
        }

        public override async Task GenerateInClass(ObjectGeneration obj, FileGeneration fg)
        {
            await base.GenerateInClass(obj, fg);
            GenerateCustomPartials(obj, fg);
            await GenerateCreateExtras(obj, fg);
            GenerateCustomBinaryEndPartial(obj, fg);
        }

        private void GenerateCustomPartials(ObjectGeneration obj, FileGeneration fg)
        {
            foreach (var field in obj.IterateFields(nonIntegrated: true))
            {
                if (!field.TryGetFieldData(out var mutaData)) continue;
                if (!mutaData.CustomBinary && !(field is CustomLogic)) continue;
                CustomLogicTranslationGeneration.GeneratePartialMethods(
                    fg: fg,
                    obj: obj,
                    field: field);
            }
        }

        public override async Task GenerateInCommonExt(ObjectGeneration obj, FileGeneration fg)
        {
            await base.GenerateInCommonExt(obj, fg);
            GenerateWriteExtras(obj, fg);
        }

        private bool HasRecordTypeFields(ObjectGeneration obj)
        {
            foreach (var field in obj.IterateFields(expandSets: SetMarkerType.ExpandSets.FalseAndInclude))
            {
                if (field.TryGetFieldData(out var data)
                    && data.HasTrigger) return true;
            }
            return false;
        }

        private bool HasEmbeddedFields(ObjectGeneration obj)
        {
            foreach (var field in obj.IterateFields(expandSets: SetMarkerType.ExpandSets.FalseAndInclude))
            {
                if (field is SetMarkerType) continue;
                if (!field.TryGetFieldData(out var data)
                    || !data.HasTrigger) return true;
            }
            return false;
        }

        private async Task GenerateCreateExtras(ObjectGeneration obj, FileGeneration fg)
        {
            var data = obj.GetObjectData();
            bool typelessStruct = obj.GetObjectType() == ObjectType.Subrecord && !obj.HasRecordType();
            if (!obj.Abstract)
            {
                ObjectType objType = obj.GetObjectType();

                using (var args = new FunctionWrapper(fg,
                    $"private static {obj.ObjectName} Create_{ModuleNickname}_Internal{obj.Mask_GenericClause(MaskType.Error)}",
                    wheres: obj.GenericTypes_ErrorMaskWheres))
                {
                    args.Add("MutagenFrame frame");
                    args.Add($"Func<{obj.Mask(MaskType.Error)}> errorMask");
                    if (obj.GetObjectType() == ObjectType.Mod)
                    {
                        args.Add($"GroupMask importMask");
                    }
                    args.Add($"{nameof(RecordTypeConverter)} recordTypeConverter");
                }
                using (new BraceWrapper(fg))
                {
                    if (obj.BaseClassTrail().Any((b) => b.Name == "MajorRecord"))
                    {
                        if (data.CustomBinaryEnd)
                        {
                            using (var args = new ArgsWrapper(fg,
                                $"var ret = UtilityTranslation.MajorRecordParse<{obj.Name}, {obj.Mask(MaskType.Error)}, {obj.FieldIndexName}>"))
                            {
                                args.Add($"record: new {obj.Name}()");
                                args.Add($"frame: frame");
                                args.Add($"errorMask: errorMask");
                                args.Add($"recType: {obj.GetTriggeringSource()}");
                                args.Add($"recordTypeConverter: recordTypeConverter");
                                args.Add($"fillStructs: Fill_Binary_Structs");
                                args.Add($"fillTyped: {(HasRecordTypeFields(obj) ? "Fill_Binary_RecordTypes" : "null")}");
                            }
                            fg.AppendLine("try");
                            using (new BraceWrapper(fg))
                            {
                                if (data.CustomBinaryEnd)
                                {
                                    using (var args = new ArgsWrapper(fg,
                                        "CustomBinaryEnd"))
                                    {
                                        args.Add("frame: frame");
                                        args.Add("obj: ret");
                                        args.Add("errorMask: errorMask");
                                    }
                                }
                            }
                            fg.AppendLine("catch (Exception ex)");
                            fg.AppendLine("when (errorMask != null)");
                            using (new BraceWrapper(fg))
                            {
                                fg.AppendLine("errorMask().Overall = ex;");
                            }
                            fg.AppendLine("return ret;");
                        }
                        else
                        {
                            using (var args = new ArgsWrapper(fg,
                            $"return UtilityTranslation.MajorRecordParse<{obj.Name}, {obj.Mask(MaskType.Error)}, {obj.FieldIndexName}>"))
                            {
                                args.Add($"record: new {obj.Name}()");
                                args.Add($"frame: frame");
                                args.Add($"errorMask: errorMask");
                                args.Add($"recType: {obj.GetTriggeringSource()}");
                                args.Add($"recordTypeConverter: recordTypeConverter");
                                args.Add($"fillStructs: Fill_Binary_Structs");
                                args.Add($"fillTyped: {(HasRecordTypeFields(obj) ? "Fill_Binary_RecordTypes" : "null")}");
                            }
                        }
                    }
                    else
                    {
                        fg.AppendLine($"var ret = new {obj.Name}{obj.GenericTypes}();");
                        fg.AppendLine("try");
                        using (new BraceWrapper(fg))
                        {
                            IEnumerable<RecordType> recordTypes = await obj.GetTriggeringRecordTypes();
                            var frameMod = (objType != ObjectType.Subrecord || recordTypes.Any())
                                && objType != ObjectType.Mod;
                            if (frameMod)
                            {
                                switch (objType)
                                {
                                    case ObjectType.Subrecord:
                                        if (obj.TryGetRecordType(out var recType))
                                        {
                                            using (var args = new ArgsWrapper(fg,
                                                $"frame = frame.Spawn({nameof(HeaderTranslation)}.ParseSubrecord",
                                                suffixLine: ")"))
                                            {
                                                args.Add("frame.Reader");
                                                args.Add($"{obj.GetTriggeringSource()}");
                                            }
                                        }
                                        break;
                                    case ObjectType.Record:
                                        using (var args = new ArgsWrapper(fg,
                                            $"frame = frame.Spawn({nameof(HeaderTranslation)}.ParseRecord",
                                            suffixLine: ")"))
                                        {
                                            args.Add("frame.Reader");
                                            args.Add($"{obj.GetTriggeringSource()}");
                                        }
                                        break;
                                    case ObjectType.Group:
                                        using (var args = new ArgsWrapper(fg,
                                            $"frame = frame.Spawn({nameof(HeaderTranslation)}.ParseGroup",
                                            suffixLine: ")"))
                                        {
                                            args.Add("frame.Reader");
                                        }
                                        break;
                                    case ObjectType.Mod:
                                    default:
                                        throw new NotImplementedException();
                                }
                            }
                            fg.AppendLine("using (frame)");
                            using (new BraceWrapper(fg))
                            {
                                using (var args = new ArgsWrapper(fg,
                                    $"Fill_{ModuleNickname}_Structs"))
                                {
                                    args.Add("item: ret");
                                    args.Add("frame: frame");
                                    args.Add("errorMask: errorMask");
                                }
                                if (HasRecordTypeFields(obj))
                                {
                                    if (typelessStruct)
                                    {
                                        fg.AppendLine($"{obj.FieldIndexName}? lastParsed = null;");
                                    }
                                    fg.AppendLine($"while (!frame.Complete)");
                                    using (new BraceWrapper(fg))
                                    {
                                        using (var args = new ArgsWrapper(fg,
                                            $"var parsed = Fill_{ModuleNickname}_RecordTypes"))
                                        {
                                            args.Add("item: ret");
                                            args.Add("frame: frame");
                                            if (typelessStruct)
                                            {
                                                args.Add("lastParsed: lastParsed");
                                            }
                                            if (obj.GetObjectType() == ObjectType.Mod)
                                            {
                                                args.Add("importMask: importMask");
                                            }
                                            args.Add("errorMask: errorMask");
                                            args.Add($"recordTypeConverter: recordTypeConverter");
                                        }
                                        fg.AppendLine("if (parsed.Failed) break;");
                                        if (typelessStruct)
                                        {
                                            fg.AppendLine("lastParsed = parsed.Value;");
                                        }
                                    }
                                }
                            }
                            GenerateDataStateSubscriptions(obj, fg);
                            GenerateStructStateSubscriptions(obj, fg);
<<<<<<< HEAD
                            if (data.CustomBinaryEnd)
                            {
                                using (var args = new ArgsWrapper(fg,
                                    "CustomBinaryEnd"))
                                {
                                    args.Add("frame: frame");
                                    args.Add("obj: ret");
                                    args.Add("errorMask: errorMask");
                                }
                            }
=======
                            GenerateModLinking(obj, fg);
>>>>>>> df069aa0
                        }
                        fg.AppendLine("catch (Exception ex)");
                        fg.AppendLine("when (errorMask != null)");
                        using (new BraceWrapper(fg))
                        {
                            fg.AppendLine("errorMask().Overall = ex;");
                        }
                        fg.AppendLine("return ret;");
                    }
                }
                fg.AppendLine();
            }

            if ((!obj.Abstract && obj.BaseClassTrail().All((b) => b.Abstract)) || HasEmbeddedFields(obj))
            {
                using (var args = new FunctionWrapper(fg,
                    $"protected static void Fill_{ModuleNickname}_Structs{obj.Mask_GenericClause(MaskType.Error)}",
                    wheres: obj.GenericTypes_ErrorMaskWheres))
                {
                    args.Add($"{obj.ObjectName} item");
                    args.Add("MutagenFrame frame");
                    args.Add($"Func<{obj.Mask(MaskType.Error)}> errorMask");
                }
                using (new BraceWrapper(fg))
                {
                    if (obj.HasBaseObject && obj.BaseClassTrail().Any((b) => HasEmbeddedFields(b)))
                    {
                        using (var args = new ArgsWrapper(fg,
                            $"{obj.BaseClass.Name}.Fill_{ModuleNickname}_Structs"))
                        {
                            args.Add("item: item");
                            args.Add("frame: frame");
                            args.Add("errorMask: errorMask");
                        }
                    }
                    foreach (var field in obj.IterateFields(
                        nonIntegrated: true,
                        expandSets: SetMarkerType.ExpandSets.False))
                    {
                        if (field is SetMarkerType) continue;
                        if (field.TryGetFieldData(out var fieldData)
                            && fieldData.HasTrigger) continue;
                        if (field.Derivative && !fieldData.CustomBinary) continue;
                        if (!this.TryGetTypeGeneration(field.GetType(), out var generator))
                        {
                            throw new ArgumentException("Unsupported type generator: " + field);
                        }
                        if (field.HasBeenSet)
                        {
                            fg.AppendLine($"if (frame.Complete) return;");
                        }
                        GenerateFillSnippet(obj, fg, field, generator, "frame");
                    }
                }
                fg.AppendLine();
            }

            if (HasRecordTypeFields(obj))
            {
                using (var args = new FunctionWrapper(fg,
                    $"protected static TryGet<{obj.FieldIndexName}?> Fill_{ModuleNickname}_RecordTypes{obj.Mask_GenericClause(MaskType.Error)}",
                    wheres: obj.GenericTypes_ErrorMaskWheres))
                {
                    args.Add($"{obj.ObjectName} item");
                    args.Add("MutagenFrame frame");
                    if (typelessStruct)
                    {
                        args.Add($"{obj.FieldIndexName}? lastParsed");
                    }
                    args.Add($"Func<{obj.Mask(MaskType.Error)}> errorMask");
                    if (data.ObjectType == ObjectType.Mod)
                    {
                        args.Add($"GroupMask importMask");
                    }
                    args.Add($"{nameof(RecordTypeConverter)} recordTypeConverter = null");
                }
                using (new BraceWrapper(fg))
                {
                    var mutaObjType = obj.GetObjectType();
                    string funcName;
                    switch (mutaObjType)
                    {
                        case ObjectType.Subrecord:
                        case ObjectType.Record:
                            funcName = $"GetNextSubRecordType";
                            break;
                        case ObjectType.Group:
                            funcName = $"GetNextRecordType";
                            break;
                        case ObjectType.Mod:
                            funcName = $"GetNextType";
                            break;
                        default:
                            throw new NotImplementedException();
                    }
                    using (var args = new ArgsWrapper(fg,
                        $"var nextRecordType = {nameof(HeaderTranslation)}.{funcName}"))
                    {
                        args.Add("reader: frame.Reader");
                        args.Add("contentLength: out var contentLength");
                        args.Add("recordTypeConverter: recordTypeConverter");
                    }
                    fg.AppendLine("switch (nextRecordType.Type)");
                    using (new BraceWrapper(fg))
                    {
                        foreach (var field in obj.IterateFieldIndices(
                            expandSets: SetMarkerType.ExpandSets.FalseAndInclude,
                            nonIntegrated: true))
                        {
                            if (!field.Field.TryGetFieldData(out var fieldData)
                                || !fieldData.HasTrigger
                                || fieldData.TriggeringRecordTypes.Count == 0) continue;
<<<<<<< HEAD
                            if (fieldData.NoBinary) continue;
=======
>>>>>>> df069aa0
                            if (field.Field.Derivative && !fieldData.CustomBinary) continue;
                            if (!this.TryGetTypeGeneration(field.Field.GetType(), out var generator))
                            {
                                throw new ArgumentException("Unsupported type generator: " + field.Field);
                            }

                            if (!generator.ShouldGenerateCopyIn(field.Field)) continue;
                            var dataSet = field.Field as DataType;
                            foreach (var gen in fieldData.GenerationTypes)
                            {
                                LoquiType loqui = gen.Value as LoquiType;
                                if (loqui?.TargetObjectGeneration?.Abstract ?? false) continue;
                                foreach (var trigger in gen.Key)
                                {
                                    fg.AppendLine($"case \"{trigger.Type}\":");
                                }
                                using (new DepthWrapper(fg))
                                {
                                    if (typelessStruct && fieldData.IsTriggerForObject)
                                    {
                                        if (dataSet != null)
                                        {
                                            fg.AppendLine($"if (lastParsed.HasValue && lastParsed.Value >= {dataSet.SubFields.Last().IndexEnumName}) return TryGet<{obj.FieldIndexName}?>.Failure;");
                                        }
                                        else if (field.Field is SpecialParseType)
                                        {
                                            var objFields = obj.IterateFieldIndices(nonIntegrated: false).ToList();
                                            var nextField = objFields.FirstOrDefault((i) => i.InternalIndex > field.InternalIndex);
                                            var prevField = objFields.LastOrDefault((i) => i.InternalIndex < field.InternalIndex);
                                            if (nextField.Field != null)
                                            {
                                                fg.AppendLine($"if (lastParsed.HasValue && lastParsed.Value >= {nextField.Field.IndexEnumName}) return TryGet<{obj.FieldIndexName}?>.Failure;");
                                            }
                                            else if (prevField.Field != null)
                                            {
                                                fg.AppendLine($"if (lastParsed.HasValue && lastParsed.Value >= {prevField.Field.IndexEnumName}) return TryGet<{obj.FieldIndexName}?>.Failure;");
                                            }
                                        }
                                        else
                                        {
                                            fg.AppendLine($"if (lastParsed.HasValue && lastParsed.Value >= {field.Field.IndexEnumName}) return TryGet<{obj.FieldIndexName}?>.Failure;");
                                        }
                                    }

                                    var groupMask = data.ObjectType == ObjectType.Mod && (loqui?.TargetObjectGeneration?.GetObjectType() == ObjectType.Group);
                                    if (groupMask)
                                    {
                                        fg.AppendLine($"if (importMask?.{field.Field.Name} ?? true)");
                                    }
                                    using (new BraceWrapper(fg, doIt: groupMask))
                                    {
                                        GenerateFillSnippet(obj, fg, gen.Value, generator, "frame");
                                    }
                                    if (groupMask)
                                    {
                                        fg.AppendLine("else");
                                        using (new BraceWrapper(fg))
                                        {
                                            fg.AppendLine("frame.Position += contentLength;");
                                        }
                                    }
                                    if (dataSet != null)
                                    {
                                        fg.AppendLine($"return TryGet<{obj.FieldIndexName}?>.Succeed({dataSet.SubFields.Last(f => f.IntegrateField).IndexEnumName});");
                                    }
                                    else if (field.Field is SpecialParseType
                                        || field.Field is CustomLogic)
                                    {
                                        fg.AppendLine($"return TryGet<{obj.FieldIndexName}?>.Succeed({(typelessStruct ? "lastParsed" : "null")});");
                                    }
                                    else
                                    {
                                        fg.AppendLine($"return TryGet<{obj.FieldIndexName}?>.Succeed({field.Field.IndexEnumName});");
                                    }
                                }
                            }
                        }
                        fg.AppendLine($"default:");
                        using (new DepthWrapper(fg))
                        {
                            bool first = true;
                            // Generic options
                            foreach (var field in obj.IterateFieldIndices())
                            {
                                if (!field.Field.TryGetFieldData(out var fieldData)
                                    || !fieldData.HasTrigger
                                    || fieldData.TriggeringRecordTypes.Count > 0) continue;
                                if (field.Field.Derivative && !fieldData.CustomBinary) continue;
                                if (!this.TryGetTypeGeneration(field.Field.GetType(), out var generator))
                                {
                                    throw new ArgumentException("Unsupported type generator: " + field.Field);
                                }

                                if (generator.ShouldGenerateCopyIn(field.Field))
                                {
                                    using (var args = new IfWrapper(fg, ANDs: true, first: first))
                                    {
                                        foreach (var trigger in fieldData.TriggeringRecordAccessors)
                                        {
                                            args.Checks.Add($"nextRecordType.Equals({trigger})");
                                        }
                                    }
                                    first = false;
                                    using (new BraceWrapper(fg))
                                    {
                                        GenerateFillSnippet(obj, fg, field.Field, generator, "frame");
                                        fg.AppendLine($"return TryGet<{obj.FieldIndexName}?>.Failure;");
                                    }
                                }
                            }

                            // Default case
                            if (obj.HasBaseObject && obj.BaseClassTrail().Any((b) => HasRecordTypeFields(b)))
                            {
                                using (var args = new ArgsWrapper(fg,
                                    $"return {obj.BaseClass.Name}.Fill_{ModuleNickname}_RecordTypes",
                                    suffixLine: $".Bubble((i) => {obj.ExtCommonName}.ConvertFieldIndex(i))"))
                                {
                                    args.Add("item: item");
                                    args.Add("frame: frame");
                                    args.Add($"errorMask: errorMask");
                                }
                            }
                            else
                            {
                                var failOnUnknown = obj.GetObjectData().FailOnUnknown;
                                if (mutaObjType == ObjectType.Subrecord)
                                {
                                    fg.AppendLine($"return TryGet<{obj.FieldIndexName}?>.Failure;");
                                }
                                else if (failOnUnknown)
                                {
                                    fg.AppendLine("throw new ArgumentException($\"Unexpected header {nextRecordType.Type} at position {frame.Position}\");");
                                }
                                else
                                {
                                    fg.AppendLine($"errorMask().Warnings.Add($\"Unexpected header {{nextRecordType.Type}} at position {{frame.Position}}\");");
                                    string addString;
                                    switch (obj.GetObjectType())
                                    {
                                        case ObjectType.Mod:
                                            addString = null;
                                            break;
                                        case ObjectType.Subrecord:
                                        case ObjectType.Record:
                                            addString = " + Constants.SUBRECORD_LENGTH";
                                            break;
                                        case ObjectType.Group:
                                            addString = " + Constants.RECORD_LENGTH";
                                            break;
                                        default:
                                            throw new NotImplementedException();
                                    }
                                    fg.AppendLine($"frame.Position += contentLength{addString};");
                                    fg.AppendLine($"return TryGet<{obj.FieldIndexName}?>.Succeed(null);");
                                }
                            }
                        }
                    }
                }
                fg.AppendLine();
            }
        }

        private void GenerateCustomBinaryEndPartial(ObjectGeneration obj, FileGeneration fg)
        {
            var data = obj.GetObjectData();
            if (!data.CustomBinaryEnd) return;
            using (var args = new ArgsWrapper(fg,
                $"static partial void CustomBinaryEnd"))
            {
                args.Add("MutagenFrame frame");
                args.Add($"{obj.ObjectName} obj");
                args.Add($"Func<{obj.Mask(MaskType.Error)}> errorMask");
            }
        }

        private void GenerateDataStateSubscriptions(ObjectGeneration obj, FileGeneration fg)
        {
            foreach (var field in obj.IterateFields(expandSets: SetMarkerType.ExpandSets.FalseAndInclude))
            {
                if (!(field is DataType dataType)) continue;
                List<TypeGeneration> affectedFields = new List<TypeGeneration>();
                foreach (var subField in dataType.IterateFieldsWithMeta())
                {
                    if (!subField.EncounteredBreaks.Any()
                        && subField.Range == null)
                    {
                        continue;
                    }
                    affectedFields.Add(subField.Field);
                }
                if (affectedFields.Count == 0) continue;
                fg.AppendLine($"if (ret.{dataType.StateName} != default({dataType.EnumName}))");
                using (new BraceWrapper(fg))
                {
                    fg.AppendLine("object dataTypeStateSubber = new object();");
                    fg.AppendLine("Action unsubAction = () =>");
                    using (new BraceWrapper(fg) { AppendSemicolon = true })
                    {
                        foreach (var subField in affectedFields)
                        {
                            fg.AppendLine($"ret.{subField.Property}.Unsubscribe(dataTypeStateSubber);");
                        }
                        fg.AppendLine($"ret.{dataType.StateName} = default({dataType.EnumName});");
                    }
                    foreach (var subField in affectedFields)
                    {
                        using (var args = new ArgsWrapper(fg,
                            $"ret.{subField.Property}.Subscribe"))
                        {
                            args.Add($"owner: dataTypeStateSubber");
                            args.Add("callback: unsubAction");
                            args.Add("cmds: NotifyingSubscribeParameters.NoFire");
                        }
                    }
                }
            }
        }

        private void GenerateStructStateSubscriptions(ObjectGeneration obj, FileGeneration fg)
        {
            if (!obj.StructHasBeenSet()) return;
            List<TypeGeneration> affectedFields = new List<TypeGeneration>();
            foreach (var field in obj.IterateFields())
            {
                var data = field.GetFieldData();
                if (data.HasTrigger) break;
                if (field.HasBeenSet)
                {
                    affectedFields.Add(field);
                    continue;
                }
            }
            if (affectedFields.Count == 0) return;
            fg.AppendLine($"if (ret.StructCustom)");
            using (new BraceWrapper(fg))
            {
                fg.AppendLine("object structUnsubber = new object();");
                fg.AppendLine("Action unsubAction = () =>");
                using (new BraceWrapper(fg) { AppendSemicolon = true })
                {
                    foreach (var subField in affectedFields)
                    {
                        fg.AppendLine($"ret.{subField.Property}.Unsubscribe(structUnsubber);");
                    }
                    fg.AppendLine($"ret.StructCustom = false;");
                }
                foreach (var subField in affectedFields)
                {
                    using (var args = new ArgsWrapper(fg,
                        $"ret.{subField.Property}.Subscribe"))
                    {
                        args.Add($"owner: structUnsubber");
                        args.Add("callback: unsubAction");
                        args.Add("cmds: NotifyingSubscribeParameters.NoFire");
                    }
                }
            }
        }

        private void GenerateModLinking(ObjectGeneration obj, FileGeneration fg)
        {
            if (obj.GetObjectType() != ObjectType.Mod) return;
            fg.AppendLine("foreach (var link in ret.Links)");
            using (new BraceWrapper(fg))
            {
                fg.AppendLine($"link.Link(modList: null, sourceMod: ret);");
            }

        }

        private void GenerateFillSnippet(ObjectGeneration obj, FileGeneration fg, TypeGeneration field, BinaryTranslationGeneration generator, string frameAccessor)
        {
            if (field is DataType set)
            {
                fg.AppendLine($"{frameAccessor}.Position += Constants.SUBRECORD_LENGTH;");
                fg.AppendLine($"using (var dataFrame = {frameAccessor}.Spawn(contentLength))");
                using (new BraceWrapper(fg))
                {
                    bool isInRange = false;
                    foreach (var subField in set.IterateFieldsWithMeta())
                    {
                        if (!this.TryGetTypeGeneration(subField.Field.GetType(), out var subGenerator))
                        {
                            throw new ArgumentException("Unsupported type generator: " + subField.Field);
                        }

                        if (!subGenerator.ShouldGenerateCopyIn(subField.Field)) continue;
                        if (subField.BreakIndex != -1)
                        {
                            fg.AppendLine($"if (dataFrame.Complete)");
                            using (new BraceWrapper(fg))
                            {
                                fg.AppendLine($"item.{set.StateName} |= {set.EnumName}.Break{subField.BreakIndex};");
                                fg.AppendLine($"return TryGet<{obj.FieldIndexName}?>.Succeed({set.SubFields.TryGet(subField.FieldIndex - 1)?.IndexEnumName ?? "null"});");
                            }
                        }
                        if (subField.Range != null && !isInRange)
                        {
                            isInRange = true;
                            fg.AppendLine($"if (dataFrame.TotalLength > {subField.Range.DataSetSizeMin})");
                            fg.AppendLine("{");
                            fg.Depth++;
                            fg.AppendLine($"item.{set.StateName} |= {set.EnumName}.Range{subField.RangeIndex};");
                        }
                        if (subField.Range == null && isInRange)
                        {
                            isInRange = false;
                            fg.Depth--;
                            fg.AppendLine("}");
                        }
                        GenerateFillSnippet(obj, fg, subField.Field, subGenerator, "dataFrame");
                    }
                    if (isInRange)
                    {
                        isInRange = false;
                        fg.AppendLine("}");
                        fg.Depth--;
                    }
                }
                return;
            }

            var data = field.GetFieldData();
            if (data.CustomBinary)
            {
                CustomLogicTranslationGeneration.GenerateFill(
                    fg,
                    field,
                    frameAccessor);
                return;
            }
            generator.GenerateCopyIn(
                fg: fg,
                objGen: obj,
                typeGen: field,
                readerAccessor: frameAccessor,
                itemAccessor: new Accessor()
                {
                    DirectAccess = $"item.{field.ProtectedName}",
                    PropertyAccess = field.Bare ? null : $"item.{field.ProtectedProperty}"
                },
                doMaskAccessor: "doMasks",
                maskAccessor: $"errorMask");
        }

        private void ConvertFromPathOut(ObjectGeneration obj, FileGeneration fg, InternalTranslation internalToDo)
        {
            fg.AppendLine("using (var writer = new MutagenWriter(path))");
            using (new BraceWrapper(fg))
            {
                internalToDo(this.MainAPI.WriterMemberNames(obj));
            }
        }

        private void ConvertFromPathIn(ObjectGeneration obj, FileGeneration fg, InternalTranslation internalToDo)
        {
            fg.AppendLine("using (var reader = new MutagenReader(path))");
            using (new BraceWrapper(fg))
            {
                fg.AppendLine("var frame = new MutagenFrame(reader);");
                internalToDo(this.MainAPI.ReaderMemberNames(obj));
            }
        }

        protected override void GenerateCopyInSnippet(ObjectGeneration obj, FileGeneration fg, bool usingErrorMask)
        {
            using (var args = new ArgsWrapper(fg,
                $"LoquiBinaryTranslation<{obj.ObjectName}, {(usingErrorMask ? obj.Mask(MaskType.Error) : obj.Mask_GenericAssumed(MaskType.Error))}>.Instance.CopyIn"))
            using (new DepthWrapper(fg))
            {
                foreach (var item in this.MainAPI.ReaderPassArgs(obj))
                {
                    args.Add(item);
                }
                args.Add($"item: this");
                args.Add($"skipProtected: true");
                if (usingErrorMask)
                {
                    args.Add($"doMasks: true");
                    args.Add($"mask: out errorMask");
                }
                else
                {
                    args.Add($"doMasks: false");
                    args.Add($"mask: out var errorMask");
                }
                args.Add($"cmds: cmds");
            }
        }

        protected override void GenerateCreateSnippet(ObjectGeneration obj, FileGeneration fg)
        {
            fg.AppendLine($"{obj.Mask(MaskType.Error)} errMaskRet = null;");
            using (var args = new ArgsWrapper(fg,
                $"var ret = Create_{ModuleNickname}_Internal"))
            {
                args.Add("frame: frame");
                if (obj.GetObjectType() == ObjectType.Mod)
                {
                    args.Add("importMask: importMask");
                }
                args.Add($"errorMask: doMasks ? () => errMaskRet ?? (errMaskRet = new {obj.Mask(MaskType.Error)}()) : default(Func<{obj.Mask(MaskType.Error)}>)");
                args.Add($"recordTypeConverter: recordTypeConverter");
            }
            fg.AppendLine($"return (ret, errMaskRet);");
        }

        protected override void GenerateWriteSnippet(ObjectGeneration obj, FileGeneration fg)
        {
            var hasRecType = obj.TryGetRecordType(out var recType);
            if (hasRecType)
            {
                using (var args = new ArgsWrapper(fg,
                    $"using (HeaderExport.ExportHeader",
                    ")",
                    semiColon: false))
                {
                    args.Add("writer: writer");
                    args.Add($"record: {obj.RecordTypeHeaderName(obj.GetRecordType())}");
                    args.Add($"type: {nameof(ObjectType)}.{obj.GetObjectType()}");
                }
            }
            using (new BraceWrapper(fg, doIt: hasRecType))
            {
                if (HasEmbeddedFields(obj))
                {
                    using (var args = new ArgsWrapper(fg,
                        $"Write_{ModuleNickname}_Embedded"))
                    {
                        args.Add($"item: item");
                        args.Add($"writer: writer");
                        args.Add($"errorMask: errorMask");
                    }
                }
                else
                {
                    var firstBase = obj.BaseClassTrail().FirstOrDefault((b) => HasEmbeddedFields(b));
                    if (firstBase != null)
                    {
                        using (var args = new ArgsWrapper(fg,
                            $"{firstBase.ExtCommonName}.Write_{ModuleNickname}_Embedded"))
                        {
                            args.Add($"item: item");
                            args.Add($"writer: writer");
                            args.Add($"errorMask: errorMask");
                        }
                    }
                }
                if (HasRecordTypeFields(obj))
                {
                    using (var args = new ArgsWrapper(fg,
                        $"Write_{ModuleNickname}_RecordTypes"))
                    {
                        args.Add($"item: item");
                        args.Add($"writer: writer");
                        if (obj.GetObjectType() == ObjectType.Mod)
                        {
                            args.Add($"importMask: importMask");
                        }
                        args.Add($"recordTypeConverter: recordTypeConverter");
                        args.Add($"errorMask: errorMask");
                    }
                }
                else
                {
                    var firstBase = obj.BaseClassTrail().FirstOrDefault((b) => HasRecordTypeFields(b));
                    if (firstBase != null)
                    {
                        using (var args = new ArgsWrapper(fg,
                        $"{firstBase.ExtCommonName}.Write_{ModuleNickname}_RecordTypes"))
                        {
                            args.Add($"item: item");
                            args.Add($"writer: writer");
                            args.Add($"recordTypeConverter: recordTypeConverter");
                            args.Add($"errorMask: errorMask");
                        }
                    }
                }
            }
        }

        private void GenerateWriteExtras(ObjectGeneration obj, FileGeneration fg)
        {
            if (HasEmbeddedFields(obj))
            {
                using (var args = new FunctionWrapper(fg,
                    $"public static void Write_{ModuleNickname}_Embedded{obj.GenericTypes_ErrMask}",
                    wheres: obj.GenerateWhereClauses().And(obj.GenericTypes_ErrorMaskWheres).ToArray()))
                {
                    args.Add($"{obj.ObjectName} item");
                    args.Add("MutagenWriter writer");
                    args.Add($"Func<{obj.Mask(MaskType.Error)}> errorMask");
                }
                using (new BraceWrapper(fg))
                {
                    if (obj.HasBaseObject)
                    {
                        var firstBase = obj.BaseClassTrail().FirstOrDefault((b) => HasEmbeddedFields(b));
                        if (firstBase != null)
                        {
                            using (var args = new ArgsWrapper(fg,
                                $"{firstBase.ExtCommonName}.Write_{ModuleNickname}_Embedded"))
                            {
                                args.Add("item: item");
                                args.Add("writer: writer");
                                args.Add("errorMask: errorMask");
                            }
                        }
                    }
                    foreach (var field in obj.IterateFields(nonIntegrated: true, expandSets: SetMarkerType.ExpandSets.False))
                    {
                        if (field.TryGetFieldData(out var data)
                            && data.HasTrigger) continue;
                        if (field.Derivative && !data.CustomBinary) continue;
                        var maskType = this.Gen.MaskModule.GetMaskModule(field.GetType()).GetErrorMaskTypeStr(field);
                        if (data.CustomBinary)
                        {
                            CustomLogicTranslationGeneration.GenerateWrite(
                                fg: fg,
                                obj: obj,
                                field: field,
                                writerAccessor: "writer");
                            continue;
                        }
                        if (!this.TryGetTypeGeneration(field.GetType(), out var generator))
                        {
                            throw new ArgumentException("Unsupported type generator: " + field);
                        }
                        generator.GenerateWrite(
                            fg: fg,
                            objGen: obj,
                            typeGen: field,
                            writerAccessor: "writer",
                            itemAccessor: new Accessor(field, "item."),
                            doMaskAccessor: null,
                            maskAccessor: "errorMask");
                    }
                }
                fg.AppendLine();
            }

            if (HasRecordTypeFields(obj))
            {
                using (var args = new FunctionWrapper(fg,
                    $"public static void Write_{ModuleNickname}_RecordTypes{obj.GenericTypes_ErrMask}",
                    wheres: obj.GenerateWhereClauses().And(obj.GenericTypes_ErrorMaskWheres).ToArray()))
                {
                    args.Add($"{obj.ObjectName} item");
                    args.Add("MutagenWriter writer");
                    if (obj.GetObjectType() == ObjectType.Mod)
                    {
                        args.Add($"GroupMask importMask");
                    }
                    args.Add("RecordTypeConverter recordTypeConverter");
                    args.Add($"Func<{obj.Mask(MaskType.Error)}> errorMask");
                }
                using (new BraceWrapper(fg))
                {
                    if (obj.HasBaseObject)
                    {
                        var firstBase = obj.BaseClassTrail().FirstOrDefault((f) => HasRecordTypeFields(f));
                        if (firstBase != null)
                        {
                            using (var args = new ArgsWrapper(fg,
                                $"{firstBase.ExtCommonName}.Write_{ModuleNickname}_RecordTypes"))
                            {
                                args.Add($"item: item");
                                args.Add("writer: writer");
                                args.Add("recordTypeConverter: recordTypeConverter");
                                args.Add($"errorMask: errorMask");
                            }
                        }
                    }
                    foreach (var field in obj.IterateFields(expandSets: SetMarkerType.ExpandSets.FalseAndInclude, nonIntegrated: true))
                    {
                        if (!field.TryGetFieldData(out var data)
                            || !data.HasTrigger) continue;
                        if (field.Derivative && !data.CustomBinary) continue;
                        if (data.CustomBinary)
                        {
                            CustomLogicTranslationGeneration.GenerateWrite(
                                fg: fg,
                                obj: obj,
                                field: field,
                                writerAccessor: "writer");
                            continue;
                        }
                        if (!this.TryGetTypeGeneration(field.GetType(), out var generator))
                        {
                            throw new ArgumentException("Unsupported type generator: " + field);
                        }

                        if (field is DataType dataType)
                        {
                            fg.AppendLine($"using (HeaderExport.ExportSubRecordHeader(writer, {obj.RecordTypeHeaderName(data.RecordType.Value)}))");
                            using (new BraceWrapper(fg))
                            {
                                bool isInRange = false;
                                foreach (var subField in dataType.IterateFieldsWithMeta())
                                {
                                    if (!this.TryGetTypeGeneration(subField.Field.GetType(), out var subGenerator))
                                    {
                                        throw new ArgumentException("Unsupported type generator: " + subField.Field);
                                    }

                                    var subData = subField.Field.GetFieldData();
                                    if (!subGenerator.ShouldGenerateCopyIn(subField.Field)) continue;
                                    if (subData.CustomBinary)
                                    {
                                        using (var args = new ArgsWrapper(fg,
                                            $"{obj.ObjectName}.WriteBinary_{subField.Field.Name}"))
                                        {
                                            args.Add("writer: writer");
                                            args.Add("item: item");
                                            args.Add($"fieldIndex: (int){subField.Field.IndexEnumName}");
                                            args.Add("errorMask: errorMask");
                                        }
                                        continue;
                                    }
                                    if (subField.BreakIndex != -1)
                                    {
                                        fg.AppendLine($"if (!item.{dataType.StateName}.HasFlag({obj.Name}.{dataType.EnumName}.Break{subField.BreakIndex}))");
                                        fg.AppendLine("{");
                                        fg.Depth++;
                                    }
                                    if (subField.Range != null && !isInRange)
                                    {
                                        isInRange = true;
                                        fg.AppendLine($"if (item.{dataType.StateName}.HasFlag({obj.Name}.{dataType.EnumName}.Range{subField.RangeIndex}))");
                                        fg.AppendLine("{");
                                        fg.Depth++;
                                    }
                                    if (subField.Range == null && isInRange)
                                    {
                                        isInRange = false;
                                        fg.Depth--;
                                        fg.AppendLine("}");
                                    }
                                    subGenerator.GenerateWrite(
                                        fg: fg,
                                        objGen: obj,
                                        typeGen: subField.Field,
                                        writerAccessor: "writer",
                                        itemAccessor: new Accessor(subField.Field, "item."),
                                        doMaskAccessor: "errorMask != null",
                                        maskAccessor: $"errorMask");
                                }
                                for (int i = 0; i < dataType.BreakIndices.Count; i++)
                                {
                                    fg.Depth--;
                                    fg.AppendLine("}");
                                }
                            }
                        }
                        else
                        {
                            if (!generator.ShouldGenerateWrite(field)) continue;
<<<<<<< HEAD
                            if (data.NoBinary) continue;
                            generator.GenerateWrite(
                                fg: fg,
                                objGen: obj,
                                typeGen: field,
                                writerAccessor: "writer",
                                itemAccessor: new Accessor(field, "item."),
                                doMaskAccessor: "errorMask != null",
                                maskAccessor: $"errorMask");
=======
                            bool modGroup = false;
                            if (field is LoquiType loqui
                                && loqui.TargetObjectGeneration?.GetObjectType() == ObjectType.Group
                                && obj.GetObjectType() == ObjectType.Mod)
                            {
                                modGroup = true;
                                fg.AppendLine($"if (importMask.{field.Name})");
                            }
                            using (new BraceWrapper(fg, doIt: modGroup))
                            {
                                generator.GenerateWrite(
                                    fg: fg,
                                    objGen: obj,
                                    typeGen: field,
                                    writerAccessor: "writer",
                                    itemAccessor: new Accessor(field, "item."),
                                    doMaskAccessor: "errorMask != null",
                                    maskAccessor: $"errorMask");
                            }
>>>>>>> df069aa0
                        }
                    }
                }
                fg.AppendLine();
            }
        }
    }
}<|MERGE_RESOLUTION|>--- conflicted
+++ resolved
@@ -367,7 +367,7 @@
                             }
                             GenerateDataStateSubscriptions(obj, fg);
                             GenerateStructStateSubscriptions(obj, fg);
-<<<<<<< HEAD
+                            GenerateModLinking(obj, fg);
                             if (data.CustomBinaryEnd)
                             {
                                 using (var args = new ArgsWrapper(fg,
@@ -378,9 +378,6 @@
                                     args.Add("errorMask: errorMask");
                                 }
                             }
-=======
-                            GenerateModLinking(obj, fg);
->>>>>>> df069aa0
                         }
                         fg.AppendLine("catch (Exception ex)");
                         fg.AppendLine("when (errorMask != null)");
@@ -493,10 +490,7 @@
                             if (!field.Field.TryGetFieldData(out var fieldData)
                                 || !fieldData.HasTrigger
                                 || fieldData.TriggeringRecordTypes.Count == 0) continue;
-<<<<<<< HEAD
                             if (fieldData.NoBinary) continue;
-=======
->>>>>>> df069aa0
                             if (field.Field.Derivative && !fieldData.CustomBinary) continue;
                             if (!this.TryGetTypeGeneration(field.Field.GetType(), out var generator))
                             {
@@ -1156,17 +1150,7 @@
                         else
                         {
                             if (!generator.ShouldGenerateWrite(field)) continue;
-<<<<<<< HEAD
                             if (data.NoBinary) continue;
-                            generator.GenerateWrite(
-                                fg: fg,
-                                objGen: obj,
-                                typeGen: field,
-                                writerAccessor: "writer",
-                                itemAccessor: new Accessor(field, "item."),
-                                doMaskAccessor: "errorMask != null",
-                                maskAccessor: $"errorMask");
-=======
                             bool modGroup = false;
                             if (field is LoquiType loqui
                                 && loqui.TargetObjectGeneration?.GetObjectType() == ObjectType.Group
@@ -1186,7 +1170,6 @@
                                     doMaskAccessor: "errorMask != null",
                                     maskAccessor: $"errorMask");
                             }
->>>>>>> df069aa0
                         }
                     }
                 }
