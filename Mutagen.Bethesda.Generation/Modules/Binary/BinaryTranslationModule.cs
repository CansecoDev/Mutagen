﻿using Loqui.Generation;
using System;
using System.Collections.Generic;
using System.Linq;
using System.Text;
using System.Threading.Tasks;
using Loqui;
using Mutagen.Bethesda.Binary;
using System.IO;
using System.Windows.Media;
using Noggog;
using Loqui.Internal;

namespace Mutagen.Bethesda.Generation
{
    public class BinaryTranslationModule : TranslationModule<BinaryTranslationGeneration>
    {
        public override string Namespace => "Mutagen.Bethesda.Binary.";

        public override string ModuleNickname => "Binary";

        public BinaryTranslationModule(LoquiGenerator gen)
            : base(gen)
        {
            this.ExportWithIGetter = false;
            this.ShouldGenerateCopyIn = false;
            this.TranslationMaskParameter = false;
            this._typeGenerations[typeof(LoquiType)] = new LoquiBinaryTranslationGeneration(ModuleNickname);
            this._typeGenerations[typeof(BoolNullType)] = new PrimitiveBinaryTranslationGeneration<bool?>();
            this._typeGenerations[typeof(BoolType)] = new PrimitiveBinaryTranslationGeneration<bool>();
            this._typeGenerations[typeof(CharNullType)] = new PrimitiveBinaryTranslationGeneration<char?>();
            this._typeGenerations[typeof(CharType)] = new PrimitiveBinaryTranslationGeneration<char>();
            this._typeGenerations[typeof(DateTimeNullType)] = new PrimitiveBinaryTranslationGeneration<DateTime?>();
            this._typeGenerations[typeof(DateTimeType)] = new PrimitiveBinaryTranslationGeneration<DateTime>();
            this._typeGenerations[typeof(DoubleNullType)] = new PrimitiveBinaryTranslationGeneration<double?>();
            this._typeGenerations[typeof(DoubleType)] = new PrimitiveBinaryTranslationGeneration<double>();
            this._typeGenerations[typeof(EnumType)] = new EnumBinaryTranslationGeneration();
            this._typeGenerations[typeof(EnumNullType)] = new EnumBinaryTranslationGeneration();
            this._typeGenerations[typeof(FloatNullType)] = new PrimitiveBinaryTranslationGeneration<float?>("Float");
            this._typeGenerations[typeof(FloatType)] = new PrimitiveBinaryTranslationGeneration<float>("Float");
            this._typeGenerations[typeof(Int8NullType)] = new PrimitiveBinaryTranslationGeneration<sbyte?>("Int8");
            this._typeGenerations[typeof(Int8Type)] = new PrimitiveBinaryTranslationGeneration<sbyte>("Int8");
            this._typeGenerations[typeof(Int16NullType)] = new PrimitiveBinaryTranslationGeneration<short?>();
            this._typeGenerations[typeof(Int16Type)] = new PrimitiveBinaryTranslationGeneration<short>();
            this._typeGenerations[typeof(Int32NullType)] = new PrimitiveBinaryTranslationGeneration<int?>();
            this._typeGenerations[typeof(Int32Type)] = new PrimitiveBinaryTranslationGeneration<int>();
            this._typeGenerations[typeof(Int64NullType)] = new PrimitiveBinaryTranslationGeneration<long?>();
            this._typeGenerations[typeof(Int64Type)] = new PrimitiveBinaryTranslationGeneration<long>();
            this._typeGenerations[typeof(P3UInt16NullType)] = new PrimitiveBinaryTranslationGeneration<P3UInt16?>();
            this._typeGenerations[typeof(P3UInt16Type)] = new PrimitiveBinaryTranslationGeneration<P3UInt16>();
            this._typeGenerations[typeof(P2FloatNullType)] = new PrimitiveBinaryTranslationGeneration<P2Float?>();
            this._typeGenerations[typeof(P2FloatType)] = new PrimitiveBinaryTranslationGeneration<P2Float>();
            this._typeGenerations[typeof(P3FloatNullType)] = new PrimitiveBinaryTranslationGeneration<P3Float?>();
            this._typeGenerations[typeof(P3FloatType)] = new PrimitiveBinaryTranslationGeneration<P3Float>();
            this._typeGenerations[typeof(P2Int32NullType)] = new PrimitiveBinaryTranslationGeneration<P2Int?>();
            this._typeGenerations[typeof(P2Int32Type)] = new PrimitiveBinaryTranslationGeneration<P2Int>();
            this._typeGenerations[typeof(P2Int16NullType)] = new PrimitiveBinaryTranslationGeneration<P2Int16?>();
            this._typeGenerations[typeof(P2Int16Type)] = new PrimitiveBinaryTranslationGeneration<P2Int16>();
            this._typeGenerations[typeof(P2FloatNullType)] = new PrimitiveBinaryTranslationGeneration<P2Float?>();
            this._typeGenerations[typeof(P2FloatType)] = new PrimitiveBinaryTranslationGeneration<P2Float>();
            this._typeGenerations[typeof(StringType)] = new StringBinaryTranslationGeneration();
            this._typeGenerations[typeof(FilePathType)] = new FilePathBinaryTranslationGeneration();
            this._typeGenerations[typeof(UInt8NullType)] = new PrimitiveBinaryTranslationGeneration<byte?>();
            this._typeGenerations[typeof(UInt8Type)] = new PrimitiveBinaryTranslationGeneration<byte>();
            this._typeGenerations[typeof(UInt16NullType)] = new PrimitiveBinaryTranslationGeneration<ushort?>();
            this._typeGenerations[typeof(UInt16Type)] = new PrimitiveBinaryTranslationGeneration<ushort>();
            this._typeGenerations[typeof(UInt32NullType)] = new PrimitiveBinaryTranslationGeneration<uint?>();
            this._typeGenerations[typeof(UInt32Type)] = new PrimitiveBinaryTranslationGeneration<uint>();
            this._typeGenerations[typeof(UInt64NullType)] = new PrimitiveBinaryTranslationGeneration<ulong?>();
            this._typeGenerations[typeof(UInt64Type)] = new PrimitiveBinaryTranslationGeneration<ulong>();
            this._typeGenerations[typeof(FormIDType)] = new PrimitiveBinaryTranslationGeneration<FormID>();
            this._typeGenerations[typeof(FormIDLinkType)] = new FormIDLinkBinaryTranslationGeneration();
            this._typeGenerations[typeof(ListType)] = new ListBinaryTranslationGeneration();
            this._typeGenerations[typeof(DictType)] = new DictBinaryTranslationGeneration();
            this._typeGenerations[typeof(ByteArrayType)] = new ByteArrayBinaryTranslationGeneration();
            this._typeGenerations[typeof(BufferType)] = new BufferBinaryTranslationGeneration();
            this._typeGenerations[typeof(DataType)] = new DataBinaryTranslationGeneration();
            this._typeGenerations[typeof(ColorType)] = new ColorBinaryTranslationGeneration();
            this._typeGenerations[typeof(SpecialParseType)] = new SpecialParseTranslationGeneration();
            this._typeGenerations[typeof(ZeroType)] = new ZeroBinaryTranslationGeneration();
            this._typeGenerations[typeof(CustomLogic)] = new CustomLogicTranslationGeneration();
            this.MainAPI = new TranslationModuleAPI(
                writerAPI: new MethodAPI(
                    majorAPI: new APILine[] { "MutagenWriter writer" },
                    optionalAPI: new APILine[] { new APILine((obj) => TryGet<string>.Create(successful: obj.GetObjectType() == ObjectType.Mod, val: "GroupMask importMask = null")) },
                    customAPI: new CustomMethodAPI[]
                    {
                        CustomMethodAPI.Private($"{nameof(RecordTypeConverter)} recordTypeConverter", "null")
                    }),
                readerAPI: new MethodAPI(
                    majorAPI: new APILine[] { "MutagenFrame frame" },
                    optionalAPI: new APILine[] { new APILine((obj) => TryGet<string>.Create(successful: obj.GetObjectType() == ObjectType.Mod, val: "GroupMask importMask = null")) },
                    customAPI: new CustomMethodAPI[]
                    {
                        CustomMethodAPI.Private($"{nameof(RecordTypeConverter)} recordTypeConverter", "null")
                    }));
            this.MinorAPIs.Add(
                new TranslationModuleAPI(
                    new MethodAPI(
                        majorAPI: new APILine[] { "string path" },
                        customAPI: null,
                        optionalAPI: new APILine[] { new APILine((obj) => TryGet<string>.Create(successful: obj.GetObjectType() == ObjectType.Mod, val: "GroupMask importMask = null")) }))
                {
                    Funnel = new TranslationFunnel(
                        this.MainAPI,
                        ConvertFromPathOut,
                        ConvertFromPathIn)
                });
            this.MinorAPIs.Add(
                new TranslationModuleAPI(
                    new MethodAPI(
                        majorAPI: new APILine[] { "Stream stream" },
                        customAPI: null,
                        optionalAPI: new APILine[] { new APILine((obj) => TryGet<string>.Create(successful: obj.GetObjectType() == ObjectType.Mod, val: "GroupMask importMask = null")) }))
                {
                    Funnel = new TranslationFunnel(
                        this.MainAPI,
                        ConvertFromStreamOut,
                        ConvertFromStreamIn)
                });
        }

        public override async Task PostLoad(ObjectGeneration obj)
        {
            foreach (var gen in _typeGenerations.Values)
            {
                gen.Module = this;
                gen.MaskModule = this.Gen.MaskModule;
            }
        }

        public override IEnumerable<string> RequiredUsingStatements(ObjectGeneration obj)
        {
            return base.RequiredUsingStatements(obj).And("Mutagen.Bethesda.Binary");
        }

        public override IEnumerable<string> Interfaces(ObjectGeneration obj)
        {
            yield break;
        }

        private void ConvertFromStreamOut(ObjectGeneration obj, FileGeneration fg, InternalTranslation internalToDo)
        {
            fg.AppendLine("using (var writer = new MutagenWriter(stream))");
            using (new BraceWrapper(fg))
            {
                internalToDo(this.MainAPI.WriterMemberNames(obj));
            }
        }

        private void ConvertFromStreamIn(ObjectGeneration obj, FileGeneration fg, InternalTranslation internalToDo)
        {
            fg.AppendLine($"using (var reader = new {nameof(BinaryReadStream)}(stream))");
            using (new BraceWrapper(fg))
            {
                fg.AppendLine("var frame = new MutagenFrame(reader);");
                internalToDo(this.MainAPI.ReaderMemberNames(obj));
            }
        }

        public override async Task GenerateInClass(ObjectGeneration obj, FileGeneration fg)
        {
            await base.GenerateInClass(obj, fg);
            GenerateCustomPartials(obj, fg);
            await GenerateCreateExtras(obj, fg);
            GenerateCustomBinaryEndPartial(obj, fg);
        }

        private void GenerateCustomPartials(ObjectGeneration obj, FileGeneration fg)
        {
            foreach (var field in obj.IterateFields(nonIntegrated: true))
            {
                if (!field.TryGetFieldData(out var mutaData)) continue;
                if (!mutaData.CustomBinary && !(field is CustomLogic)) continue;
                CustomLogicTranslationGeneration.GeneratePartialMethods(
                    fg: fg,
                    obj: obj,
                    field: field);
            }
        }

        public override async Task GenerateInCommonExt(ObjectGeneration obj, FileGeneration fg)
        {
            await base.GenerateInCommonExt(obj, fg);
            GenerateWriteExtras(obj, fg);
        }

        private bool HasRecordTypeFields(ObjectGeneration obj)
        {
            foreach (var field in obj.IterateFields(expandSets: SetMarkerType.ExpandSets.FalseAndInclude))
            {
                if (field.TryGetFieldData(out var data)
                    && data.HasTrigger) return true;
            }
            return false;
        }

        private bool HasEmbeddedFields(ObjectGeneration obj)
        {
            foreach (var field in obj.IterateFields(expandSets: SetMarkerType.ExpandSets.FalseAndInclude))
            {
                if (field is SetMarkerType) continue;
                if (!field.TryGetFieldData(out var data)
                    || !data.HasTrigger) return true;
            }
            return false;
        }

        private async Task GenerateCreateExtras(ObjectGeneration obj, FileGeneration fg)
        {
            var data = obj.GetObjectData();
            bool typelessStruct = obj.IsTypelessStruct();

            if ((!obj.Abstract && obj.BaseClassTrail().All((b) => b.Abstract)) || HasEmbeddedFields(obj))
            {
                using (var args = new FunctionWrapper(fg,
                    $"protected static void Fill_{ModuleNickname}_Structs"))
                {
                    args.Add($"{obj.ObjectName} item");
                    args.Add("MutagenFrame frame");
                    args.Add($"ErrorMaskBuilder errorMask");
                }
                using (new BraceWrapper(fg))
                {
                    if (obj.HasBaseObject && obj.BaseClassTrail().Any((b) => HasEmbeddedFields(b)))
                    {
                        using (var args = new ArgsWrapper(fg,
                            $"{obj.BaseClass.Name}.Fill_{ModuleNickname}_Structs"))
                        {
                            args.Add("item: item");
                            args.Add("frame: frame");
                            args.Add("errorMask: errorMask");
                        }
                    }
                    foreach (var field in obj.IterateFields(
                        nonIntegrated: true,
                        expandSets: SetMarkerType.ExpandSets.False))
                    {
                        if (field is SetMarkerType) continue;
                        if (field.TryGetFieldData(out var fieldData)
                            && fieldData.HasTrigger) continue;
                        if (field.Derivative && !fieldData.CustomBinary) continue;
                        if (!this.TryGetTypeGeneration(field.GetType(), out var generator))
                        {
                            throw new ArgumentException("Unsupported type generator: " + field);
                        }
                        if (field.HasBeenSet)
                        {
                            fg.AppendLine($"if (frame.Complete) return;");
                        }
                        GenerateFillSnippet(obj, fg, field, generator, "frame");
                    }
                }
                fg.AppendLine();
            }

            if (HasRecordTypeFields(obj))
            {
                using (var args = new FunctionWrapper(fg,
                    $"protected static TryGet<int?> Fill_{ModuleNickname}_RecordTypes"))
                {
                    args.Add($"{obj.ObjectName} item");
                    args.Add("MutagenFrame frame");
                    if (typelessStruct)
                    {
                        args.Add($"int? lastParsed");
                    }
                    args.Add($"ErrorMaskBuilder errorMask");
                    if (data.ObjectType == ObjectType.Mod)
                    {
                        args.Add($"GroupMask importMask");
                    }
                    args.Add($"{nameof(RecordTypeConverter)} recordTypeConverter = null");
                }
                using (new BraceWrapper(fg))
                {
                    var mutaObjType = obj.GetObjectType();
                    string funcName;
                    switch (mutaObjType)
                    {
                        case ObjectType.Subrecord:
                        case ObjectType.Record:
                            funcName = $"GetNextSubRecordType";
                            break;
                        case ObjectType.Group:
                            funcName = $"GetNextRecordType";
                            break;
                        case ObjectType.Mod:
                            funcName = $"GetNextType";
                            break;
                        default:
                            throw new NotImplementedException();
                    }
                    using (var args = new ArgsWrapper(fg,
                        $"var nextRecordType = {nameof(HeaderTranslation)}.{funcName}"))
                    {
                        args.Add("reader: frame.Reader");
                        args.Add("contentLength: out var contentLength");
                        args.Add("recordTypeConverter: recordTypeConverter");
                    }
                    fg.AppendLine("switch (nextRecordType.TypeInt)");
                    using (new BraceWrapper(fg))
                    {
                        foreach (var field in obj.IterateFieldIndices(
                            expandSets: SetMarkerType.ExpandSets.FalseAndInclude,
                            nonIntegrated: true))
                        {
                            if (!field.Field.TryGetFieldData(out var fieldData)
                                || !fieldData.HasTrigger
                                || fieldData.TriggeringRecordTypes.Count == 0) continue;
                            if (fieldData.NoBinary) continue;
                            if (field.Field.Derivative && !fieldData.CustomBinary) continue;
                            if (!this.TryGetTypeGeneration(field.Field.GetType(), out var generator))
                            {
                                throw new ArgumentException("Unsupported type generator: " + field.Field);
                            }

                            if (!generator.ShouldGenerateCopyIn(field.Field)) continue;
                            var dataSet = field.Field as DataType;
                            foreach (var gen in fieldData.GenerationTypes)
                            {
                                LoquiType loqui = gen.Value as LoquiType;
                                if (loqui?.TargetObjectGeneration?.Abstract ?? false) continue;
                                foreach (var trigger in gen.Key)
                                {
                                    fg.AppendLine($"case 0x{trigger.TypeInt.ToString("X")}: // {trigger.Type}");
                                }
                                using (new DepthWrapper(fg))
                                {
                                    if (typelessStruct && fieldData.IsTriggerForObject)
                                    {
                                        if (dataSet != null)
                                        {
                                            fg.AppendLine($"if (lastParsed.HasValue && lastParsed.Value >= (int){dataSet.SubFields.Last().IndexEnumName}) return TryGet<int?>.Failure;");
                                        }
                                        else if (field.Field is SpecialParseType)
                                        {
                                            var objFields = obj.IterateFieldIndices(nonIntegrated: false).ToList();
                                            var nextField = objFields.FirstOrDefault((i) => i.InternalIndex > field.InternalIndex);
                                            var prevField = objFields.LastOrDefault((i) => i.InternalIndex < field.InternalIndex);
                                            if (nextField.Field != null)
                                            {
                                                fg.AppendLine($"if (lastParsed.HasValue && lastParsed.Value >= (int){nextField.Field.IndexEnumName}) return TryGet<int?>.Failure;");
                                            }
                                            else if (prevField.Field != null)
                                            {
                                                fg.AppendLine($"if (lastParsed.HasValue && lastParsed.Value >= (int){prevField.Field.IndexEnumName}) return TryGet<int?>.Failure;");
                                            }
                                        }
                                        else
                                        {
                                            fg.AppendLine($"if (lastParsed.HasValue && lastParsed.Value >= (int){field.Field.IndexEnumName}) return TryGet<int?>.Failure;");
                                        }
                                    }

                                    var groupMask = data.ObjectType == ObjectType.Mod && (loqui?.TargetObjectGeneration?.GetObjectType() == ObjectType.Group);
                                    if (groupMask)
                                    {
                                        fg.AppendLine($"if (importMask?.{field.Field.Name} ?? true)");
                                    }
                                    using (new BraceWrapper(fg, doIt: groupMask))
                                    {
                                        GenerateFillSnippet(obj, fg, gen.Value, generator, "frame");
                                    }
                                    if (groupMask)
                                    {
                                        fg.AppendLine("else");
                                        using (new BraceWrapper(fg))
                                        {
                                            fg.AppendLine("frame.Position += contentLength;");
                                        }
                                    }
                                    if (dataSet != null)
                                    {
                                        fg.AppendLine($"return TryGet<int?>.Succeed((int){dataSet.SubFields.Last(f => f.IntegrateField).IndexEnumName});");
                                    }
                                    else if (field.Field is SpecialParseType
                                        || field.Field is CustomLogic)
                                    {
                                        fg.AppendLine($"return TryGet<int?>.Succeed({(typelessStruct ? "lastParsed" : "null")});");
                                    }
                                    else
                                    {
                                        fg.AppendLine($"return TryGet<int?>.Succeed((int){field.Field.IndexEnumName});");
                                    }
                                }
                            }
                        }
                        fg.AppendLine($"default:");
                        using (new DepthWrapper(fg))
                        {
                            bool first = true;
                            // Generic options
                            foreach (var field in obj.IterateFieldIndices())
                            {
                                if (!field.Field.TryGetFieldData(out var fieldData)
                                    || !fieldData.HasTrigger
                                    || fieldData.TriggeringRecordTypes.Count > 0) continue;
                                if (field.Field.Derivative && !fieldData.CustomBinary) continue;
                                if (!this.TryGetTypeGeneration(field.Field.GetType(), out var generator))
                                {
                                    throw new ArgumentException("Unsupported type generator: " + field.Field);
                                }

                                if (generator.ShouldGenerateCopyIn(field.Field))
                                {
                                    using (var args = new IfWrapper(fg, ANDs: true, first: first))
                                    {
                                        foreach (var trigger in fieldData.TriggeringRecordAccessors)
                                        {
                                            args.Checks.Add($"nextRecordType.Equals({trigger})");
                                        }
                                    }
                                    first = false;
                                    using (new BraceWrapper(fg))
                                    {
                                        GenerateFillSnippet(obj, fg, field.Field, generator, "frame");
                                        fg.AppendLine($"return TryGet<int?>.Failure;");
                                    }
                                }
                            }

                            // Default case
                            if (obj.HasBaseObject && obj.BaseClassTrail().Any((b) => HasRecordTypeFields(b)))
                            {
                                using (var args = new ArgsWrapper(fg,
                                    $"return {obj.BaseClass.Name}.Fill_{ModuleNickname}_RecordTypes"))
                                {
                                    args.Add("item: item");
                                    args.Add("frame: frame");
                                    if (obj.BaseClass.IsTypelessStruct())
                                    {
                                        args.Add($"lastParsed: lastParsed");
                                    }
                                    if (data.BaseRecordTypeConverter?.FromConversions.Count > 0)
                                    {
                                        args.Add($"recordTypeConverter: recordTypeConverter.Combine({obj.RegistrationName}.BaseConverter)");
                                    }
                                    else
                                    {
                                        args.Add("recordTypeConverter: recordTypeConverter");
                                    }
                                    args.Add($"errorMask: errorMask");
                                }
                            }
                            else
                            {
                                var failOnUnknown = obj.GetObjectData().FailOnUnknown;
                                if (mutaObjType == ObjectType.Subrecord)
                                {
                                    fg.AppendLine($"return TryGet<int?>.Failure;");
                                }
                                else if (failOnUnknown)
                                {
                                    fg.AppendLine("throw new ArgumentException($\"Unexpected header {nextRecordType.Type} at position {frame.Position}\");");
                                }
                                else
                                {
                                    fg.AppendLine($"errorMask.ReportWarning($\"Unexpected header {{nextRecordType.Type}} at position {{frame.Position}}\");");
                                    string addString;
                                    switch (obj.GetObjectType())
                                    {
                                        case ObjectType.Mod:
                                            addString = null;
                                            break;
                                        case ObjectType.Subrecord:
                                        case ObjectType.Record:
                                            addString = " + Constants.SUBRECORD_LENGTH";
                                            break;
                                        case ObjectType.Group:
                                            addString = " + Constants.RECORD_LENGTH";
                                            break;
                                        default:
                                            throw new NotImplementedException();
                                    }
                                    fg.AppendLine($"frame.Position += contentLength{addString};");
                                    fg.AppendLine($"return TryGet<int?>.Succeed(null);");
                                }
                            }
                        }
                    }
                }
                fg.AppendLine();
            }
        }

        private void GenerateCustomBinaryEndPartial(ObjectGeneration obj, FileGeneration fg)
        {
            var data = obj.GetObjectData();
            if (!data.CustomBinaryEnd) return;
            using (var args = new ArgsWrapper(fg,
                $"static partial void CustomBinaryEnd_Import"))
            {
                args.Add("MutagenFrame frame");
                args.Add($"{obj.ObjectName} obj");
                args.Add($"ErrorMaskBuilder errorMask");
            }
            using (var args = new ArgsWrapper(fg,
                $"static partial void CustomBinaryEnd_Export"))
            {
                args.Add("MutagenWriter writer");
                args.Add($"{obj.ObjectName} obj");
                args.Add($"ErrorMaskBuilder errorMask");
            }
            using (var args = new FunctionWrapper(fg,
                $"public static void CustomBinaryEnd_ExportInternal"))
            {
                args.Add("MutagenWriter writer");
                args.Add($"{obj.ObjectName} obj");
                args.Add($"ErrorMaskBuilder errorMask");
            }
            using (new BraceWrapper(fg))
            {
                using (var args = new ArgsWrapper(fg,
                    $"CustomBinaryEnd_Export"))
                {
                    args.Add($"writer: writer");
                    args.Add($"obj: obj");
                    args.Add($"errorMask: errorMask");
                }
            }
        }

        private void GenerateDataStateSubscriptions(ObjectGeneration obj, FileGeneration fg)
        {
            foreach (var field in obj.IterateFields(expandSets: SetMarkerType.ExpandSets.FalseAndInclude))
            {
                if (!(field is DataType dataType)) continue;
                List<TypeGeneration> affectedFields = new List<TypeGeneration>();
                foreach (var subField in dataType.IterateFieldsWithMeta())
                {
                    if (!subField.EncounteredBreaks.Any()
                        && subField.Range == null)
                    {
                        continue;
                    }
                    affectedFields.Add(subField.Field);
                }
                if (affectedFields.Count == 0) continue;
                fg.AppendLine($"if (ret.{dataType.StateName} != default({dataType.EnumName}))");
                using (new BraceWrapper(fg))
                {
                    fg.AppendLine("object dataTypeStateSubber = new object();");
                    fg.AppendLine("Action unsubAction = () =>");
                    using (new BraceWrapper(fg) { AppendSemicolon = true })
                    {
                        foreach (var subField in affectedFields)
                        {
                            fg.AppendLine($"ret.{subField.Property}.Unsubscribe(dataTypeStateSubber);");
                        }
                        fg.AppendLine($"ret.{dataType.StateName} = default({dataType.EnumName});");
                    }
                    foreach (var subField in affectedFields)
                    {
                        using (var args = new ArgsWrapper(fg,
                            $"ret.{subField.Property}.Subscribe"))
                        {
                            args.Add($"owner: dataTypeStateSubber");
                            args.Add("callback: unsubAction");
                            args.Add("cmds: NotifyingSubscribeParameters.NoFire");
                        }
                    }
                }
            }
        }

        private void GenerateStructStateSubscriptions(ObjectGeneration obj, FileGeneration fg)
        {
            if (!obj.StructHasBeenSet()) return;
            List<TypeGeneration> affectedFields = new List<TypeGeneration>();
            foreach (var field in obj.IterateFields())
            {
                var data = field.GetFieldData();
                if (data.HasTrigger) break;
                if (field.HasBeenSet)
                {
                    affectedFields.Add(field);
                    continue;
                }
            }
            if (affectedFields.Count == 0) return;
            fg.AppendLine($"if (ret.StructCustom)");
            using (new BraceWrapper(fg))
            {
                fg.AppendLine("object structUnsubber = new object();");
                fg.AppendLine("Action unsubAction = () =>");
                using (new BraceWrapper(fg) { AppendSemicolon = true })
                {
                    foreach (var subField in affectedFields)
                    {
                        fg.AppendLine($"ret.{subField.Property}.Unsubscribe(structUnsubber);");
                    }
                    fg.AppendLine($"ret.StructCustom = false;");
                }
                foreach (var subField in affectedFields)
                {
                    using (var args = new ArgsWrapper(fg,
                        $"ret.{subField.Property}.Subscribe"))
                    {
                        args.Add($"owner: structUnsubber");
                        args.Add("callback: unsubAction");
                        args.Add("cmds: NotifyingSubscribeParameters.NoFire");
                    }
                }
            }
        }

        private void GenerateModLinking(ObjectGeneration obj, FileGeneration fg)
        {
            if (obj.GetObjectType() != ObjectType.Mod) return;
            fg.AppendLine("foreach (var link in ret.Links)");
            using (new BraceWrapper(fg))
            {
                fg.AppendLine($"link.Link(modList: null, sourceMod: ret);");
            }

        }

        private void GenerateFillSnippet(ObjectGeneration obj, FileGeneration fg, TypeGeneration field, BinaryTranslationGeneration generator, string frameAccessor)
        {
            if (field is DataType set)
            {
                fg.AppendLine($"{frameAccessor}.Position += Constants.SUBRECORD_LENGTH;");
                fg.AppendLine($"using (var dataFrame = {frameAccessor}.SpawnWithLength(contentLength))");
                using (new BraceWrapper(fg))
                {
                    bool isInRange = false;
                    foreach (var subField in set.IterateFieldsWithMeta())
                    {
                        if (!this.TryGetTypeGeneration(subField.Field.GetType(), out var subGenerator))
                        {
                            throw new ArgumentException("Unsupported type generator: " + subField.Field);
                        }

                        if (!subGenerator.ShouldGenerateCopyIn(subField.Field)) continue;
                        if (subField.BreakIndex != -1)
                        {
                            fg.AppendLine($"if (dataFrame.Complete)");
                            using (new BraceWrapper(fg))
                            {
                                fg.AppendLine($"item.{set.StateName} |= {set.EnumName}.Break{subField.BreakIndex};");
                                string enumName = null;
                                for (int i = subField.FieldIndex - 1; i >= 0; i--)
                                {
                                    var prevField = set.SubFields.TryGet(i);
                                    if (!prevField?.IntegrateField ?? true) continue;
                                    enumName = prevField.IndexEnumName;
                                    break;
                                }
                                if (enumName != null)
                                {
                                    enumName = $"(int){enumName}";
                                }
                                fg.AppendLine($"return TryGet<int?>.Succeed({enumName ?? "null"});");
                            }
                        }
                        if (subField.Range != null && !isInRange)
                        {
                            isInRange = true;
                            fg.AppendLine($"if (dataFrame.TotalLength > {subField.Range.DataSetSizeMin})");
                            fg.AppendLine("{");
                            fg.Depth++;
                            fg.AppendLine($"item.{set.StateName} |= {set.EnumName}.Range{subField.RangeIndex};");
                        }
                        if (subField.Range == null && isInRange)
                        {
                            isInRange = false;
                            fg.Depth--;
                            fg.AppendLine("}");
                        }
                        GenerateFillSnippet(obj, fg, subField.Field, subGenerator, "dataFrame");
                    }
                    if (isInRange)
                    {
                        isInRange = false;
                        fg.AppendLine("}");
                        fg.Depth--;
                    }
                }
                return;
            }

            var data = field.GetFieldData();
            if (data.CustomBinary)
            {
                CustomLogicTranslationGeneration.GenerateFill(
                    fg,
                    field,
                    frameAccessor);
                return;
            }
            generator.GenerateCopyIn(
                fg: fg,
                objGen: obj,
                typeGen: field,
                readerAccessor: frameAccessor,
                itemAccessor: new Accessor(field, "item."),
                translationAccessor: null,
                maskAccessor: $"errorMask");
        }

        private void ConvertFromPathOut(ObjectGeneration obj, FileGeneration fg, InternalTranslation internalToDo)
        {
            fg.AppendLine("using (var memStream = new MemoryTributary())");
            using (new BraceWrapper(fg))
            {
                fg.AppendLine("using (var writer = new MutagenWriter(memStream, dispose: false))");
                using (new BraceWrapper(fg))
                {
                    internalToDo(this.MainAPI.WriterMemberNames(obj));
                }
                fg.AppendLine("using (var fs = new FileStream(path, FileMode.Create, FileAccess.Write))");
                using (new BraceWrapper(fg))
                {
                    fg.AppendLine($"memStream.Position = 0;");
                    fg.AppendLine($"memStream.CopyTo(fs);");
                }
            }
        }

        private void ConvertFromPathIn(ObjectGeneration obj, FileGeneration fg, InternalTranslation internalToDo)
        {
            fg.AppendLine($"using (var reader = new {nameof(BinaryReadStream)}(path))");
            using (new BraceWrapper(fg))
            {
                fg.AppendLine("var frame = new MutagenFrame(reader);");
                internalToDo(this.MainAPI.ReaderMemberNames(obj));
            }
        }

        protected override async Task GenerateCreateSnippet(ObjectGeneration obj, FileGeneration fg)
        {
            var data = obj.GetObjectData();
            bool typelessStruct = obj.IsTypelessStruct();
            ObjectType objType = obj.GetObjectType();

            if (obj.BaseClassTrail().Any((b) => b.Name == "MajorRecord"))
            {
                if (data.CustomBinaryEnd)
                {
                    using (var args = new ArgsWrapper(fg,
                        $"var ret = UtilityTranslation.MajorRecordParse<{obj.Name}>"))
                    {
                        args.Add($"record: new {obj.Name}()");
                        args.Add($"frame: frame");
                        args.Add($"errorMask: errorMask");
                        args.Add($"recType: {obj.GetTriggeringSource()}");
                        args.Add($"recordTypeConverter: recordTypeConverter");
                        args.Add($"fillStructs: Fill_Binary_Structs");
                        args.Add($"fillTyped: {(HasRecordTypeFields(obj) ? "Fill_Binary_RecordTypes" : "null")}");
                    }
                    fg.AppendLine("try");
                    using (new BraceWrapper(fg))
                    {
                        if (data.CustomBinaryEnd)
                        {
                            using (var args = new ArgsWrapper(fg,
                                "CustomBinaryEnd_Import"))
                            {
                                args.Add("frame: frame");
                                args.Add("obj: ret");
                                args.Add("errorMask: errorMask");
                            }
                        }
                    }
                    fg.AppendLine("catch (Exception ex)");
                    fg.AppendLine("when (errorMask != null)");
                    using (new BraceWrapper(fg))
                    {
                        fg.AppendLine("errorMask.ReportException(ex);");
                    }
                    fg.AppendLine("return ret;");
                }
                else
                {
                    using (var args = new ArgsWrapper(fg,
                    $"return UtilityTranslation.MajorRecordParse<{obj.Name}>"))
                    {
                        args.Add($"record: new {obj.Name}()");
                        args.Add($"frame: frame");
                        args.Add($"errorMask: errorMask");
                        args.Add($"recType: {obj.GetTriggeringSource()}");
                        args.Add($"recordTypeConverter: recordTypeConverter");
                        args.Add($"fillStructs: Fill_Binary_Structs");
                        args.Add($"fillTyped: {(HasRecordTypeFields(obj) ? "Fill_Binary_RecordTypes" : "null")}");
                    }
                }
            }
            else
            {
<<<<<<< HEAD
                if (obj.TryGetCustomRecordTypeTriggers(out var customLogicTriggers))
                {
                    using (var args = new ArgsWrapper(fg,
                        $"var nextRecord = HeaderTranslation.GetNext{(objType == ObjectType.Subrecord ? "Sub" : null)}RecordType"))
                    {
                        args.Add("reader: frame.Reader");
                        args.Add("contentLength: out var customLen");
                    }
                    fg.AppendLine("nextRecord = recordTypeConverter.ConvertToCustom(nextRecord);");
                    fg.AppendLine("switch (nextRecord.TypeInt)");
                    using (new BraceWrapper(fg))
                    {
                        foreach (var item in customLogicTriggers)
                        {
                            fg.AppendLine($"case {item.TypeInt}: // {item.Type}");
                        }
                        using (new DepthWrapper(fg))
                        {
                            fg.AppendLine("frame = frame.SpawnWithLength(customLen + Constants.SUBRECORD_LENGTH);");
                            fg.AppendLine("using (frame)");
                            using (new BraceWrapper(fg))
                            {
                                using (var args = new ArgsWrapper(fg,
                                    "return CustomRecordTypeTrigger"))
                                {
                                    args.Add("frame: frame");
                                    args.Add("recordType: nextRecord");
                                    args.Add("recordTypeConverter: recordTypeConverter");
                                    args.Add("errorMask: errorMask");
                                }
                            }
                        }
                        fg.AppendLine("default:");
                        using (new DepthWrapper(fg))
                        {
                            fg.AppendLine("break;");
                        }
                    }
                }
                fg.AppendLine($"var ret = new {obj.Name}{obj.GenericTypes}();");
=======
                fg.AppendLine($"var ret = new {obj.Name}{obj.GetGenericTypes(MaskType.Normal)}();");
>>>>>>> f69a2d01
                fg.AppendLine("try");
                using (new BraceWrapper(fg))
                {
                    IEnumerable<RecordType> recordTypes = await obj.GetTriggeringRecordTypes();
                    var frameMod = (objType != ObjectType.Subrecord || recordTypes.Any())
                        && objType != ObjectType.Mod;
                    if (frameMod)
                    {
                        switch (objType)
                        {
                            case ObjectType.Subrecord:
                                if (obj.TryGetRecordType(out var recType))
                                {
                                    using (var args = new ArgsWrapper(fg,
                                        $"frame = frame.SpawnWithFinalPosition({nameof(HeaderTranslation)}.ParseSubrecord",
                                        suffixLine: ")"))
                                    {
                                        args.Add("frame.Reader");
                                        args.Add($"recordTypeConverter.ConvertToCustom({obj.RecordTypeHeaderName(obj.GetRecordType())})");
                                    }
                                }
                                break;
                            case ObjectType.Record:
                                using (var args = new ArgsWrapper(fg,
                                    $"frame = frame.SpawnWithFinalPosition({nameof(HeaderTranslation)}.ParseRecord",
                                    suffixLine: ")"))
                                {
                                    args.Add("frame.Reader");
                                    args.Add($"recordTypeConverter.ConvertToCustom({obj.RecordTypeHeaderName(obj.GetRecordType())})");
                                }
                                break;
                            case ObjectType.Group:
                                using (var args = new ArgsWrapper(fg,
                                    $"frame = frame.SpawnWithFinalPosition({nameof(HeaderTranslation)}.ParseGroup",
                                    suffixLine: ")"))
                                {
                                    args.Add("frame.Reader");
                                }
                                break;
                            case ObjectType.Mod:
                            default:
                                throw new NotImplementedException();
                        }
                    }
                    fg.AppendLine("using (frame)");
                    using (new BraceWrapper(fg))
                    {
                        using (var args = new ArgsWrapper(fg,
                            $"Fill_{ModuleNickname}_Structs"))
                        {
                            args.Add("item: ret");
                            args.Add("frame: frame");
                            args.Add("errorMask: errorMask");
                        }
                        if (HasRecordTypeFields(obj))
                        {
                            if (typelessStruct)
                            {
                                fg.AppendLine($"int? lastParsed = null;");
                            }
                            fg.AppendLine($"while (!frame.Complete)");
                            using (new BraceWrapper(fg))
                            {
                                using (var args = new ArgsWrapper(fg,
                                    $"var parsed = Fill_{ModuleNickname}_RecordTypes"))
                                {
                                    args.Add("item: ret");
                                    args.Add("frame: frame");
                                    if (typelessStruct)
                                    {
                                        args.Add("lastParsed: lastParsed");
                                    }
                                    if (obj.GetObjectType() == ObjectType.Mod)
                                    {
                                        args.Add("importMask: importMask");
                                    }
                                    args.Add("errorMask: errorMask");
                                    args.Add($"recordTypeConverter: recordTypeConverter");
                                }
                                fg.AppendLine("if (parsed.Failed) break;");
                                if (typelessStruct)
                                {
                                    fg.AppendLine("lastParsed = parsed.Value;");
                                }
                            }
                        }
                    }
                    GenerateDataStateSubscriptions(obj, fg);
                    GenerateStructStateSubscriptions(obj, fg);
                    GenerateModLinking(obj, fg);
                    if (data.CustomBinaryEnd)
                    {
                        using (var args = new ArgsWrapper(fg,
                            "CustomBinaryEnd_Import"))
                        {
                            args.Add("frame: frame");
                            args.Add("obj: ret");
                            args.Add("errorMask: errorMask");
                        }
                    }
                }
                fg.AppendLine("catch (Exception ex)");
                fg.AppendLine("when (errorMask != null)");
                using (new BraceWrapper(fg))
                {
                    fg.AppendLine("errorMask.ReportException(ex);");
                }
                fg.AppendLine("return ret;");
            }
        }

        protected override void GenerateWriteSnippet(ObjectGeneration obj, FileGeneration fg)
        {
            var data = obj.GetObjectData();
            var hasRecType = obj.TryGetRecordType(out var recType);
            if (hasRecType)
            {
                using (var args = new ArgsWrapper(fg,
                    $"using (HeaderExport.ExportHeader",
                    ")",
                    semiColon: false))
                {
                    args.Add("writer: writer");
                    args.Add($"record: {obj.RecordTypeHeaderName(obj.GetRecordType())}");
                    args.Add($"type: {nameof(ObjectType)}.{obj.GetObjectType()}");
                }
            }
            using (new BraceWrapper(fg, doIt: hasRecType))
            {
                if (HasEmbeddedFields(obj))
                {
                    using (var args = new ArgsWrapper(fg,
                        $"Write_{ModuleNickname}_Embedded"))
                    {
                        args.Add($"item: item");
                        args.Add($"writer: writer");
                        args.Add($"errorMask: errorMask");
                    }
                }
                else
                {
                    var firstBase = obj.BaseClassTrail().FirstOrDefault((b) => HasEmbeddedFields(b));
                    if (firstBase != null)
                    {
                        using (var args = new ArgsWrapper(fg,
                            $"{firstBase.ExtCommonName}.Write_{ModuleNickname}_Embedded"))
                        {
                            args.Add($"item: item");
                            args.Add($"writer: writer");
                            args.Add($"errorMask: errorMask");
                        }
                    }
                }
                if (HasRecordTypeFields(obj))
                {
                    using (var args = new ArgsWrapper(fg,
                        $"Write_{ModuleNickname}_RecordTypes"))
                    {
                        args.Add($"item: item");
                        args.Add($"writer: writer");
                        if (obj.GetObjectType() == ObjectType.Mod)
                        {
                            args.Add($"importMask: importMask");
                        }
                        args.Add($"recordTypeConverter: recordTypeConverter");
                        args.Add($"errorMask: errorMask");
                    }
                }
                else
                {
                    var firstBase = obj.BaseClassTrail().FirstOrDefault((b) => HasRecordTypeFields(b));
                    if (firstBase != null)
                    {
                        using (var args = new ArgsWrapper(fg,
                        $"{firstBase.ExtCommonName}.Write_{ModuleNickname}_RecordTypes"))
                        {
                            args.Add($"item: item");
                            args.Add($"writer: writer");
                            args.Add($"recordTypeConverter: recordTypeConverter");
                            args.Add($"errorMask: errorMask");
                        }
                    }
                }
            }
            if (data.CustomBinaryEnd)
            {
                using (var args = new ArgsWrapper(fg,
                    $"{obj.Name}.CustomBinaryEnd_ExportInternal"))
                {
                    args.Add("writer: writer");
                    args.Add("obj: item");
                    args.Add("errorMask: errorMask");
                }
            }
        }

        private void GenerateWriteExtras(ObjectGeneration obj, FileGeneration fg)
        {
            var data = obj.GetObjectData();
            if (HasEmbeddedFields(obj))
            {
                using (var args = new FunctionWrapper(fg,
                    $"public static void Write_{ModuleNickname}_Embedded{obj.GetGenericTypes(MaskType.Normal)}",
                    wheres: obj.GenericTypeMaskWheres(MaskType.Normal)))
                {
                    args.Add($"{obj.ObjectName} item");
                    args.Add("MutagenWriter writer");
                    args.Add($"ErrorMaskBuilder errorMask");
                }
                using (new BraceWrapper(fg))
                {
                    if (obj.HasBaseObject)
                    {
                        var firstBase = obj.BaseClassTrail().FirstOrDefault((b) => HasEmbeddedFields(b));
                        if (firstBase != null)
                        {
                            using (var args = new ArgsWrapper(fg,
                                $"{firstBase.ExtCommonName}.Write_{ModuleNickname}_Embedded"))
                            {
                                args.Add("item: item");
                                args.Add("writer: writer");
                                args.Add("errorMask: errorMask");
                            }
                        }
                    }
                    foreach (var field in obj.IterateFields(nonIntegrated: true, expandSets: SetMarkerType.ExpandSets.False))
                    {
                        if (field.TryGetFieldData(out var fieldData)
                            && fieldData.HasTrigger) continue;
                        if (field.Derivative && !fieldData.CustomBinary) continue;
                        var maskType = this.Gen.MaskModule.GetMaskModule(field.GetType()).GetErrorMaskTypeStr(field);
                        if (fieldData.CustomBinary)
                        {
                            CustomLogicTranslationGeneration.GenerateWrite(
                                fg: fg,
                                obj: obj,
                                field: field,
                                writerAccessor: "writer");
                            continue;
                        }
                        if (!this.TryGetTypeGeneration(field.GetType(), out var generator))
                        {
                            throw new ArgumentException("Unsupported type generator: " + field);
                        }
                        generator.GenerateWrite(
                            fg: fg,
                            objGen: obj,
                            typeGen: field,
                            writerAccessor: "writer",
                            itemAccessor: new Accessor(field, "item."),
                            translationAccessor: null,
                            maskAccessor: "errorMask");
                    }
                }
                fg.AppendLine();
            }

            if (HasRecordTypeFields(obj))
            {
                using (var args = new FunctionWrapper(fg,
                    $"public static void Write_{ModuleNickname}_RecordTypes{obj.GetGenericTypes(MaskType.Normal)}",
                    wheres: obj.GenericTypeMaskWheres(MaskType.Normal)))
                {
                    args.Add($"{obj.ObjectName} item");
                    args.Add("MutagenWriter writer");
                    if (obj.GetObjectType() == ObjectType.Mod)
                    {
                        args.Add($"GroupMask importMask");
                    }
                    args.Add("RecordTypeConverter recordTypeConverter");
                    args.Add($"ErrorMaskBuilder errorMask");
                }
                using (new BraceWrapper(fg))
                {
                    if (obj.HasBaseObject)
                    {
                        var firstBase = obj.BaseClassTrail().FirstOrDefault((f) => HasRecordTypeFields(f));
                        if (firstBase != null)
                        {
                            using (var args = new ArgsWrapper(fg,
                                $"{firstBase.ExtCommonName}.Write_{ModuleNickname}_RecordTypes"))
                            {
                                args.Add($"item: item");
                                args.Add("writer: writer");
                                if (data.BaseRecordTypeConverter?.FromConversions.Count > 0)
                                {
                                    args.Add($"recordTypeConverter: recordTypeConverter.Combine({obj.RegistrationName}.BaseConverter)");
                                }
                                else
                                {
                                    args.Add("recordTypeConverter: recordTypeConverter");
                                }
                                args.Add($"errorMask: errorMask");
                            }
                        }
                    }
                    foreach (var field in obj.IterateFields(expandSets: SetMarkerType.ExpandSets.FalseAndInclude, nonIntegrated: true))
                    {
                        if (!field.TryGetFieldData(out var fieldData)
                            || !fieldData.HasTrigger) continue;
                        if (field.Derivative && !fieldData.CustomBinary) continue;
                        if (fieldData.CustomBinary)
                        {
                            CustomLogicTranslationGeneration.GenerateWrite(
                                fg: fg,
                                obj: obj,
                                field: field,
                                writerAccessor: "writer");
                            continue;
                        }
                        if (!this.TryGetTypeGeneration(field.GetType(), out var generator))
                        {
                            throw new ArgumentException("Unsupported type generator: " + field);
                        }

                        if (field is DataType dataType)
                        {
                            fg.AppendLine($"using (HeaderExport.ExportSubRecordHeader(writer, recordTypeConverter.ConvertToCustom({obj.RecordTypeHeaderName(fieldData.RecordType.Value)})))");
                            using (new BraceWrapper(fg))
                            {
                                bool isInRange = false;
                                foreach (var subField in dataType.IterateFieldsWithMeta())
                                {
                                    if (!this.TryGetTypeGeneration(subField.Field.GetType(), out var subGenerator))
                                    {
                                        throw new ArgumentException("Unsupported type generator: " + subField.Field);
                                    }

                                    var subData = subField.Field.GetFieldData();
                                    if (!subGenerator.ShouldGenerateCopyIn(subField.Field)) continue;
                                    if (subData.CustomBinary)
                                    {
                                        using (var args = new ArgsWrapper(fg,
                                            $"{obj.ObjectName}.WriteBinary_{subField.Field.Name}"))
                                        {
                                            args.Add("writer: writer");
                                            args.Add("item: item");
                                            args.Add("errorMask: errorMask");
                                        }
                                        continue;
                                    }
                                    if (subField.BreakIndex != -1)
                                    {
                                        fg.AppendLine($"if (!item.{dataType.StateName}.HasFlag({obj.Name}.{dataType.EnumName}.Break{subField.BreakIndex}))");
                                        fg.AppendLine("{");
                                        fg.Depth++;
                                    }
                                    if (subField.Range != null && !isInRange)
                                    {
                                        isInRange = true;
                                        fg.AppendLine($"if (item.{dataType.StateName}.HasFlag({obj.Name}.{dataType.EnumName}.Range{subField.RangeIndex}))");
                                        fg.AppendLine("{");
                                        fg.Depth++;
                                    }
                                    if (subField.Range == null && isInRange)
                                    {
                                        isInRange = false;
                                        fg.Depth--;
                                        fg.AppendLine("}");
                                    }
                                    subGenerator.GenerateWrite(
                                        fg: fg,
                                        objGen: obj,
                                        typeGen: subField.Field,
                                        writerAccessor: "writer",
                                        itemAccessor: new Accessor(subField.Field, "item."),
                                        translationAccessor: null,
                                        maskAccessor: $"errorMask");
                                }
                                for (int i = 0; i < dataType.BreakIndices.Count; i++)
                                {
                                    fg.Depth--;
                                    fg.AppendLine("}");
                                }
                            }
                        }
                        else
                        {
                            if (!generator.ShouldGenerateWrite(field)) continue;
                            if (fieldData.NoBinary) continue;
                            bool modGroup = false;
                            if (field is LoquiType loqui
                                && loqui.TargetObjectGeneration?.GetObjectType() == ObjectType.Group
                                && obj.GetObjectType() == ObjectType.Mod)
                            {
                                modGroup = true;
                                fg.AppendLine($"if (importMask?.{field.Name} ?? true)");
                            }
                            using (new BraceWrapper(fg, doIt: modGroup))
                            {
                                generator.GenerateWrite(
                                    fg: fg,
                                    objGen: obj,
                                    typeGen: field,
                                    writerAccessor: "writer",
                                    itemAccessor: new Accessor(field, "item."),
                                    translationAccessor: null,
                                    maskAccessor: $"errorMask");
                            }
                        }
                    }
                }
                fg.AppendLine();
            }
        }
    }
}<|MERGE_RESOLUTION|>--- conflicted
+++ resolved
@@ -788,7 +788,6 @@
             }
             else
             {
-<<<<<<< HEAD
                 if (obj.TryGetCustomRecordTypeTriggers(out var customLogicTriggers))
                 {
                     using (var args = new ArgsWrapper(fg,
@@ -828,10 +827,7 @@
                         }
                     }
                 }
-                fg.AppendLine($"var ret = new {obj.Name}{obj.GenericTypes}();");
-=======
                 fg.AppendLine($"var ret = new {obj.Name}{obj.GetGenericTypes(MaskType.Normal)}();");
->>>>>>> f69a2d01
                 fg.AppendLine("try");
                 using (new BraceWrapper(fg))
                 {
