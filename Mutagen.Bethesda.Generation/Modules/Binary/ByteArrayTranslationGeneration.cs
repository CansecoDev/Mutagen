--- conflicted
+++ resolved
@@ -53,22 +53,8 @@
             {
                 fg.AppendLine($"{nodeAccessor}.Position += Constants.SUBRECORD_LENGTH;");
             }
-<<<<<<< HEAD
-            ArgsWrapper args;
-            if (typeGen.PrefersProperty)
-            {
-                args = new ArgsWrapper(fg, $"{itemAccessor.PropertyAccess}.{nameof(INotifyingCollectionExt.SetIfSucceededOrDefault)}(ByteArrayBinaryTranslation.Instance.Parse",
-                    suffixLine: ")");
-            }
-            else
-            {
-                args = new ArgsWrapper(fg, $"var {typeGen.Name}tryGet = ByteArrayBinaryTranslation.Instance.Parse");
-            }
-            using (args)
-=======
             using (var args = new ArgsWrapper(fg,
                 $"{this.Namespace}ByteArrayBinaryTranslation.Instance.ParseInto"))
->>>>>>> 2085c900
             {
                 if (data.HasTrigger)
                 {
@@ -82,9 +68,6 @@
                 args.Add($"fieldIndex: (int){typeGen.IndexEnumName}");
                 args.Add($"errorMask: {maskAccessor}");
             }
-<<<<<<< HEAD
-            TranslationGenerationSnippets.DirectTryGetSetting(fg, itemAccessor, typeGen);
-=======
             if (itemAccessor.PropertyAccess == null)
             {
                 fg.AppendLine($"if ({typeGen.Name}tryGet.Succeeded)");
@@ -93,7 +76,6 @@
                     fg.AppendLine($"{itemAccessor.DirectAccess} = {typeGen.Name}tryGet.Value;");
                 }
             }
->>>>>>> 2085c900
         }
 
         public override void GenerateCopyInRet(
