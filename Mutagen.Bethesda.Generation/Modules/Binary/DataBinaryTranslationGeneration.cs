--- conflicted
+++ resolved
@@ -188,13 +188,8 @@
             {
                 extraChecks.Append($"{dataType.StateName}.HasFlag({objGen.Name}.{dataType.EnumName}.Range{dataMeta.RangeIndex})");
             }
-<<<<<<< HEAD
-            fg.AppendLine($"private int _{typeGen.Name}Location => _{dataType.GetFieldData().RecordType}Location.Value + 0x{pos.ToString("X")};");
+            fg.AppendLine($"private int _{typeGen.Name}Location => _{dataType.GetFieldData().RecordType}Location.Value + 0x{pos.Value.ToString("X")};");
             switch (typeGen.GetFieldData().BinaryOverlayFallback)
-=======
-            fg.AppendLine($"private int _{typeGen.Name}Location => _{dataType.GetFieldData().RecordType}Location.Value + 0x{pos.Value.ToString("X")};");
-            switch (typeGen.GetFieldData().BinaryWrapperFallback)
->>>>>>> 7d40b0c1
             {
                 case BinaryGenerationType.Normal:
                     fg.AppendLine($"private bool _{typeGen.Name}_IsSet => _{dataType.GetFieldData().RecordType}Location.HasValue{(extraChecks.Length > 0 ? $" && {extraChecks}" : null)};");
