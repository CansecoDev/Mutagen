﻿using System;
using System.Collections.Generic;
using System.Linq;
using System.Text;
using System.Threading.Tasks;
using Loqui;
using Loqui.Generation;

namespace Mutagen.Bethesda.Generation
{
    public class FormIDLinkBinaryTranslationGeneration : PrimitiveBinaryTranslationGeneration<FormKey>
    {
<<<<<<< HEAD
        protected override string ItemWriteAccess(Accessor itemAccessor)
        {
            return itemAccessor.PropertyOrDirectAccess;
=======
        public override bool AllowDirectWrite(ObjectGeneration objGen, TypeGeneration typeGen)
        {
            return false;
>>>>>>> 9637454b
        }

        public override string Typename(TypeGeneration typeGen)
        {
            FormIDLinkType linkType = typeGen as FormIDLinkType;
            switch (linkType.FormIDType)
            {
                case FormIDLinkType.FormIDTypeEnum.Normal:
                    return base.Typename(typeGen);
                case FormIDLinkType.FormIDTypeEnum.EDIDChars:
                    return "RecordType";
                default:
                    throw new NotImplementedException();
            }
        }

        protected override IEnumerable<string> AdditionalWriteParameters(FileGeneration fg, ObjectGeneration objGen, TypeGeneration typeGen, string writerAccessor, Accessor itemAccessor, string maskAccessor)
        {
            yield return "masterReferences: masterReferences";
        }

        protected override IEnumerable<string> AdditionalCopyInParameters(FileGeneration fg, ObjectGeneration objGen, TypeGeneration typeGen, string nodeAccessor, Accessor itemAccessor, string maskAccessor)
        {
            yield return "masterReferences: masterReferences";
        }

        protected override IEnumerable<string> AdditionalCopyInRetParameters(FileGeneration fg, ObjectGeneration objGen, TypeGeneration typeGen, string nodeAccessor, string retAccessor, Accessor outItemAccessor, string maskAccessor)
        {
            yield return "masterReferences: masterReferences";
        }

        public override void GenerateCopyInRet(
            FileGeneration fg,
            ObjectGeneration objGen,
            TypeGeneration targetGen,
            TypeGeneration typeGen,
            string nodeAccessor,
            bool squashedRepeatedList,
            string retAccessor,
            Accessor outItemAccessor,
            string maskAccessor,
            string translationMaskAccessor)
        {
            FormIDLinkType linkType = typeGen as FormIDLinkType;
            if (typeGen.TryGetFieldData(out var data)
                && data.RecordType.HasValue)
            {
                fg.AppendLine("r.Position += Mutagen.Bethesda.Constants.SUBRECORD_LENGTH;");
            }
            switch (linkType.FormIDType)
            {
                case FormIDLinkType.FormIDTypeEnum.Normal:
                    using (var args = new ArgsWrapper(fg,
                        $"{retAccessor}{this.Namespace}{this.Typename(typeGen)}BinaryTranslation.Instance.Parse"))
                    {
                        args.Add(nodeAccessor);
                        args.Add($"errorMask: {maskAccessor}");
                        args.Add($"item: out {outItemAccessor.DirectAccess}");
                        foreach (var arg in AdditionalCopyInRetParameters(
                            fg: fg,
                            objGen: objGen,
                            typeGen: typeGen,
                            nodeAccessor: nodeAccessor,
                            retAccessor: retAccessor,
                            outItemAccessor: outItemAccessor,
                            maskAccessor: maskAccessor))
                        {
                            args.Add(arg);
                        }
                    }
                    break;
                case FormIDLinkType.FormIDTypeEnum.EDIDChars:
                    fg.AppendLine($"{maskAccessor} = null;");
                    fg.AppendLine($"{outItemAccessor.DirectAccess} = new {linkType.TypeName}(HeaderTranslation.ReadNextRecordType(r.Reader));");
                    fg.AppendLine($"return true;");
                    break;
                default:
                    throw new NotImplementedException();
            }
        }

        public override void GenerateCopyIn(
            FileGeneration fg, 
            ObjectGeneration objGen,
            TypeGeneration typeGen, 
            string frameAccessor, 
            Accessor itemAccessor,
            string maskAccessor,
            string translationAccessor)
        {
            FormIDLinkType linkType = typeGen as FormIDLinkType;
            if (typeGen.TryGetFieldData(out var data)
                && data.RecordType.HasValue)
            {
                fg.AppendLine($"{frameAccessor}.Position += Mutagen.Bethesda.Constants.SUBRECORD_LENGTH;");
            }

            TranslationGeneration.WrapParseCall(
                new TranslationWrapParseArgs()
                {
                    FG = fg,
                    TypeGen = typeGen,
                    TranslatorLine = $"{this.Namespace}{this.Typename(typeGen)}BinaryTranslation.Instance",
                    MaskAccessor = maskAccessor,
                    ItemAccessor = itemAccessor,
                    TranslationMaskAccessor = null,
                    IndexAccessor = typeGen.HasIndex ? typeGen.IndexEnumInt : null,
                    ExtraArgs = $"frame: {frameAccessor}{(data.HasTrigger ? ".SpawnWithLength(contentLength)" : ".Spawn(snapToFinalPosition: false)")}"
                        .Single()
                        .AndWhen("masterReferences: masterReferences", () => linkType.FormIDType == FormIDLinkType.FormIDTypeEnum.Normal)
                        .ToArray()
                });
        }

        public override void GenerateWrite(
            FileGeneration fg, 
            ObjectGeneration objGen,
            TypeGeneration typeGen, 
            string writerAccessor,
            Accessor itemAccessor,
            string maskAccessor,
            string translationMaskAccessor)
        {
            FormIDLinkType linkType = typeGen as FormIDLinkType;
            switch (linkType.FormIDType)
            {
                case FormIDLinkType.FormIDTypeEnum.Normal:
                    base.GenerateWrite(fg, objGen, typeGen, writerAccessor, itemAccessor, maskAccessor,
                        translationMaskAccessor: translationMaskAccessor);
                    break;
                case FormIDLinkType.FormIDTypeEnum.EDIDChars:
                    var data = typeGen.CustomData[Constants.DATA_KEY] as MutagenFieldData;
                    using (var args = new ArgsWrapper(fg,
                        $"{this.Namespace}RecordTypeBinaryTranslation.Instance.Write"))
                    {
                        args.Add($"writer: {writerAccessor}");
                        args.Add($"item: {ItemWriteAccess(itemAccessor)}");
                        if (typeGen.HasIndex)
                        {
                            args.Add($"fieldIndex: (int){typeGen.IndexEnumName}");
                        }
                        args.Add($"errorMask: {maskAccessor}");
                        if (data.RecordType.HasValue)
                        {
                            args.Add($"header: recordTypeConverter.Convert({objGen.RecordTypeHeaderName(data.RecordType.Value)})");
                            args.Add($"nullable: {(data.Optional ? "true" : "false")}");
                        }
                    }
                    break;
                default:
                    break;
            }
        }
    }
}<|MERGE_RESOLUTION|>--- conflicted
+++ resolved
@@ -10,15 +10,14 @@
 {
     public class FormIDLinkBinaryTranslationGeneration : PrimitiveBinaryTranslationGeneration<FormKey>
     {
-<<<<<<< HEAD
         protected override string ItemWriteAccess(Accessor itemAccessor)
         {
             return itemAccessor.PropertyOrDirectAccess;
-=======
+        }
+
         public override bool AllowDirectWrite(ObjectGeneration objGen, TypeGeneration typeGen)
         {
             return false;
->>>>>>> 9637454b
         }
 
         public override string Typename(TypeGeneration typeGen)
