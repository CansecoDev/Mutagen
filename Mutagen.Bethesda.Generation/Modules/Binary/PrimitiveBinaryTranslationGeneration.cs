﻿using Loqui;
using Loqui.Generation;
using System;
using System.Collections.Generic;
using System.Linq;
using System.Text;
using System.Threading.Tasks;

namespace Mutagen.Bethesda.Generation
{
    public class PrimitiveBinaryTranslationGeneration<T> : BinaryTranslationGeneration
    {
        private string typeName;
        protected bool? nullable;
        public bool Nullable => nullable ?? false || typeof(T).GetName().EndsWith("?");

        public override string GetTranslatorInstance(TypeGeneration typeGen)
        {
            return $"{typeName}BinaryTranslation.Instance";
        }

        public PrimitiveBinaryTranslationGeneration(string typeName = null, bool? nullable = null)
        {
            this.nullable = nullable;
            this.typeName = typeName ?? typeof(T).GetName().Replace("?", string.Empty);
        }

        protected virtual string ItemWriteAccess(Accessor itemAccessor)
        {
            return itemAccessor.PropertyOrDirectAccess;
        }

        public virtual string Typename(TypeGeneration typeGen) => typeName;

        public override void GenerateWrite(
            FileGeneration fg,
            ObjectGeneration objGen,
            TypeGeneration typeGen,
            string writerAccessor,
            Accessor itemAccessor,
            string maskAccessor)
        {
            var data = typeGen.CustomData[Constants.DATA_KEY] as MutagenFieldData;
            using (var args = new ArgsWrapper(fg,
                $"{this.Namespace}{this.Typename(typeGen)}BinaryTranslation.Instance.Write"))
            {
                args.Add($"writer: {writerAccessor}");
                args.Add($"item: {ItemWriteAccess(itemAccessor)}");
                if (typeGen.HasIndex)
                {
                    args.Add($"fieldIndex: (int){typeGen.IndexEnumName}");
                }
                args.Add($"errorMask: {maskAccessor}");
                if (data.RecordType.HasValue)
                {
                    args.Add($"header: recordTypeConverter.ConvertToCustom({objGen.RecordTypeHeaderName(data.RecordType.Value)})");
                    args.Add($"nullable: {(data.Optional ? "true" : "false")}");
                }
                foreach (var arg in AdditionWriteParameters(
                    fg: fg,
                    objGen: objGen,
                    typeGen: typeGen,
                    writerAccessor: writerAccessor,
                    itemAccessor: itemAccessor,
                    maskAccessor: maskAccessor))
                {
                    args.Add(arg);
                }
            }
        }

        protected virtual IEnumerable<string> AdditionWriteParameters(
            FileGeneration fg,
            ObjectGeneration objGen,
            TypeGeneration typeGen,
            string writerAccessor,
            Accessor itemAccessor,
            string maskAccessor)
        {
            yield break;
        }

        public override void GenerateCopyIn(
            FileGeneration fg,
            ObjectGeneration objGen,
            TypeGeneration typeGen,
            string nodeAccessor,
            Accessor itemAccessor,
            string maskAccessor)
        {
            var prim = typeGen as PrimitiveType;
            var data = typeGen.CustomData[Constants.DATA_KEY] as MutagenFieldData;
            if (data.HasTrigger)
            {
                fg.AppendLine($"{nodeAccessor}.Position += Constants.SUBRECORD_LENGTH;");
            }
            ArgsWrapper args;
            if (typeGen.PrefersProperty)
            {
<<<<<<< HEAD
                args = new ArgsWrapper(fg, $"{itemAccessor.PropertyAccess}.{nameof(INotifyingCollectionExt.SetIfSucceededOrDefault)}({this.Namespace}{this.Typename(typeGen)}BinaryTranslation.Instance.Parse",
                    suffixLine: ")");
=======
                args = new ArgsWrapper(fg, $"{this.Namespace}{this.Typename(typeGen)}BinaryTranslation.Instance.ParseInto");
>>>>>>> 2085c900
            }
            else
            {
                args = new ArgsWrapper(fg, $"var {typeGen.Name}tryGet = {this.Namespace}{this.Typename(typeGen)}BinaryTranslation.Instance.Parse");
            }
            using (args)
            {
                if (data.HasTrigger)
                {
                    args.Add($"frame: {nodeAccessor}.SpawnWithLength(contentLength)");
                }
                else
                {
                    args.Add($"frame: {nodeAccessor}.Spawn(snapToFinalPosition: false)");
                }
                if (itemAccessor.PropertyAccess != null)
                {
                    args.Add($"item: {itemAccessor.PropertyAccess}");
                }
                if (typeGen.HasIndex)
                {
                    args.Add($"fieldIndex: (int){typeGen.IndexEnumName}");
                    args.Add($"errorMask: {maskAccessor}");
                }
                else
                {
                    throw new NotImplementedException();
                }
                foreach (var arg in AdditionCopyInParameters(
                    fg: fg,
                    objGen: objGen,
                    typeGen: typeGen,
                    nodeAccessor: nodeAccessor,
                    itemAccessor: itemAccessor,
                    maskAccessor: maskAccessor))
                {
                    args.Add(arg);
                }
            }
            TranslationGenerationSnippets.DirectTryGetSetting(fg, itemAccessor, typeGen);
        }

        protected virtual IEnumerable<string> AdditionCopyInParameters(
            FileGeneration fg,
            ObjectGeneration objGen,
            TypeGeneration typeGen,
            string nodeAccessor,
            Accessor itemAccessor,
            string maskAccessor)
        {
            yield break;
        }

        public override void GenerateCopyInRet(
            FileGeneration fg,
            ObjectGeneration objGen,
            TypeGeneration targetGen,
            TypeGeneration typeGen,
            string nodeAccessor,
            bool squashedRepeatedList,
            string retAccessor,
            Accessor outItemAccessor,
            string maskAccessor)
        {
            if (typeGen.TryGetFieldData(out var data)
                && data.RecordType.HasValue)
            {
                fg.AppendLine("r.Position += Constants.SUBRECORD_LENGTH;");
            }
            using (var args = new ArgsWrapper(fg,
                $"{retAccessor}{this.Namespace}{this.Typename(typeGen)}BinaryTranslation.Instance.Parse"))
            {
                args.Add(nodeAccessor);
                args.Add($"errorMask: {maskAccessor}");
                foreach (var arg in AdditionCopyInRetParameters(
                    fg: fg,
                    objGen: objGen,
                    typeGen: typeGen,
                    nodeAccessor: nodeAccessor,
                    retAccessor: retAccessor,
                    outItemAccessor: outItemAccessor,
                    maskAccessor: maskAccessor))
                {
                    args.Add(arg);
                }
            }
        }

        protected virtual IEnumerable<string> AdditionCopyInRetParameters(
            FileGeneration fg,
            ObjectGeneration objGen,
            TypeGeneration typeGen,
            string nodeAccessor,
            string retAccessor,
            Accessor outItemAccessor,
            string maskAccessor)
        {
            yield break;
        }
    }
}<|MERGE_RESOLUTION|>--- conflicted
+++ resolved
@@ -97,12 +97,7 @@
             ArgsWrapper args;
             if (typeGen.PrefersProperty)
             {
-<<<<<<< HEAD
-                args = new ArgsWrapper(fg, $"{itemAccessor.PropertyAccess}.{nameof(INotifyingCollectionExt.SetIfSucceededOrDefault)}({this.Namespace}{this.Typename(typeGen)}BinaryTranslation.Instance.Parse",
-                    suffixLine: ")");
-=======
                 args = new ArgsWrapper(fg, $"{this.Namespace}{this.Typename(typeGen)}BinaryTranslation.Instance.ParseInto");
->>>>>>> 2085c900
             }
             else
             {
