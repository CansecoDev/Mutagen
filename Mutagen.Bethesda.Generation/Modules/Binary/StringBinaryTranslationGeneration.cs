using Loqui; 
using Loqui.Generation; 
using Mutagen.Bethesda.Generation.Modules.Plugin; 
using Mutagen.Bethesda.Plugins.Binary.Overlay; 
using Mutagen.Bethesda.Plugins.Binary.Streams; 
using Mutagen.Bethesda.Plugins.Binary.Translations; 
using Mutagen.Bethesda.Plugins.Meta; 
using Mutagen.Bethesda.Strings; 
using System; 
using System.Collections.Generic; 
using System.Threading.Tasks; 
using Mutagen.Bethesda.Generation.Fields; 
using StringType = Mutagen.Bethesda.Generation.Fields.StringType; 
 
namespace Mutagen.Bethesda.Generation.Modules.Binary 
{ 
    public class StringBinaryTranslationGeneration : PrimitiveBinaryTranslationGeneration<string> 
    { 
        public override bool NeedsGenerics => false; 
 
        public override bool AllowDirectParse( 
            ObjectGeneration objGen, 
            TypeGeneration typeGen,
            bool squashedRepeatedList)
        {
            var str = typeGen as StringType;
            if (str.BinaryType != StringBinaryType.NullTerminate) return false;
            if (str.Translated.HasValue) return false;
            return !squashedRepeatedList;
        }

        public override bool AllowDirectWrite(ObjectGeneration objGen, TypeGeneration typeGen)
        {
            var str = typeGen as StringType;
            if (str.BinaryType != StringBinaryType.NullTerminate) return false;
            if (str.Translated.HasValue) return false;
            return true;
        }

        public StringBinaryTranslationGeneration()
<<<<<<< HEAD
            : base(nullable: true, expectedLen: null)
        {
        }

        public virtual Accessor AccessorTransform(Accessor a) => a;

        public override async Task GenerateWrite(
            FileGeneration fg,
            ObjectGeneration objGen,
            TypeGeneration typeGen,
            Accessor writerAccessor,
            Accessor itemAccessor,
            Accessor errorMaskAccessor,
            Accessor translationMaskAccessor,
            Accessor converterAccessor)
        {
            var stringType = typeGen as StringType;
            var data = typeGen.CustomData[Constants.DataKey] as MutagenFieldData;
            using (var args = new ArgsWrapper(fg,
                $"{this.NamespacePrefix}StringBinaryTranslation.Instance.Write{(typeGen.Nullable ? "Nullable" : null)}"))
            {
                args.Add($"writer: {writerAccessor}");
                args.Add($"item: {AccessorTransform(itemAccessor)}");
                if (this.DoErrorMasks)
                {
                    if (typeGen.HasIndex)
                    {
                        args.Add($"fieldIndex: (int){typeGen.IndexEnumName}");
                    }
                    args.Add($"errorMask: {errorMaskAccessor}");
                }
                if (data.RecordType.HasValue)
                {
                    args.Add($"header: translationParams.ConvertToCustom({objGen.RecordTypeHeaderName(data.RecordType.Value)})");
                }
                else if (data.Length.HasValue)
                {
                    args.Add($"length: {data.Length.Value}"); 
                }
                args.Add($"binaryType: {nameof(StringBinaryType)}.{stringType.BinaryType}");
=======
            : base(nullable: true, expectedLen: null) 
        { 
        } 
 
        public override async Task GenerateWrite( 
            FileGeneration fg, 
            ObjectGeneration objGen, 
            TypeGeneration typeGen, 
            Accessor writerAccessor, 
            Accessor itemAccessor, 
            Accessor errorMaskAccessor, 
            Accessor translationMaskAccessor, 
            Accessor converterAccessor) 
        { 
            var stringType = typeGen as StringType; 
            var data = typeGen.CustomData[Constants.DataKey] as MutagenFieldData; 
            using (var args = new ArgsWrapper(fg, 
                $"{this.NamespacePrefix}StringBinaryTranslation.Instance.Write{(typeGen.Nullable ? "Nullable" : null)}")) 
            { 
                args.Add($"writer: {writerAccessor}"); 
                args.Add($"item: {itemAccessor}"); 
                if (this.DoErrorMasks) 
                { 
                    if (typeGen.HasIndex) 
                    { 
                        args.Add($"fieldIndex: (int){typeGen.IndexEnumName}"); 
                    } 
                    args.Add($"errorMask: {errorMaskAccessor}"); 
                } 
                if (data.RecordType.HasValue) 
                { 
                    args.Add($"header: translationParams.ConvertToCustom({objGen.RecordTypeHeaderName(data.RecordType.Value)})"); 
                } 
                else if (data.Length.HasValue) 
                { 
                    args.Add($"length: {data.Length.Value}");  
                } 
                args.Add($"binaryType: {nameof(StringBinaryType)}.{stringType.BinaryType}"); 
>>>>>>> 43bafa87
                if (stringType.Translated.HasValue)
                {
                    args.Add($"source: {nameof(StringsSource)}.{stringType.Translated.Value}");
                }
            }
        }
 
        public override async Task GenerateCopyIn( 
            FileGeneration fg, 
            ObjectGeneration objGen, 
            TypeGeneration typeGen, 
            Accessor frameAccessor, 
            Accessor itemAccessor, 
            Accessor errorMaskAccessor, 
            Accessor translationMaskAccessor) 
        { 
            var str = typeGen as StringType; 
            var data = typeGen.GetFieldData(); 
            if (data.HasTrigger) 
            { 
                fg.AppendLine($"{frameAccessor}.Position += {frameAccessor}.{nameof(MutagenBinaryReadStream.MetaData)}.{nameof(ParsingBundle.Constants)}.{nameof(GameConstants.SubConstants)}.{nameof(RecordHeaderConstants.HeaderLength)};"); 
            } 
 
            List<string> extraArgs = new List<string>(); 
            extraArgs.Add($"reader: {frameAccessor}{(data.HasTrigger ? ".SpawnWithLength(contentLength)" : null)}"); 
            if (str.Translated.HasValue)
            {
                extraArgs.Add($"source: {nameof(StringsSource)}.{str.Translated.Value}");
            }
            extraArgs.Add($"stringBinaryType: {nameof(StringBinaryType)}.{str.BinaryType}");
            switch (str.BinaryType)
<<<<<<< HEAD
            {
                case StringBinaryType.NullTerminate:
                    if (!data.HasTrigger)
                    {
                        extraArgs.Add("parseWhole: false");
                    }
                    break;
                default:
                    break;
            }

            TranslationGeneration.WrapParseCall(
                new TranslationWrapParseArgs()
                {
                    FG = fg,
                    TypeGen = typeGen,
                    TranslatorLine = $"{this.NamespacePrefix}StringBinaryTranslation.Instance",
                    MaskAccessor = errorMaskAccessor,
                    ItemAccessor = AccessorTransform(itemAccessor),
                    TranslationMaskAccessor = null,
                    IndexAccessor = typeGen.HasIndex ? typeGen.IndexEnumInt : null,
                    ExtraArgs = extraArgs.ToArray(),
                    SkipErrorMask = !this.DoErrorMasks
                });
        }

        public override void GenerateCopyInRet(
            FileGeneration fg,
            ObjectGeneration objGen,
            TypeGeneration targetGen,
            TypeGeneration typeGen,
            Accessor nodeAccessor,
            AsyncMode asyncMode,
            Accessor retAccessor,
            Accessor outItemAccessor,
            Accessor errorMaskAccessor,
            Accessor translationMaskAccessor,
            Accessor converterAccessor,
            bool inline)
        {
            if (inline)
            {
                fg.AppendLine($"transl: {this.GetTranslatorInstance(typeGen, getter: false)}.Parse");
                return;
            }
            if (asyncMode != AsyncMode.Off) throw new NotImplementedException();
            var stringType = typeGen as StringType;
            var data = typeGen.GetFieldData();
            using (var args = new ArgsWrapper(fg,
                $"{retAccessor}{this.NamespacePrefix}StringBinaryTranslation.Instance.Parse"))
            {
                args.Add(nodeAccessor.Access);
                if (this.DoErrorMasks)
                {
                    args.Add($"errorMask: {errorMaskAccessor}");
                }
                args.Add($"item: out {outItemAccessor}");
                args.Add($"parseWhole: {(data.HasTrigger ? "true" : "false")}");
                if (data.Length.HasValue)
                {
                    args.Add($"length: {data.Length.Value}");
                }
                args.Add($"binaryType: {nameof(StringBinaryType)}.{stringType.BinaryType}");
                if (stringType.Translated.HasValue)
                {
                    args.Add($"source: {nameof(StringsSource)}.{stringType.Translated.Value}");
                }
            }
        }

        public override async Task GenerateWrapperFields(
            FileGeneration fg,
=======
            { 
                case StringBinaryType.NullTerminate: 
                    if (!data.HasTrigger) 
                    { 
                        extraArgs.Add("parseWhole: false"); 
                    } 
                    break; 
                default: 
                    break; 
            } 
 
            TranslationGeneration.WrapParseCall( 
                new TranslationWrapParseArgs() 
                { 
                    FG = fg, 
                    TypeGen = typeGen, 
                    TranslatorLine = $"{this.NamespacePrefix}StringBinaryTranslation.Instance", 
                    MaskAccessor = errorMaskAccessor, 
                    ItemAccessor = itemAccessor, 
                    TranslationMaskAccessor = null, 
                    IndexAccessor = typeGen.HasIndex ? typeGen.IndexEnumInt : null, 
                    ExtraArgs = extraArgs.ToArray(), 
                    SkipErrorMask = !this.DoErrorMasks 
                }); 
        } 
 
        public override void GenerateCopyInRet( 
            FileGeneration fg, 
>>>>>>> 43bafa87
            ObjectGeneration objGen, 
            TypeGeneration targetGen, 
            TypeGeneration typeGen, 
            Accessor nodeAccessor, 
            AsyncMode asyncMode, 
            Accessor retAccessor, 
            Accessor outItemAccessor, 
            Accessor errorMaskAccessor, 
            Accessor translationMaskAccessor, 
            Accessor converterAccessor, 
            bool inline) 
        { 
            if (inline) 
            { 
                fg.AppendLine($"transl: {this.GetTranslatorInstance(typeGen, getter: false)}.Parse"); 
                return; 
            } 
            if (asyncMode != AsyncMode.Off) throw new NotImplementedException(); 
            var stringType = typeGen as StringType; 
            var data = typeGen.GetFieldData(); 
            using (var args = new ArgsWrapper(fg, 
                $"{retAccessor}{this.NamespacePrefix}StringBinaryTranslation.Instance.Parse")) 
            { 
                args.Add(nodeAccessor.Access); 
                if (this.DoErrorMasks) 
                { 
                    args.Add($"errorMask: {errorMaskAccessor}"); 
                } 
                args.Add($"item: out {outItemAccessor}"); 
                args.Add($"parseWhole: {(data.HasTrigger ? "true" : "false")}"); 
                if (data.Length.HasValue) 
                { 
                    args.Add($"length: {data.Length.Value}"); 
                } 
                args.Add($"binaryType: {nameof(StringBinaryType)}.{stringType.BinaryType}"); 
                if (stringType.Translated.HasValue) 
                { 
                    args.Add($"source: {nameof(StringsSource)}.{stringType.Translated.Value}"); 
                } 
            } 
        } 
 
        public override async Task GenerateWrapperFields( 
            FileGeneration fg, 
            ObjectGeneration objGen,  
            TypeGeneration typeGen,  
            Accessor dataAccessor,  
            int? currentPosition,  
            string passedLengthAccessor,  
            DataType dataType = null) 
        { 
            StringType str = typeGen as StringType; 
            var data = str.GetFieldData(); 
            if (data.HasTrigger) 
            { 
                await base.GenerateWrapperFields(fg, objGen, typeGen, dataAccessor, currentPosition, passedLengthAccessor, dataType); 
                return; 
            } 
            switch (str.BinaryType) 
            { 
                case StringBinaryType.NullTerminate: 
                    fg.AppendLine($"public {typeGen.TypeName(getter: true)}{str.NullChar} {typeGen.Name} {{ get; private set; }} = {(str.Translated.HasValue ? $"{nameof(TranslatedString)}.{nameof(TranslatedString.Empty)}" : "string.Empty")};"); 
                    break; 
                default: 
                    await base.GenerateWrapperFields(fg, objGen, typeGen, dataAccessor, currentPosition, passedLengthAccessor, dataType); 
                    return; 
            } 
 
        } 
 
        public override string GenerateForTypicalWrapper( 
            ObjectGeneration objGen,  
            TypeGeneration typeGen,  
            Accessor dataAccessor, 
            Accessor packageAccessor) 
        { 
            StringType str = typeGen as StringType; 
            if (str.Translated.HasValue) 
            { 
                return $"StringBinaryTranslation.Instance.Parse({dataAccessor}, {nameof(StringsSource)}.{str.Translated.Value}, parsingBundle: {packageAccessor}.{nameof(BinaryOverlayFactoryPackage.MetaData)})"; 
            } 
            else 
            { 
                switch (str.BinaryType) 
                { 
                    case StringBinaryType.Plain: 
                    case StringBinaryType.NullTerminate: 
                        var data = typeGen.GetFieldData(); 
                        var gendered = data.Parent as GenderedType; 
                        if (data.HasTrigger 
                            || (gendered?.MaleMarker.HasValue ?? false)) 
                        { 
                            return $"{nameof(BinaryStringUtility)}.{nameof(BinaryStringUtility.ProcessWholeToZString)}({dataAccessor}, encoding: {packageAccessor}.{nameof(BinaryOverlayFactoryPackage.MetaData)}.{nameof(ParsingBundle.Encodings)}.{nameof(EncodingBundle.NonTranslated)})"; 
                        } 
                        else 
                        { 
                            return $"{nameof(BinaryStringUtility)}.{nameof(BinaryStringUtility.ParseUnknownLengthString)}({dataAccessor}, encoding: {packageAccessor}.{nameof(BinaryOverlayFactoryPackage.MetaData)}.{nameof(ParsingBundle.Encodings)}.{nameof(EncodingBundle.NonTranslated)})"; 
                        } 
                    case StringBinaryType.PrependLength: 
                        return $"{nameof(BinaryStringUtility)}.{nameof(BinaryStringUtility.ParsePrependedString)}({dataAccessor}, lengthLength: 4, encoding: {packageAccessor}.{nameof(BinaryOverlayFactoryPackage.MetaData)}.{nameof(ParsingBundle.Encodings)}.{nameof(EncodingBundle.NonTranslated)})"; 
                    case StringBinaryType.PrependLengthUShort: 
                        return $"{nameof(BinaryStringUtility)}.{nameof(BinaryStringUtility.ParsePrependedString)}({dataAccessor}, lengthLength: 2, encoding: {packageAccessor}.{nameof(BinaryOverlayFactoryPackage.MetaData)}.{nameof(ParsingBundle.Encodings)}.{nameof(EncodingBundle.NonTranslated)})"; 
                    default: 
                        throw new NotImplementedException(); 
                } 
            } 
        } 
 
        public override async Task GenerateWrapperUnknownLengthParse( 
            FileGeneration fg,  
            ObjectGeneration objGen, 
            TypeGeneration typeGen, 
            int? passedLength, 
            string passedLengthAccessor) 
        { 
            StringType str = typeGen as StringType; 
            switch (str.BinaryType) 
            { 
                case StringBinaryType.PrependLength: 
                    fg.AppendLine($"ret.{typeGen.Name}EndingPos = {(passedLengthAccessor == null ? null : $"{passedLengthAccessor} + ")}BinaryPrimitives.ReadInt32LittleEndian(ret._data{(passedLengthAccessor == null ? null : $".Slice({passedLengthAccessor})")}) + 4;"); 
                    break; 
                case StringBinaryType.PrependLengthUShort: 
                    fg.AppendLine($"ret.{typeGen.Name}EndingPos = {(passedLengthAccessor == null ? null : $"{passedLengthAccessor} + ")}BinaryPrimitives.ReadUInt16LittleEndian(ret._data{(passedLengthAccessor == null ? null : $".Slice({passedLengthAccessor})")}) + 2;"); 
                    break; 
                case StringBinaryType.NullTerminate: 
                    fg.AppendLine($"ret.{typeGen.Name} = {(str.Translated.HasValue ? $"({nameof(TranslatedString)})" : string.Empty)}{nameof(BinaryStringUtility)}.{nameof(BinaryStringUtility.ParseUnknownLengthString)}(ret._data.Slice({passedLengthAccessor}), package.{nameof(BinaryOverlayFactoryPackage.MetaData)}.{nameof(ParsingBundle.Encodings)}.{nameof(EncodingBundle.NonTranslated)});"); 
                    fg.AppendLine($"ret.{typeGen.Name}EndingPos = {(passedLengthAccessor == null ? null : $"{passedLengthAccessor} + ")}{(str.Translated == null ? $"ret.{typeGen.Name}.Length + 1" : "5")};"); 
                    break; 
                default: 
                    if (typeGen.GetFieldData().Binary == BinaryGenerationType.Custom) return; 
                    throw new NotImplementedException(); 
            } 
        } 
    } 
} 
<|MERGE_RESOLUTION|>--- conflicted
+++ resolved
@@ -1,390 +1,274 @@
-using Loqui; 
-using Loqui.Generation; 
-using Mutagen.Bethesda.Generation.Modules.Plugin; 
-using Mutagen.Bethesda.Plugins.Binary.Overlay; 
-using Mutagen.Bethesda.Plugins.Binary.Streams; 
-using Mutagen.Bethesda.Plugins.Binary.Translations; 
-using Mutagen.Bethesda.Plugins.Meta; 
-using Mutagen.Bethesda.Strings; 
-using System; 
-using System.Collections.Generic; 
-using System.Threading.Tasks; 
-using Mutagen.Bethesda.Generation.Fields; 
-using StringType = Mutagen.Bethesda.Generation.Fields.StringType; 
- 
-namespace Mutagen.Bethesda.Generation.Modules.Binary 
-{ 
-    public class StringBinaryTranslationGeneration : PrimitiveBinaryTranslationGeneration<string> 
-    { 
-        public override bool NeedsGenerics => false; 
- 
-        public override bool AllowDirectParse( 
-            ObjectGeneration objGen, 
-            TypeGeneration typeGen,
-            bool squashedRepeatedList)
-        {
-            var str = typeGen as StringType;
-            if (str.BinaryType != StringBinaryType.NullTerminate) return false;
-            if (str.Translated.HasValue) return false;
-            return !squashedRepeatedList;
-        }
-
-        public override bool AllowDirectWrite(ObjectGeneration objGen, TypeGeneration typeGen)
-        {
-            var str = typeGen as StringType;
-            if (str.BinaryType != StringBinaryType.NullTerminate) return false;
-            if (str.Translated.HasValue) return false;
-            return true;
-        }
-
-        public StringBinaryTranslationGeneration()
-<<<<<<< HEAD
-            : base(nullable: true, expectedLen: null)
-        {
-        }
-
-        public virtual Accessor AccessorTransform(Accessor a) => a;
-
-        public override async Task GenerateWrite(
-            FileGeneration fg,
-            ObjectGeneration objGen,
-            TypeGeneration typeGen,
-            Accessor writerAccessor,
-            Accessor itemAccessor,
-            Accessor errorMaskAccessor,
-            Accessor translationMaskAccessor,
-            Accessor converterAccessor)
-        {
-            var stringType = typeGen as StringType;
-            var data = typeGen.CustomData[Constants.DataKey] as MutagenFieldData;
-            using (var args = new ArgsWrapper(fg,
-                $"{this.NamespacePrefix}StringBinaryTranslation.Instance.Write{(typeGen.Nullable ? "Nullable" : null)}"))
-            {
-                args.Add($"writer: {writerAccessor}");
-                args.Add($"item: {AccessorTransform(itemAccessor)}");
-                if (this.DoErrorMasks)
-                {
-                    if (typeGen.HasIndex)
-                    {
-                        args.Add($"fieldIndex: (int){typeGen.IndexEnumName}");
-                    }
-                    args.Add($"errorMask: {errorMaskAccessor}");
-                }
-                if (data.RecordType.HasValue)
-                {
-                    args.Add($"header: translationParams.ConvertToCustom({objGen.RecordTypeHeaderName(data.RecordType.Value)})");
-                }
-                else if (data.Length.HasValue)
-                {
-                    args.Add($"length: {data.Length.Value}"); 
-                }
-                args.Add($"binaryType: {nameof(StringBinaryType)}.{stringType.BinaryType}");
-=======
-            : base(nullable: true, expectedLen: null) 
-        { 
-        } 
- 
-        public override async Task GenerateWrite( 
-            FileGeneration fg, 
-            ObjectGeneration objGen, 
-            TypeGeneration typeGen, 
-            Accessor writerAccessor, 
-            Accessor itemAccessor, 
-            Accessor errorMaskAccessor, 
-            Accessor translationMaskAccessor, 
-            Accessor converterAccessor) 
-        { 
-            var stringType = typeGen as StringType; 
-            var data = typeGen.CustomData[Constants.DataKey] as MutagenFieldData; 
-            using (var args = new ArgsWrapper(fg, 
-                $"{this.NamespacePrefix}StringBinaryTranslation.Instance.Write{(typeGen.Nullable ? "Nullable" : null)}")) 
-            { 
-                args.Add($"writer: {writerAccessor}"); 
-                args.Add($"item: {itemAccessor}"); 
-                if (this.DoErrorMasks) 
-                { 
-                    if (typeGen.HasIndex) 
-                    { 
-                        args.Add($"fieldIndex: (int){typeGen.IndexEnumName}"); 
-                    } 
-                    args.Add($"errorMask: {errorMaskAccessor}"); 
-                } 
-                if (data.RecordType.HasValue) 
-                { 
-                    args.Add($"header: translationParams.ConvertToCustom({objGen.RecordTypeHeaderName(data.RecordType.Value)})"); 
-                } 
-                else if (data.Length.HasValue) 
-                { 
-                    args.Add($"length: {data.Length.Value}");  
-                } 
-                args.Add($"binaryType: {nameof(StringBinaryType)}.{stringType.BinaryType}"); 
->>>>>>> 43bafa87
-                if (stringType.Translated.HasValue)
-                {
-                    args.Add($"source: {nameof(StringsSource)}.{stringType.Translated.Value}");
-                }
-            }
-        }
- 
-        public override async Task GenerateCopyIn( 
-            FileGeneration fg, 
-            ObjectGeneration objGen, 
-            TypeGeneration typeGen, 
-            Accessor frameAccessor, 
-            Accessor itemAccessor, 
-            Accessor errorMaskAccessor, 
-            Accessor translationMaskAccessor) 
-        { 
-            var str = typeGen as StringType; 
-            var data = typeGen.GetFieldData(); 
-            if (data.HasTrigger) 
-            { 
-                fg.AppendLine($"{frameAccessor}.Position += {frameAccessor}.{nameof(MutagenBinaryReadStream.MetaData)}.{nameof(ParsingBundle.Constants)}.{nameof(GameConstants.SubConstants)}.{nameof(RecordHeaderConstants.HeaderLength)};"); 
-            } 
- 
-            List<string> extraArgs = new List<string>(); 
-            extraArgs.Add($"reader: {frameAccessor}{(data.HasTrigger ? ".SpawnWithLength(contentLength)" : null)}"); 
-            if (str.Translated.HasValue)
-            {
-                extraArgs.Add($"source: {nameof(StringsSource)}.{str.Translated.Value}");
-            }
-            extraArgs.Add($"stringBinaryType: {nameof(StringBinaryType)}.{str.BinaryType}");
-            switch (str.BinaryType)
-<<<<<<< HEAD
-            {
-                case StringBinaryType.NullTerminate:
-                    if (!data.HasTrigger)
-                    {
-                        extraArgs.Add("parseWhole: false");
-                    }
-                    break;
-                default:
-                    break;
-            }
-
-            TranslationGeneration.WrapParseCall(
-                new TranslationWrapParseArgs()
-                {
-                    FG = fg,
-                    TypeGen = typeGen,
-                    TranslatorLine = $"{this.NamespacePrefix}StringBinaryTranslation.Instance",
-                    MaskAccessor = errorMaskAccessor,
-                    ItemAccessor = AccessorTransform(itemAccessor),
-                    TranslationMaskAccessor = null,
-                    IndexAccessor = typeGen.HasIndex ? typeGen.IndexEnumInt : null,
-                    ExtraArgs = extraArgs.ToArray(),
-                    SkipErrorMask = !this.DoErrorMasks
-                });
-        }
-
-        public override void GenerateCopyInRet(
-            FileGeneration fg,
-            ObjectGeneration objGen,
-            TypeGeneration targetGen,
-            TypeGeneration typeGen,
-            Accessor nodeAccessor,
-            AsyncMode asyncMode,
-            Accessor retAccessor,
-            Accessor outItemAccessor,
-            Accessor errorMaskAccessor,
-            Accessor translationMaskAccessor,
-            Accessor converterAccessor,
-            bool inline)
-        {
-            if (inline)
-            {
-                fg.AppendLine($"transl: {this.GetTranslatorInstance(typeGen, getter: false)}.Parse");
-                return;
-            }
-            if (asyncMode != AsyncMode.Off) throw new NotImplementedException();
-            var stringType = typeGen as StringType;
-            var data = typeGen.GetFieldData();
-            using (var args = new ArgsWrapper(fg,
-                $"{retAccessor}{this.NamespacePrefix}StringBinaryTranslation.Instance.Parse"))
-            {
-                args.Add(nodeAccessor.Access);
-                if (this.DoErrorMasks)
-                {
-                    args.Add($"errorMask: {errorMaskAccessor}");
-                }
-                args.Add($"item: out {outItemAccessor}");
-                args.Add($"parseWhole: {(data.HasTrigger ? "true" : "false")}");
-                if (data.Length.HasValue)
-                {
-                    args.Add($"length: {data.Length.Value}");
-                }
-                args.Add($"binaryType: {nameof(StringBinaryType)}.{stringType.BinaryType}");
-                if (stringType.Translated.HasValue)
-                {
-                    args.Add($"source: {nameof(StringsSource)}.{stringType.Translated.Value}");
-                }
-            }
-        }
-
-        public override async Task GenerateWrapperFields(
-            FileGeneration fg,
-=======
-            { 
-                case StringBinaryType.NullTerminate: 
-                    if (!data.HasTrigger) 
-                    { 
-                        extraArgs.Add("parseWhole: false"); 
-                    } 
-                    break; 
-                default: 
-                    break; 
-            } 
- 
-            TranslationGeneration.WrapParseCall( 
-                new TranslationWrapParseArgs() 
-                { 
-                    FG = fg, 
-                    TypeGen = typeGen, 
-                    TranslatorLine = $"{this.NamespacePrefix}StringBinaryTranslation.Instance", 
-                    MaskAccessor = errorMaskAccessor, 
-                    ItemAccessor = itemAccessor, 
-                    TranslationMaskAccessor = null, 
-                    IndexAccessor = typeGen.HasIndex ? typeGen.IndexEnumInt : null, 
-                    ExtraArgs = extraArgs.ToArray(), 
-                    SkipErrorMask = !this.DoErrorMasks 
-                }); 
-        } 
- 
-        public override void GenerateCopyInRet( 
-            FileGeneration fg, 
->>>>>>> 43bafa87
-            ObjectGeneration objGen, 
-            TypeGeneration targetGen, 
-            TypeGeneration typeGen, 
-            Accessor nodeAccessor, 
-            AsyncMode asyncMode, 
-            Accessor retAccessor, 
-            Accessor outItemAccessor, 
-            Accessor errorMaskAccessor, 
-            Accessor translationMaskAccessor, 
-            Accessor converterAccessor, 
-            bool inline) 
-        { 
-            if (inline) 
-            { 
-                fg.AppendLine($"transl: {this.GetTranslatorInstance(typeGen, getter: false)}.Parse"); 
-                return; 
-            } 
-            if (asyncMode != AsyncMode.Off) throw new NotImplementedException(); 
-            var stringType = typeGen as StringType; 
-            var data = typeGen.GetFieldData(); 
-            using (var args = new ArgsWrapper(fg, 
-                $"{retAccessor}{this.NamespacePrefix}StringBinaryTranslation.Instance.Parse")) 
-            { 
-                args.Add(nodeAccessor.Access); 
-                if (this.DoErrorMasks) 
-                { 
-                    args.Add($"errorMask: {errorMaskAccessor}"); 
-                } 
-                args.Add($"item: out {outItemAccessor}"); 
-                args.Add($"parseWhole: {(data.HasTrigger ? "true" : "false")}"); 
-                if (data.Length.HasValue) 
-                { 
-                    args.Add($"length: {data.Length.Value}"); 
-                } 
-                args.Add($"binaryType: {nameof(StringBinaryType)}.{stringType.BinaryType}"); 
-                if (stringType.Translated.HasValue) 
-                { 
-                    args.Add($"source: {nameof(StringsSource)}.{stringType.Translated.Value}"); 
-                } 
-            } 
-        } 
- 
-        public override async Task GenerateWrapperFields( 
-            FileGeneration fg, 
-            ObjectGeneration objGen,  
-            TypeGeneration typeGen,  
-            Accessor dataAccessor,  
-            int? currentPosition,  
-            string passedLengthAccessor,  
-            DataType dataType = null) 
-        { 
-            StringType str = typeGen as StringType; 
-            var data = str.GetFieldData(); 
-            if (data.HasTrigger) 
-            { 
-                await base.GenerateWrapperFields(fg, objGen, typeGen, dataAccessor, currentPosition, passedLengthAccessor, dataType); 
-                return; 
-            } 
-            switch (str.BinaryType) 
-            { 
-                case StringBinaryType.NullTerminate: 
-                    fg.AppendLine($"public {typeGen.TypeName(getter: true)}{str.NullChar} {typeGen.Name} {{ get; private set; }} = {(str.Translated.HasValue ? $"{nameof(TranslatedString)}.{nameof(TranslatedString.Empty)}" : "string.Empty")};"); 
-                    break; 
-                default: 
-                    await base.GenerateWrapperFields(fg, objGen, typeGen, dataAccessor, currentPosition, passedLengthAccessor, dataType); 
-                    return; 
-            } 
- 
-        } 
- 
-        public override string GenerateForTypicalWrapper( 
-            ObjectGeneration objGen,  
-            TypeGeneration typeGen,  
-            Accessor dataAccessor, 
-            Accessor packageAccessor) 
-        { 
-            StringType str = typeGen as StringType; 
-            if (str.Translated.HasValue) 
-            { 
-                return $"StringBinaryTranslation.Instance.Parse({dataAccessor}, {nameof(StringsSource)}.{str.Translated.Value}, parsingBundle: {packageAccessor}.{nameof(BinaryOverlayFactoryPackage.MetaData)})"; 
-            } 
-            else 
-            { 
-                switch (str.BinaryType) 
-                { 
-                    case StringBinaryType.Plain: 
-                    case StringBinaryType.NullTerminate: 
-                        var data = typeGen.GetFieldData(); 
-                        var gendered = data.Parent as GenderedType; 
-                        if (data.HasTrigger 
-                            || (gendered?.MaleMarker.HasValue ?? false)) 
-                        { 
-                            return $"{nameof(BinaryStringUtility)}.{nameof(BinaryStringUtility.ProcessWholeToZString)}({dataAccessor}, encoding: {packageAccessor}.{nameof(BinaryOverlayFactoryPackage.MetaData)}.{nameof(ParsingBundle.Encodings)}.{nameof(EncodingBundle.NonTranslated)})"; 
-                        } 
-                        else 
-                        { 
-                            return $"{nameof(BinaryStringUtility)}.{nameof(BinaryStringUtility.ParseUnknownLengthString)}({dataAccessor}, encoding: {packageAccessor}.{nameof(BinaryOverlayFactoryPackage.MetaData)}.{nameof(ParsingBundle.Encodings)}.{nameof(EncodingBundle.NonTranslated)})"; 
-                        } 
-                    case StringBinaryType.PrependLength: 
-                        return $"{nameof(BinaryStringUtility)}.{nameof(BinaryStringUtility.ParsePrependedString)}({dataAccessor}, lengthLength: 4, encoding: {packageAccessor}.{nameof(BinaryOverlayFactoryPackage.MetaData)}.{nameof(ParsingBundle.Encodings)}.{nameof(EncodingBundle.NonTranslated)})"; 
-                    case StringBinaryType.PrependLengthUShort: 
-                        return $"{nameof(BinaryStringUtility)}.{nameof(BinaryStringUtility.ParsePrependedString)}({dataAccessor}, lengthLength: 2, encoding: {packageAccessor}.{nameof(BinaryOverlayFactoryPackage.MetaData)}.{nameof(ParsingBundle.Encodings)}.{nameof(EncodingBundle.NonTranslated)})"; 
-                    default: 
-                        throw new NotImplementedException(); 
-                } 
-            } 
-        } 
- 
-        public override async Task GenerateWrapperUnknownLengthParse( 
-            FileGeneration fg,  
-            ObjectGeneration objGen, 
-            TypeGeneration typeGen, 
-            int? passedLength, 
-            string passedLengthAccessor) 
-        { 
-            StringType str = typeGen as StringType; 
-            switch (str.BinaryType) 
-            { 
-                case StringBinaryType.PrependLength: 
-                    fg.AppendLine($"ret.{typeGen.Name}EndingPos = {(passedLengthAccessor == null ? null : $"{passedLengthAccessor} + ")}BinaryPrimitives.ReadInt32LittleEndian(ret._data{(passedLengthAccessor == null ? null : $".Slice({passedLengthAccessor})")}) + 4;"); 
-                    break; 
-                case StringBinaryType.PrependLengthUShort: 
-                    fg.AppendLine($"ret.{typeGen.Name}EndingPos = {(passedLengthAccessor == null ? null : $"{passedLengthAccessor} + ")}BinaryPrimitives.ReadUInt16LittleEndian(ret._data{(passedLengthAccessor == null ? null : $".Slice({passedLengthAccessor})")}) + 2;"); 
-                    break; 
-                case StringBinaryType.NullTerminate: 
-                    fg.AppendLine($"ret.{typeGen.Name} = {(str.Translated.HasValue ? $"({nameof(TranslatedString)})" : string.Empty)}{nameof(BinaryStringUtility)}.{nameof(BinaryStringUtility.ParseUnknownLengthString)}(ret._data.Slice({passedLengthAccessor}), package.{nameof(BinaryOverlayFactoryPackage.MetaData)}.{nameof(ParsingBundle.Encodings)}.{nameof(EncodingBundle.NonTranslated)});"); 
-                    fg.AppendLine($"ret.{typeGen.Name}EndingPos = {(passedLengthAccessor == null ? null : $"{passedLengthAccessor} + ")}{(str.Translated == null ? $"ret.{typeGen.Name}.Length + 1" : "5")};"); 
-                    break; 
-                default: 
-                    if (typeGen.GetFieldData().Binary == BinaryGenerationType.Custom) return; 
-                    throw new NotImplementedException(); 
-            } 
-        } 
-    } 
-} 
+using Loqui; 
+using Loqui.Generation; 
+using Mutagen.Bethesda.Generation.Modules.Plugin; 
+using Mutagen.Bethesda.Plugins.Binary.Overlay; 
+using Mutagen.Bethesda.Plugins.Binary.Streams; 
+using Mutagen.Bethesda.Plugins.Binary.Translations; 
+using Mutagen.Bethesda.Plugins.Meta; 
+using Mutagen.Bethesda.Strings; 
+using System; 
+using System.Collections.Generic; 
+using System.Threading.Tasks; 
+using Mutagen.Bethesda.Generation.Fields; 
+using StringType = Mutagen.Bethesda.Generation.Fields.StringType; 
+ 
+namespace Mutagen.Bethesda.Generation.Modules.Binary 
+{ 
+    public class StringBinaryTranslationGeneration : PrimitiveBinaryTranslationGeneration<string> 
+    { 
+        public override bool NeedsGenerics => false; 
+ 
+        public override bool AllowDirectParse( 
+            ObjectGeneration objGen, 
+            TypeGeneration typeGen,
+            bool squashedRepeatedList)
+        {
+            var str = typeGen as StringType;
+            if (str.BinaryType != StringBinaryType.NullTerminate) return false;
+            if (str.Translated.HasValue) return false;
+            return !squashedRepeatedList;
+        }
+
+        public override bool AllowDirectWrite(ObjectGeneration objGen, TypeGeneration typeGen)
+        {
+            var str = typeGen as StringType;
+            if (str.BinaryType != StringBinaryType.NullTerminate) return false;
+            if (str.Translated.HasValue) return false;
+            return true;
+        }
+
+        public StringBinaryTranslationGeneration()
+            : base(nullable: true, expectedLen: null) 
+        { 
+        }
+        
+        public virtual Accessor AccessorTransform(Accessor a) => a; 
+        
+        public override async Task GenerateWrite( 
+            FileGeneration fg, 
+            ObjectGeneration objGen, 
+            TypeGeneration typeGen, 
+            Accessor writerAccessor, 
+            Accessor itemAccessor, 
+            Accessor errorMaskAccessor, 
+            Accessor translationMaskAccessor, 
+            Accessor converterAccessor) 
+        { 
+            var stringType = typeGen as StringType; 
+            var data = typeGen.CustomData[Constants.DataKey] as MutagenFieldData; 
+            using (var args = new ArgsWrapper(fg, 
+                $"{this.NamespacePrefix}StringBinaryTranslation.Instance.Write{(typeGen.Nullable ? "Nullable" : null)}")) 
+            { 
+                args.Add($"writer: {writerAccessor}"); 
+                args.Add($"item: {AccessorTransform(itemAccessor)}"); 
+                if (this.DoErrorMasks) 
+                { 
+                    if (typeGen.HasIndex) 
+                    { 
+                        args.Add($"fieldIndex: (int){typeGen.IndexEnumName}"); 
+                    } 
+                    args.Add($"errorMask: {errorMaskAccessor}"); 
+                } 
+                if (data.RecordType.HasValue) 
+                { 
+                    args.Add($"header: translationParams.ConvertToCustom({objGen.RecordTypeHeaderName(data.RecordType.Value)})"); 
+                } 
+                else if (data.Length.HasValue) 
+                { 
+                    args.Add($"length: {data.Length.Value}");  
+                } 
+                args.Add($"binaryType: {nameof(StringBinaryType)}.{stringType.BinaryType}"); 
+                if (stringType.Translated.HasValue)
+                {
+                    args.Add($"source: {nameof(StringsSource)}.{stringType.Translated.Value}");
+                }
+            }
+        }
+ 
+        public override async Task GenerateCopyIn( 
+            FileGeneration fg, 
+            ObjectGeneration objGen, 
+            TypeGeneration typeGen, 
+            Accessor frameAccessor, 
+            Accessor itemAccessor, 
+            Accessor errorMaskAccessor, 
+            Accessor translationMaskAccessor) 
+        { 
+            var str = typeGen as StringType; 
+            var data = typeGen.GetFieldData(); 
+            if (data.HasTrigger) 
+            { 
+                fg.AppendLine($"{frameAccessor}.Position += {frameAccessor}.{nameof(MutagenBinaryReadStream.MetaData)}.{nameof(ParsingBundle.Constants)}.{nameof(GameConstants.SubConstants)}.{nameof(RecordHeaderConstants.HeaderLength)};"); 
+            } 
+ 
+            List<string> extraArgs = new List<string>(); 
+            extraArgs.Add($"reader: {frameAccessor}{(data.HasTrigger ? ".SpawnWithLength(contentLength)" : null)}"); 
+            if (str.Translated.HasValue)
+            {
+                extraArgs.Add($"source: {nameof(StringsSource)}.{str.Translated.Value}");
+            }
+            extraArgs.Add($"stringBinaryType: {nameof(StringBinaryType)}.{str.BinaryType}");
+            switch (str.BinaryType)
+            { 
+                case StringBinaryType.NullTerminate: 
+                    if (!data.HasTrigger) 
+                    { 
+                        extraArgs.Add("parseWhole: false"); 
+                    } 
+                    break; 
+                default: 
+                    break; 
+            } 
+ 
+            TranslationGeneration.WrapParseCall( 
+                new TranslationWrapParseArgs() 
+                { 
+                    FG = fg, 
+                    TypeGen = typeGen, 
+                    TranslatorLine = $"{this.NamespacePrefix}StringBinaryTranslation.Instance", 
+                    MaskAccessor = errorMaskAccessor, 
+                    ItemAccessor = AccessorTransform(itemAccessor), 
+                    TranslationMaskAccessor = null, 
+                    IndexAccessor = typeGen.HasIndex ? typeGen.IndexEnumInt : null, 
+                    ExtraArgs = extraArgs.ToArray(), 
+                    SkipErrorMask = !this.DoErrorMasks 
+                }); 
+        } 
+ 
+        public override void GenerateCopyInRet( 
+            FileGeneration fg, 
+            ObjectGeneration objGen, 
+            TypeGeneration targetGen, 
+            TypeGeneration typeGen, 
+            Accessor nodeAccessor, 
+            AsyncMode asyncMode, 
+            Accessor retAccessor, 
+            Accessor outItemAccessor, 
+            Accessor errorMaskAccessor, 
+            Accessor translationMaskAccessor, 
+            Accessor converterAccessor, 
+            bool inline) 
+        { 
+            if (inline) 
+            { 
+                fg.AppendLine($"transl: {this.GetTranslatorInstance(typeGen, getter: false)}.Parse"); 
+                return; 
+            } 
+            if (asyncMode != AsyncMode.Off) throw new NotImplementedException(); 
+            var stringType = typeGen as StringType; 
+            var data = typeGen.GetFieldData(); 
+            using (var args = new ArgsWrapper(fg, 
+                $"{retAccessor}{this.NamespacePrefix}StringBinaryTranslation.Instance.Parse")) 
+            { 
+                args.Add(nodeAccessor.Access); 
+                if (this.DoErrorMasks) 
+                { 
+                    args.Add($"errorMask: {errorMaskAccessor}"); 
+                } 
+                args.Add($"item: out {outItemAccessor}"); 
+                args.Add($"parseWhole: {(data.HasTrigger ? "true" : "false")}"); 
+                if (data.Length.HasValue) 
+                { 
+                    args.Add($"length: {data.Length.Value}"); 
+                } 
+                args.Add($"binaryType: {nameof(StringBinaryType)}.{stringType.BinaryType}"); 
+                if (stringType.Translated.HasValue) 
+                { 
+                    args.Add($"source: {nameof(StringsSource)}.{stringType.Translated.Value}"); 
+                } 
+            } 
+        } 
+ 
+        public override async Task GenerateWrapperFields( 
+            FileGeneration fg, 
+            ObjectGeneration objGen,  
+            TypeGeneration typeGen,  
+            Accessor dataAccessor,  
+            int? currentPosition,  
+            string passedLengthAccessor,  
+            DataType dataType = null) 
+        { 
+            StringType str = typeGen as StringType; 
+            var data = str.GetFieldData(); 
+            if (data.HasTrigger) 
+            { 
+                await base.GenerateWrapperFields(fg, objGen, typeGen, dataAccessor, currentPosition, passedLengthAccessor, dataType); 
+                return; 
+            } 
+            switch (str.BinaryType) 
+            { 
+                case StringBinaryType.NullTerminate: 
+                    fg.AppendLine($"public {typeGen.TypeName(getter: true)}{str.NullChar} {typeGen.Name} {{ get; private set; }} = {(str.Translated.HasValue ? $"{nameof(TranslatedString)}.{nameof(TranslatedString.Empty)}" : "string.Empty")};"); 
+                    break; 
+                default: 
+                    await base.GenerateWrapperFields(fg, objGen, typeGen, dataAccessor, currentPosition, passedLengthAccessor, dataType); 
+                    return; 
+            } 
+ 
+        } 
+ 
+        public override string GenerateForTypicalWrapper( 
+            ObjectGeneration objGen,  
+            TypeGeneration typeGen,  
+            Accessor dataAccessor, 
+            Accessor packageAccessor) 
+        { 
+            StringType str = typeGen as StringType; 
+            if (str.Translated.HasValue) 
+            { 
+                return $"StringBinaryTranslation.Instance.Parse({dataAccessor}, {nameof(StringsSource)}.{str.Translated.Value}, parsingBundle: {packageAccessor}.{nameof(BinaryOverlayFactoryPackage.MetaData)})"; 
+            } 
+            else 
+            { 
+                switch (str.BinaryType) 
+                { 
+                    case StringBinaryType.Plain: 
+                    case StringBinaryType.NullTerminate: 
+                        var data = typeGen.GetFieldData(); 
+                        var gendered = data.Parent as GenderedType; 
+                        if (data.HasTrigger 
+                            || (gendered?.MaleMarker.HasValue ?? false)) 
+                        { 
+                            return $"{nameof(BinaryStringUtility)}.{nameof(BinaryStringUtility.ProcessWholeToZString)}({dataAccessor}, encoding: {packageAccessor}.{nameof(BinaryOverlayFactoryPackage.MetaData)}.{nameof(ParsingBundle.Encodings)}.{nameof(EncodingBundle.NonTranslated)})"; 
+                        } 
+                        else 
+                        { 
+                            return $"{nameof(BinaryStringUtility)}.{nameof(BinaryStringUtility.ParseUnknownLengthString)}({dataAccessor}, encoding: {packageAccessor}.{nameof(BinaryOverlayFactoryPackage.MetaData)}.{nameof(ParsingBundle.Encodings)}.{nameof(EncodingBundle.NonTranslated)})"; 
+                        } 
+                    case StringBinaryType.PrependLength: 
+                        return $"{nameof(BinaryStringUtility)}.{nameof(BinaryStringUtility.ParsePrependedString)}({dataAccessor}, lengthLength: 4, encoding: {packageAccessor}.{nameof(BinaryOverlayFactoryPackage.MetaData)}.{nameof(ParsingBundle.Encodings)}.{nameof(EncodingBundle.NonTranslated)})"; 
+                    case StringBinaryType.PrependLengthUShort: 
+                        return $"{nameof(BinaryStringUtility)}.{nameof(BinaryStringUtility.ParsePrependedString)}({dataAccessor}, lengthLength: 2, encoding: {packageAccessor}.{nameof(BinaryOverlayFactoryPackage.MetaData)}.{nameof(ParsingBundle.Encodings)}.{nameof(EncodingBundle.NonTranslated)})"; 
+                    default: 
+                        throw new NotImplementedException(); 
+                } 
+            } 
+        } 
+ 
+        public override async Task GenerateWrapperUnknownLengthParse( 
+            FileGeneration fg,  
+            ObjectGeneration objGen, 
+            TypeGeneration typeGen, 
+            int? passedLength, 
+            string passedLengthAccessor) 
+        { 
+            StringType str = typeGen as StringType; 
+            switch (str.BinaryType) 
+            { 
+                case StringBinaryType.PrependLength: 
+                    fg.AppendLine($"ret.{typeGen.Name}EndingPos = {(passedLengthAccessor == null ? null : $"{passedLengthAccessor} + ")}BinaryPrimitives.ReadInt32LittleEndian(ret._data{(passedLengthAccessor == null ? null : $".Slice({passedLengthAccessor})")}) + 4;"); 
+                    break; 
+                case StringBinaryType.PrependLengthUShort: 
+                    fg.AppendLine($"ret.{typeGen.Name}EndingPos = {(passedLengthAccessor == null ? null : $"{passedLengthAccessor} + ")}BinaryPrimitives.ReadUInt16LittleEndian(ret._data{(passedLengthAccessor == null ? null : $".Slice({passedLengthAccessor})")}) + 2;"); 
+                    break; 
+                case StringBinaryType.NullTerminate: 
+                    fg.AppendLine($"ret.{typeGen.Name} = {(str.Translated.HasValue ? $"({nameof(TranslatedString)})" : string.Empty)}{nameof(BinaryStringUtility)}.{nameof(BinaryStringUtility.ParseUnknownLengthString)}(ret._data.Slice({passedLengthAccessor}), package.{nameof(BinaryOverlayFactoryPackage.MetaData)}.{nameof(ParsingBundle.Encodings)}.{nameof(EncodingBundle.NonTranslated)});"); 
+                    fg.AppendLine($"ret.{typeGen.Name}EndingPos = {(passedLengthAccessor == null ? null : $"{passedLengthAccessor} + ")}{(str.Translated == null ? $"ret.{typeGen.Name}.Length + 1" : "5")};"); 
+                    break; 
+                default: 
+                    if (typeGen.GetFieldData().Binary == BinaryGenerationType.Custom) return; 
+                    throw new NotImplementedException(); 
+            } 
+        } 
+    } 
+} 