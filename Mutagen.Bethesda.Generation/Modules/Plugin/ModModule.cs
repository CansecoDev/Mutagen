using Loqui;
using Loqui.Generation;
using Mutagen.Bethesda.Plugins;
using Mutagen.Bethesda.Plugins.Binary.Streams;
using Mutagen.Bethesda.Plugins.Binary.Translations;
using Mutagen.Bethesda.Plugins.Meta;
using Mutagen.Bethesda.Plugins.Records;
using Noggog;
using System.IO.Abstractions;
using System.Xml.Linq;
using Mutagen.Bethesda.Plugins.Binary.Parameters;
using Mutagen.Bethesda.Plugins.Records.Loqui;
using Mutagen.Bethesda.Strings.DI;
using Noggog.StructuredStrings;
using Noggog.StructuredStrings.CSharp;
using ObjectType = Mutagen.Bethesda.Plugins.Meta.ObjectType;

namespace Mutagen.Bethesda.Generation.Modules.Plugin;

public class ModModule : GenerationModule
{
    public const string GameReleaseOptions = "GameReleaseOptions";

    public override async IAsyncEnumerable<string> RequiredUsingStatements(ObjectGeneration obj)
    {
        if (obj.GetObjectData().ObjectType == ObjectType.Mod)
        {
            yield return "System.Collections.Concurrent";
            yield return "System.Threading.Tasks";
            yield return "System.IO";
            yield return "System.IO.Abstractions";
            yield return "Mutagen.Bethesda.Plugins.Masters";
            yield return "Mutagen.Bethesda.Plugins.Records.Loqui";
            yield return "Mutagen.Bethesda.Strings.DI";
        }
    }

    public override async IAsyncEnumerable<(LoquiInterfaceType Location, string Interface)> Interfaces(ObjectGeneration obj)
    {
        if (obj.GetObjectType() != ObjectType.Mod) yield break;
        yield return (LoquiInterfaceType.IGetter, nameof(IModGetter));
        yield return (LoquiInterfaceType.ISetter, nameof(IMod));
        yield return (LoquiInterfaceType.IGetter, $"IContextGetterMod<{obj.Interface(getter: false)}, {obj.Interface(getter: true)}>");
        yield return (LoquiInterfaceType.ISetter, $"IContextMod<{obj.Interface(getter: false)}, {obj.Interface(getter: true)}>");
    }

    public override async Task GenerateInClass(ObjectGeneration obj, StructuredStringBuilder sb)
    {
        if (obj.GetObjectData().ObjectType != ObjectType.Mod) return;
        var objData = obj.GetObjectData();

        // Game release member
        if (objData.GameReleaseOptions != null)
        {
            sb.AppendLine($"public {ReleaseEnumName(obj)} {ReleaseEnumName(obj)} {{ get; }}");
            sb.AppendLine($"public override {nameof(GameRelease)} GameRelease => {ReleaseEnumName(obj)}.ToGameRelease();");
        }
        else
        {
            sb.AppendLine($"public override {nameof(GameRelease)} GameRelease => {nameof(GameRelease)}.{obj.GetObjectData().GameCategory};");
        }

        // Interfaces
        sb.AppendLine($"IGroupGetter<T>? {nameof(IModGetter)}.{nameof(IModGetter.TryGetTopLevelGroup)}<T>() => this.{nameof(IModGetter.TryGetTopLevelGroup)}<T>();");
        sb.AppendLine($"IGroupGetter? {nameof(IModGetter)}.{nameof(IModGetter.TryGetTopLevelGroup)}(Type type) => this.{nameof(IModGetter.TryGetTopLevelGroup)}(type);");
        sb.AppendLine($"IGroup<T>? {nameof(IMod)}.{nameof(IMod.TryGetTopLevelGroup)}<T>() => this.{nameof(IMod.TryGetTopLevelGroup)}<T>();");
        sb.AppendLine($"IGroup? {nameof(IMod)}.{nameof(IMod.TryGetTopLevelGroup)}(Type type) => this.{nameof(IMod.TryGetTopLevelGroup)}(type);");
        sb.AppendLine($"void IModGetter.WriteToBinary({nameof(FilePath)} path, {nameof(BinaryWriteParameters)}? param, IFileSystem? fileSystem) => this.WriteToBinary(path, importMask: null, param: param, fileSystem: fileSystem);");
        sb.AppendLine($"void IModGetter.WriteToBinaryParallel({nameof(FilePath)} path, {nameof(BinaryWriteParameters)}? param, IFileSystem? fileSystem, {nameof(ParallelWriteParameters)}? parallelWriteParams) => this.WriteToBinaryParallel(path, param, fileSystem: fileSystem, parallelParam: parallelWriteParams);");
        sb.AppendLine($"void IModGetter.WriteToBinary({nameof(Stream)} stream, {nameof(BinaryWriteParameters)}? param) => this.WriteToBinary(stream, importMask: null, param: param);");
        sb.AppendLine($"void IModGetter.WriteToBinaryParallel({nameof(Stream)} stream, {nameof(BinaryWriteParameters)}? param, {nameof(ParallelWriteParameters)}? parallelWriteParams) => this.WriteToBinaryParallel(stream, param, parallelParam: parallelWriteParams);");
        sb.AppendLine($"IMask<bool> {nameof(IEqualsMask)}.{nameof(IEqualsMask.GetEqualsMask)}(object rhs, EqualsMaskHelper.Include include = EqualsMaskHelper.Include.OnlyFailures) => {obj.MixInClassName}.GetEqualsMask(this, ({obj.Interface(getter: true, internalInterface: true)})rhs, include);");

        // Localization enabled member
        if (obj.GetObjectData().UsesStringFiles)
        {
            sb.AppendLine($"public override bool CanUseLocalization => true;");
            sb.AppendLine($"public override bool UsingLocalization");
            using (sb.CurlyBrace())
            {
                sb.AppendLine($"get => this.ModHeader.Flags.HasFlag({obj.GetObjectData().GameCategory}ModHeader.HeaderFlag.Localized);");
                sb.AppendLine($"set => this.ModHeader.Flags = this.ModHeader.Flags.SetFlag({obj.GetObjectData().GameCategory}ModHeader.HeaderFlag.Localized, value);");
            }
        }
        else
        {
            sb.AppendLine($"public override bool CanUseLocalization => false;");
            sb.AppendLine($"public override bool UsingLocalization");
            using (sb.CurlyBrace())
            {
                sb.AppendLine("get => false;");
                sb.AppendLine("set => throw new ArgumentException(\"Tried to set localization flag on unsupported mod type\");");
            }
        }

        // Master references member
        sb.AppendLine($"[DebuggerBrowsable(DebuggerBrowsableState.Never)]");
        sb.AppendLine($"IList<MasterReference> IMod.MasterReferences => this.ModHeader.MasterReferences;");
        sb.AppendLine($"[DebuggerBrowsable(DebuggerBrowsableState.Never)]");
        sb.AppendLine($"IReadOnlyList<IMasterReferenceGetter> IModGetter.MasterReferences => this.ModHeader.MasterReferences;");

        // NextObjectID member
        sb.AppendLine($"[DebuggerBrowsable(DebuggerBrowsableState.Never)]");
        sb.AppendLine($"uint IMod.NextFormID");
        using (sb.CurlyBrace())
        {
            sb.AppendLine($"get => this.ModHeader.Stats.NextFormID;");
            sb.AppendLine($"set => this.ModHeader.Stats.NextFormID = value;");
        }
        sb.AppendLine($"[DebuggerBrowsable(DebuggerBrowsableState.Never)]");
        sb.AppendLine($"uint IModGetter.NextFormID => this.ModHeader.Stats.NextFormID;");

        using (var args = sb.Function(
                   $"public {obj.Name}"))
        {
            args.Add($"{nameof(ModKey)} modKey");
            if (objData.GameReleaseOptions != null)
            {
                args.Add($"{ReleaseEnumName(obj)} release");
            }
        }
        using (sb.IncreaseDepth())
        {
            sb.AppendLine(": base(modKey)");
        }
        using (sb.CurlyBrace())
        {
            sb.AppendLine("this.ModHeader.Stats.NextFormID = GetDefaultInitialNextFormID();");
            if (objData.GameReleaseOptions != null)
            {
                sb.AppendLine($"this.{ReleaseEnumName(obj)} = release;");
            }
            await obj.GenerateInitializer(sb);
            sb.AppendLine($"CustomCtor();");
        }

        using (var args = sb.Function(
                   "public void AddRecords"))
        {
            args.Add($"{obj.Name} rhsMod");
            args.Add($"GroupMask? mask = null");
        }
        using (sb.CurlyBrace())
        {
            foreach (var field in obj.IterateFields())
            {
                if (!(field is LoquiType loqui)) continue;
                if (loqui.TargetObjectGeneration.GetObjectType() != ObjectType.Group) continue;
                sb.AppendLine($"if (mask?.{field.Name} ?? true)");
                using (sb.CurlyBrace())
                {
                    if (loqui.TargetObjectGeneration.Name == $"{obj.ProtoGen.Protocol.Namespace}Group")
                    {
                        sb.AppendLine($"this.{field.Name}.RecordCache.Set(rhsMod.{field.Name}.RecordCache.Items);");
                    }
                    else
                    {
                        sb.AppendLine($"if (rhsMod.{field.Name}.Records.Count > 0)");
                        using (sb.CurlyBrace())
                        {
                            sb.AppendLine("throw new NotImplementedException(\"Cell additions need implementing\");");
                        }
                    }
                }
            }
        }
        sb.AppendLine();

        using (var args = sb.Function(
                   "public override void SyncRecordCount"))
        {
        }
        using (sb.CurlyBrace())
        {
            sb.AppendLine("this.ModHeader.Stats.NumRecords = GetRecordCount();");
        }
        sb.AppendLine();

        using (var args = sb.Function(
                   "public uint GetRecordCount"))
        {
        }
        using (sb.CurlyBrace())
        {
            sb.AppendLine("uint count = (uint)this.EnumerateMajorRecords().Count();");
            foreach (var field in obj.IterateFields())
            {
                if (field is not LoquiType loqui) continue;
                if (loqui.TargetObjectGeneration.GetObjectType() != ObjectType.Group) continue;
                if (loqui.TargetObjectGeneration.Name.EndsWith("ListGroup"))
                {
                    sb.AppendLine($"count += {field.Name}.Records.Count > 0 ? 1 : default(uint);");
                }
                else
                {
                    sb.AppendLine($"count += {field.Name}.RecordCache.Count > 0 ? 1 : default(uint);");
                }
            }
            sb.AppendLine("GetCustomRecordCount((customCount) => count += customCount);");
            sb.AppendLine("return count;");
        }
        sb.AppendLine();

        sb.AppendLine("partial void GetCustomRecordCount(Action<uint> setter);");
        sb.AppendLine();

        await base.GenerateInClass(obj, sb);
    }

    public override async Task GenerateInCtor(ObjectGeneration obj, StructuredStringBuilder sb)
    {
        if (obj.GetObjectType() != ObjectType.Mod) return;
        await base.GenerateInCtor(obj, sb);
    }

    public static string ReleaseEnumName(ObjectGeneration obj)
    {
        return $"{ModName(obj)}Release";
    }

    public static string ModName(ObjectGeneration obj)
    {
        return obj.Name.TrimEnd("Mod");
    }

    public override async Task GenerateInVoid(ObjectGeneration obj, StructuredStringBuilder sb)
    {
        if (obj.GetObjectType() != ObjectType.Mod) return;
        using (sb.Namespace(obj.Namespace, fileScoped: false))
        {
            var objData = obj.GetObjectData();
            sb.AppendLine("public class GroupMask");
            using (sb.CurlyBrace())
            {
                foreach (var field in obj.IterateFields())
                {
                    if (!(field is LoquiType loqui)) continue;
                    if (loqui.TargetObjectGeneration == null) continue;
                    if (loqui.TargetObjectGeneration.GetObjectType() != ObjectType.Group) continue;
                    sb.AppendLine($"public bool {loqui.Name};");
                }

                sb.AppendLine("public GroupMask()");
                using (sb.CurlyBrace())
                {
                }

                sb.AppendLine("public GroupMask(bool defaultValue)");
                using (sb.CurlyBrace())
                {
                    foreach (var field in obj.IterateFields())
                    {
                        if (!(field is LoquiType loqui)) continue;
                        if (loqui.TargetObjectGeneration == null) continue;
                        if (loqui.TargetObjectGeneration.GetObjectType() != ObjectType.Group) continue;
                        sb.AppendLine($"{loqui.Name} = defaultValue;");
                    }
                }
            }
            sb.AppendLine();

            sb.AppendLine($"public interface I{obj.Name}DisposableGetter : {obj.Interface(getter: true, internalInterface: true)}, IModDisposeGetter");
            using (sb.CurlyBrace())
            {
            }
            sb.AppendLine();

            if (objData.GameReleaseOptions != null)
            {
                using (var comment = sb.Comment())
                {
                    comment.Summary.AppendLine($"Different game release versions a {ModName(obj)} mod can have");
                }
                sb.AppendLine($"public enum {ReleaseEnumName(obj)}");
                using (sb.CurlyBrace())
                {
                    using (var comma = sb.CommaCollection())
                    {
                        foreach (var opt in objData.GameReleaseOptions)
                        {
                            comma.Add($"{opt} = {(int)opt}");
                        }
                    }
                }
                sb.AppendLine();

                using (var c = sb.Class($"{ReleaseEnumName(obj)}Ext"))
                {
                    c.Static = true;
                }
                using (sb.CurlyBrace())
                {
                    using (var args = sb.Function(
                               $"public static {nameof(GameRelease)} ToGameRelease"))
                    {
                        args.Add($"this {ReleaseEnumName(obj)} release");
                    }
                    using (sb.CurlyBrace())
                    {
                        sb.AppendLine("return release switch");
                        using (sb.CurlyBrace(appendSemiColon: true))
                        {
                            using (var comma = sb.CommaCollection())
                            {
                                foreach (var item in objData.GameReleaseOptions)
                                {
                                    comma.Add($"{ReleaseEnumName(obj)}.{item} => {nameof(GameRelease)}.{item}");
                                }
                                comma.Add("_ => throw new ArgumentException()");
                            }
                        }
                    }
                    sb.AppendLine();

                    using (var args = sb.Function(
                               $"public static {ReleaseEnumName(obj)} To{ReleaseEnumName(obj)}"))
                    {
                        args.Add($"this {nameof(GameRelease)} release");
                    }
                    using (sb.CurlyBrace())
                    {
                        sb.AppendLine("return release switch");
                        using (sb.CurlyBrace(appendSemiColon: true))
                        {
                            using (var comma = sb.CommaCollection())
                            {
                                foreach (var item in objData.GameReleaseOptions)
                                {
                                    comma.Add($"{nameof(GameRelease)}.{item} => {ReleaseEnumName(obj)}.{item}");
                                }
                                comma.Add("_ => throw new ArgumentException()");
                            }
                        }
                    }
                }
            }
        }
            
        GenerateModGameCategoryRegistration(obj, sb);
    }

    public void GenerateModGameCategoryRegistration(ObjectGeneration obj, StructuredStringBuilder sb)
    {
        using (var ns = sb.Namespace(obj.ProtoGen.DefaultNamespace, fileScoped: false))
        {
            using (var c = sb.Class($"{obj.Name}_Registration"))
            {
                c.AccessModifier = AccessModifier.Internal;
                c.Partial = true;
                c.Interfaces.Add(nameof(IModRegistration));
            }

            using (sb.CurlyBrace())
            {
                sb.AppendLine($"public {nameof(GameCategory)} GameCategory => {nameof(GameCategory)}.{obj.GetObjectData().GameCategory};");
            }
            sb.AppendLine();
        }
    }

    public override async Task GenerateInCommonMixin(ObjectGeneration obj, StructuredStringBuilder sb)
    {
        await base.GenerateInCommonMixin(obj, sb);
        var objData = obj.GetObjectData();
        string gameReleaseStr;
        if (objData.GameReleaseOptions == null)
        {
            gameReleaseStr = $"{nameof(GameRelease)}.{obj.GetObjectData().GameCategory}";
        }
        else
        {
            gameReleaseStr = $"item.GameRelease";
        }

        if (obj.GetObjectType() != ObjectType.Mod) return;
        using (var args = sb.Function(
                   $"public static IGroupGetter<T>? {nameof(IModGetter.TryGetTopLevelGroup)}<T>"))
        {
            args.Wheres.Add($"where T : {nameof(IMajorRecordGetter)}");
            args.Add($"this {obj.Interface(getter: true)} obj");
        }
        using (sb.CurlyBrace())
        {
            using (var args = sb.Call(
                       $"return (IGroupGetter<T>?){obj.CommonClassInstance("obj", LoquiInterfaceType.IGetter, CommonGenerics.Class, MaskType.Normal)}.GetGroup"))
            {
                args.AddPassArg("obj");
                args.Add("type: typeof(T)");
            }
        }
        sb.AppendLine();
            
        using (var args = sb.Function(
                   $"public static IGroupGetter? {nameof(IModGetter.TryGetTopLevelGroup)}"))
        {
            args.Add($"this {obj.Interface(getter: true)} obj");
            args.Add("Type type");
        }
        using (sb.CurlyBrace())
        {
            using (var args = sb.Call(
                       $"return (IGroupGetter?){obj.CommonClassInstance("obj", LoquiInterfaceType.IGetter, CommonGenerics.Class, MaskType.Normal)}.GetGroup"))
            {
                args.AddPassArg("obj");
                args.AddPassArg("type");
            }
        }
        sb.AppendLine();

        using (var args = sb.Function(
                   $"public static IGroup<T>? {nameof(IMod.TryGetTopLevelGroup)}<T>"))
        {
            args.Wheres.Add($"where T : {nameof(IMajorRecord)}");
            args.Add($"this {obj.Interface(getter: false)} obj");
        }
        using (sb.CurlyBrace())
        {
            using (var args = sb.Call(
                       $"return (IGroup<T>?){obj.CommonClassInstance("obj", LoquiInterfaceType.IGetter, CommonGenerics.Class, MaskType.Normal)}.GetGroup"))
            {
                args.AddPassArg("obj");
                args.Add("type: typeof(T)");
            }
        }
        sb.AppendLine();
            
        using (var args = sb.Function(
                   $"public static IGroup? {nameof(IModGetter.TryGetTopLevelGroup)}"))
        {
            args.Add($"this {obj.Interface(getter: false)} obj");
            args.Add("Type type");
        }
        using (sb.CurlyBrace())
        {
            using (var args = sb.Call(
                       $"return (IGroup?){obj.CommonClassInstance("obj", LoquiInterfaceType.IGetter, CommonGenerics.Class, MaskType.Normal)}.GetGroup"))
            {
                args.AddPassArg("obj");
                args.AddPassArg("type");
            }
        }
        sb.AppendLine();

        using (var args = sb.Function(
                   $"public static void WriteToBinaryParallel"))
        {
            args.Add($"this {obj.Interface(getter: true, internalInterface: false)} item");
            args.Add($"Stream stream");
            args.Add($"{nameof(BinaryWriteParameters)}? param = null");
            args.Add($"{nameof(ParallelWriteParameters)}? parallelParam = null");
        }
        using (sb.CurlyBrace())
        {
            using (var args = sb.Call(
                       $"{obj.CommonClass(LoquiInterfaceType.IGetter, CommonGenerics.Class, MaskType.Normal)}.WriteParallel"))
            {
                args.AddPassArg("item");
                args.AddPassArg("stream");
                args.Add($"parallelParam: parallelParam ?? {nameof(ParallelWriteParameters)}.{nameof(ParallelWriteParameters.Default)}");
                args.Add($"param: param ?? {nameof(BinaryWriteParameters)}.{nameof(BinaryWriteParameters.Default)}");
                args.Add("modKey: item.ModKey");
            }
        }
        sb.AppendLine();

        using (var args = sb.Function(
                   $"public static void WriteToBinaryParallel"))
        {
            args.Add($"this {obj.Interface(getter: true, internalInterface: false)} item");
            args.Add($"string path");
            args.Add($"{nameof(BinaryWriteParameters)}? param = null");
            args.Add($"{nameof(ParallelWriteParameters)}? parallelParam = null");
            args.Add($"{nameof(IFileSystem)}? fileSystem = null");
        }
        using (sb.CurlyBrace())
        {
            sb.AppendLine($"param ??= {nameof(BinaryWriteParameters)}.{nameof(BinaryWriteParameters.Default)};");
            sb.AppendLine($"parallelParam ??= {nameof(ParallelWriteParameters)}.{nameof(ParallelWriteParameters.Default)};");
            using (var args = sb.Call(
                       $"var modKey = param.{nameof(BinaryWriteParameters.RunMasterMatch)}"))
            {
                args.Add("mod: item");
                args.AddPassArg("path");
            }
            if (obj.GetObjectData().UsesStringFiles)
            {
<<<<<<< HEAD
                sb.AppendLine($"param.StringsWriter ??= Enums.HasFlag((int)item.ModHeader.Flags, item.GameRelease.ToCategory().GetLocalizedFlagIndex()!.Value) ? new StringsWriter({gameReleaseStr}, modKey, Path.Combine(Path.GetDirectoryName(path)!, \"Strings\"), {nameof(MutagenEncodingProvider)}.{nameof(MutagenEncodingProvider.Instance)}) : null;");
=======
                sb.AppendLine($"param.StringsWriter ??= Enums.HasFlag((int)item.ModHeader.Flags, (int)ModHeaderCommonFlag.Localized) ? new StringsWriter({gameReleaseStr}, modKey, Path.Combine(Path.GetDirectoryName(path)!, \"Strings\"), {nameof(MutagenEncoding)}.{nameof(MutagenEncoding.Default)}) : null;");
>>>>>>> a00812c4
                sb.AppendLine("bool disposeStrings = param.StringsWriter != null;");
            }
            sb.AppendLine("using (var stream = fileSystem.GetOrDefault().FileStream.New(path, FileMode.Create, FileAccess.Write))");
            using (sb.CurlyBrace())
            {
                using (var args = sb.Call(
                           $"{obj.CommonClass(LoquiInterfaceType.IGetter, CommonGenerics.Class, MaskType.Normal)}.WriteParallel"))
                {
                    args.AddPassArg("item");
                    args.AddPassArg("stream");
                    args.AddPassArg("parallelParam");
                    args.Add($"param: param");
                    args.AddPassArg("modKey");
                }
            }
            if (obj.GetObjectData().UsesStringFiles)
            {
                sb.AppendLine("if (disposeStrings)");
                using (sb.CurlyBrace())
                {
                    sb.AppendLine("param.StringsWriter?.Dispose();");
                }
            }
        }
        sb.AppendLine();
    }

    public override async Task GenerateInCommon(ObjectGeneration obj, StructuredStringBuilder sb, MaskTypeSet maskTypes)
    {
        await base.GenerateInCommon(obj, sb, maskTypes);
        if (obj.GetObjectType() != ObjectType.Mod) return;
        if (!maskTypes.Applicable(LoquiInterfaceType.IGetter, CommonGenerics.Class, MaskType.Normal)) return;

        GenerateGetGroup(obj, sb);
        GenerateWriteParallel(obj, sb);
    }

    private void GenerateGetGroup(ObjectGeneration obj, StructuredStringBuilder sb)
    {
        using (var args = sb.Function(
                   "public object? GetGroup"))
        {
            args.Add($"{obj.Interface(getter: true)} obj");
            args.Add("Type type");
        }
        using (sb.CurlyBrace())
        {
            sb.AppendLine("switch (type.Name)");
            using (sb.CurlyBrace())
            {
                foreach (var field in obj.IterateFields())
                {
                    if (!(field is LoquiType loqui)) continue;
                    if (loqui.TargetObjectGeneration?.GetObjectData().ObjectType != ObjectType.Group) continue;
                    if (!loqui.TryGetSpecificationAsObject("T", out var subObj))
                    {
                        throw new ArgumentException();
                    }
                    sb.AppendLine($"case \"{subObj.Name}\":");
                    sb.AppendLine($"case \"{subObj.Interface(getter: true)}\":");
                    sb.AppendLine($"case \"{subObj.Interface(getter: false)}\":");
                    if (subObj.HasInternalGetInterface)
                    {
                        sb.AppendLine($"case \"{subObj.Interface(getter: true, internalInterface: true)}\":");
                    }
                    if (subObj.HasInternalSetInterface)
                    {
                        sb.AppendLine($"case \"{subObj.Interface(getter: false, internalInterface: true)}\":");
                    }
                    using (sb.IncreaseDepth())
                    {
                        if (loqui.TargetObjectGeneration.Name.EndsWith("ListGroup"))
                        {
                            sb.AppendLine($"return obj.{field.Name}.Records;");
                        }
                        else
                        {
                            sb.AppendLine($"return obj.{field.Name};");
                        }
                    }
                }
                sb.AppendLine("default:");
                using (sb.IncreaseDepth())
                {
                    sb.AppendLine("return null;");
                }
            }
        }
        sb.AppendLine();
    }

    private void GenerateWriteParallel(ObjectGeneration obj, StructuredStringBuilder sb)
    {
        LoquiType groupInstance = null;
        LoquiType listGroupInstance = null;
        var objData = obj.GetObjectData();
        using (var args = sb.Function(
                   "public static void WriteParallel"))
        {
            args.Add($"{obj.Interface(getter: true, internalInterface: false)} item");
            args.Add($"Stream stream");
            args.Add($"{nameof(BinaryWriteParameters)} param");
            args.Add($"{nameof(ParallelWriteParameters)} parallelParam");
            args.Add($"ModKey modKey");
        }
        using (sb.CurlyBrace())
        {
            string gameConstantsStr;
            if (objData.GameReleaseOptions == null)
            {
                gameConstantsStr = $"{nameof(GameConstants)}.{obj.GetObjectData().GameCategory}";
            }
            else
            {
                sb.AppendLine($"var gameConstants = {nameof(GameConstants)}.Get(item.{ReleaseEnumName(obj)}.ToGameRelease());");
                gameConstantsStr = $"gameConstants";
            }
            sb.AppendLine($"var bundle = new {nameof(WritingBundle)}({gameConstantsStr})");
            using (sb.CurlyBrace(appendSemiColon: true))
            {
                sb.AppendLine("StringsWriter = param.StringsWriter,");
                sb.AppendLine("TargetLanguageOverride = param.TargetLanguageOverride,");
                sb.AppendLine($"Encodings = param.Encodings ?? {gameConstantsStr}.Encodings,");
            }

            sb.AppendLine($"var writer = new MutagenWriter(stream, bundle);");
            using (var args = sb.Call(
                       $"{nameof(ModHeaderWriteLogic)}.{nameof(ModHeaderWriteLogic.WriteHeader)}"))
            {
                args.AddPassArg("param");
                args.AddPassArg("writer");
                args.Add("mod: item");
                args.Add("modHeader: item.ModHeader.DeepCopy()");
                args.AddPassArg("modKey");
            }

            int groupCount = obj.IterateFields()
                .Select(f => f as LoquiType)
                .Where(l => l != null)
                .Where(l => l.TargetObjectGeneration?.GetObjectData().ObjectType == ObjectType.Group)
                .Count();

            sb.AppendLine($"Stream[] outputStreams = new Stream[{groupCount}];");
            sb.AppendLine($"List<Action> toDo = new List<Action>();");
            int i = 0;
            foreach (var field in obj.IterateFields())
            {
                if (!(field is LoquiType loqui)) continue;
                if (loqui.TargetObjectGeneration?.GetObjectData().ObjectType != ObjectType.Group) continue;
                if (loqui.TargetObjectGeneration.Name.EndsWith("ListGroup"))
                {
                    listGroupInstance = loqui;
                }
                else
                {
                    groupInstance = loqui;
                }

                var groupTarget = loqui.GetGroupTarget().GetObjectData();
                if (!loqui.TargetObjectGeneration.IsListGroup()
                    && groupTarget.CustomBinaryEnd == CustomEnd.Off 
                    && groupTarget.Subgroups.Count == 0)
                {
                    sb.AppendLine($"toDo.Add(() => WriteGroupParallel(item.{field.Name}, {i}, outputStreams, bundle, parallelParam));");
                }
                else
                {
                    sb.AppendLine($"toDo.Add(() => Write{field.Name}Parallel(item.{field.Name}, {i}, outputStreams, bundle, parallelParam));");
                }
                i++;
            }
            sb.AppendLine("Parallel.Invoke(parallelParam.ParallelOptions, toDo.ToArray());");
            using (var args = sb.Call(
                       $"{nameof(PluginUtilityTranslation)}.{nameof(PluginUtilityTranslation.CompileStreamsInto)}"))
            {
                args.Add("outputStreams.NotNull()");
                args.Add("stream");
            }
        }
        sb.AppendLine();

        if (groupInstance != null)
        {
            using (var args = sb.Function(
                       $"public static void WriteGroupParallel<T>"))
            {
                args.Add($"I{obj.ProtoGen.Protocol.Namespace}GroupGetter<T> group");
                args.Add("int targetIndex");
                args.Add("Stream[] streamDepositArray");
                args.Add($"{nameof(WritingBundle)} bundle");
                args.Add($"{nameof(ParallelWriteParameters)} parallelParam");
                args.Wheres.AddRange(groupInstance.TargetObjectGeneration.GenerateWhereClauses(LoquiInterfaceType.IGetter, groupInstance.TargetObjectGeneration.Generics));
            }
            using (sb.CurlyBrace())
            {
                sb.AppendLine("if (group.RecordCache.Count == 0) return;");
                sb.AppendLine($"var cuts = group.Cut(parallelParam.CutCount).ToArray();");
                sb.AppendLine($"Stream[] subStreams = new Stream[cuts.Length + 1];");
                sb.AppendLine($"byte[] groupBytes = new byte[bundle.Constants.GroupConstants.HeaderLength];");
                sb.AppendLine($"BinaryPrimitives.WriteInt32LittleEndian(groupBytes.AsSpan(), RecordTypes.GRUP.TypeInt);");
                sb.AppendLine($"var groupByteStream = new MemoryStream(groupBytes);");
                sb.AppendLine($"using (var stream = new MutagenWriter(groupByteStream, bundle.Constants, dispose: false))");
                using (sb.CurlyBrace())
                {
                    sb.AppendLine($"stream.Position += 8;");
                    sb.AppendLine($"{obj.ProtoGen.Protocol.Namespace}GroupBinaryWriteTranslation.WriteEmbedded<T>(group, stream);");
                }
                sb.AppendLine($"subStreams[0] = groupByteStream;");
                sb.AppendLine($"Parallel.ForEach(cuts, parallelParam.ParallelOptions, (cutItems, state, counter) =>");
                using (sb.CurlyBrace(appendSemiColon: true, appendParenthesis: true))
                {
                    sb.AppendLine($"{nameof(MemoryTributary)} trib = new {nameof(MemoryTributary)}();");
                    sb.AppendLine($"using (var stream = new MutagenWriter(trib, bundle with {{}}, dispose: false))");
                    using (sb.CurlyBrace())
                    {
                        sb.AppendLine($"foreach (var item in cutItems)");
                        using (sb.CurlyBrace())
                        {
                            sb.AppendLine($"item.WriteToBinary(stream);");
                        }
                    }
                    sb.AppendLine($"subStreams[(int)counter + 1] = trib;");
                }
                sb.AppendLine($"{nameof(PluginUtilityTranslation)}.CompileSetGroupLength(subStreams, groupBytes);");
                sb.AppendLine($"streamDepositArray[targetIndex] = new CompositeReadStream(subStreams, resetPositions: true);");
            }
            sb.AppendLine();
        }
    }

    public override async Task PreLoad(ObjectGeneration obj)
    {
        if (obj.GetObjectType() != ObjectType.Mod) return;
        var elems = obj.Node.Elements(XName.Get(GameReleaseOptions, LoquiGenerator.Namespace));
        if (!elems.Any()) return;
        var objData = obj.GetObjectData();
        objData.GameReleaseOptions = elems.Select(el => Enum.Parse<GameRelease>(el.Value)).ToHashSet();
        obj.Interfaces.Add(LoquiInterfaceDefinitionType.IGetter, $"IMajorRecordContextEnumerable<{obj.Interface(getter: false, internalInterface: true)}, {obj.Interface(getter: true, internalInterface: true)}>");
    }

    public override async Task GenerateInInterface(ObjectGeneration obj, StructuredStringBuilder sb, bool internalInterface, bool getter)
    {
        await base.GenerateInInterface(obj, sb, internalInterface, getter);
        if (obj.GetObjectType() != ObjectType.Mod) return;
        if (!getter) return;
        if (obj.GetObjectData().GameReleaseOptions == null) return;
        sb.AppendLine($"{ReleaseEnumName(obj)} {ReleaseEnumName(obj)} {{ get; }}");
    }
}<|MERGE_RESOLUTION|>--- conflicted
+++ resolved
@@ -484,11 +484,7 @@
             }
             if (obj.GetObjectData().UsesStringFiles)
             {
-<<<<<<< HEAD
-                sb.AppendLine($"param.StringsWriter ??= Enums.HasFlag((int)item.ModHeader.Flags, item.GameRelease.ToCategory().GetLocalizedFlagIndex()!.Value) ? new StringsWriter({gameReleaseStr}, modKey, Path.Combine(Path.GetDirectoryName(path)!, \"Strings\"), {nameof(MutagenEncodingProvider)}.{nameof(MutagenEncodingProvider.Instance)}) : null;");
-=======
-                sb.AppendLine($"param.StringsWriter ??= Enums.HasFlag((int)item.ModHeader.Flags, (int)ModHeaderCommonFlag.Localized) ? new StringsWriter({gameReleaseStr}, modKey, Path.Combine(Path.GetDirectoryName(path)!, \"Strings\"), {nameof(MutagenEncoding)}.{nameof(MutagenEncoding.Default)}) : null;");
->>>>>>> a00812c4
+                sb.AppendLine($"param.StringsWriter ??= Enums.HasFlag((int)item.ModHeader.Flags, item.GameRelease.ToCategory().GetLocalizedFlagIndex()!.Value) ? new StringsWriter({gameReleaseStr}, modKey, Path.Combine(Path.GetDirectoryName(path)!, \"Strings\"), {nameof(MutagenEncoding)}.{nameof(MutagenEncoding.Default)}) : null;");
                 sb.AppendLine("bool disposeStrings = param.StringsWriter != null;");
             }
             sb.AppendLine("using (var stream = fileSystem.GetOrDefault().FileStream.New(path, FileMode.Create, FileAccess.Write))");
