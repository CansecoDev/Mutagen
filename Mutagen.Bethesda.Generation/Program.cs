using Loqui;
using Loqui.Generation;
using System;
using System.Collections.Generic;
using System.IO;
using System.Linq;
using System.Reactive.Linq;
using System.Text;
using System.Threading.Tasks;

namespace Mutagen.Bethesda.Generation
{
    class Program
    {
        static void AttachDebugInspector()
        {
<<<<<<< HEAD
            string testString = "MaskItem<T, GenderedI";
=======
            string testString = "override bool Equals(object obj)";
>>>>>>> f86e9efb
            FileGeneration.LineAppended
                .Where(i => i.Contains(testString))
                .Subscribe(s =>
                {
                    int wer = 23;
                    wer++;
                });
        }

        static void Main(string[] args)
        {
#if DEBUG
            AttachDebugInspector();
#endif
            GenerateRecords();
            GenerateTester();
        }

        static void GenerateRecords()
        { 
            LoquiGenerator gen = new LoquiGenerator(typical: false)
            {
                NotifyingDefault = NotifyingType.None,
                HasBeenSetDefault = true,
                ToStringDefault = false,
            };
            gen.AddTypicalTypeAssociations();
            var xmlGen = new MutagenXmlModule(gen);
            gen.Add(xmlGen);
            gen.Add(gen.MaskModule);
            gen.Namespaces.Add("Mutagen.Bethesda.Internals");
            xmlGen.ShouldGenerateXSD = false;
            xmlGen.AddTypeAssociation<FormLinkType>(new FormLinkXmlTranslationGeneration());
            xmlGen.AddTypeAssociation<FormIDType>(new PrimitiveXmlTranslationGeneration<FormID>());
            xmlGen.AddTypeAssociation<FormKeyType>(new PrimitiveXmlTranslationGeneration<FormKey>());
            xmlGen.AddTypeAssociation<ModKeyType>(new PrimitiveXmlTranslationGeneration<ModKey>());
            xmlGen.AddTypeAssociation<DataType>(new DataTypeXmlTranslationGeneration());
            xmlGen.AddTypeAssociation<GenderedType>(new GenderedTypeXmlTranslationGeneration());
            gen.MaskModule.AddTypeAssociation<FormLinkType>(MaskModule.TypicalField);
            gen.MaskModule.AddTypeAssociation<GenderedType>(new GenderedItemMaskGeneration());
            gen.GenerationModules.Add(new MutagenModule());
            gen.Add(new BinaryTranslationModule(gen));
            gen.AddTypeAssociation<FormLinkType>("FormLink");
            gen.AddTypeAssociation<FormIDType>("FormID");
            gen.AddTypeAssociation<FormKeyType>("FormKey");
            gen.AddTypeAssociation<ModKeyType>("ModKey");
            gen.AddTypeAssociation<BufferType>("Buffer");
            gen.AddTypeAssociation<DataType>("Data");
            gen.AddTypeAssociation<ZeroType>("Zero");
            gen.AddTypeAssociation<CustomLogic>("CustomLogic");
            gen.AddTypeAssociation<TransferType>("Transfer");
            gen.AddTypeAssociation<GroupType>("Group");
            gen.AddTypeAssociation<SpecialParseType>("SpecialParse");
            gen.AddTypeAssociation<GenderedType>("Gendered");
            gen.ReplaceTypeAssociation<Loqui.Generation.EnumType, Mutagen.Bethesda.Generation.EnumType>();
            gen.ReplaceTypeAssociation<Loqui.Generation.StringType, Mutagen.Bethesda.Generation.StringType>();
            gen.ReplaceTypeAssociation<Loqui.Generation.LoquiType, Mutagen.Bethesda.Generation.MutagenLoquiType>();
            Loqui.Generation.Presentation.Utility.AddToLoquiGenerator(gen, xmlGen);

            var bethesdaProto = gen.AddProtocol(
                new ProtocolGeneration(
                    gen,
                    new ProtocolKey("Bethesda"),
                    new DirectoryInfo("../../../../Mutagen.Bethesda"))
                {
                    DefaultNamespace = "Mutagen.Bethesda",
                });
            bethesdaProto.AddProjectToModify(
                new FileInfo(Path.Combine(bethesdaProto.GenerationFolder.FullName, "Mutagen.Bethesda.csproj")));

            var oblivProto = gen.AddProtocol(
                new ProtocolGeneration(
                    gen,
                    new ProtocolKey("Oblivion"),
                    new DirectoryInfo("../../../../Mutagen.Bethesda.Records/Oblivion"))
                {
                    DefaultNamespace = "Mutagen.Bethesda.Oblivion",
                });
            oblivProto.AddProjectToModify(
                new FileInfo(Path.Combine(oblivProto.GenerationFolder.FullName, "../Mutagen.Bethesda.Records.csproj")));

            var skyrimProto = gen.AddProtocol(
                new ProtocolGeneration(
                    gen,
                    new ProtocolKey("Skyrim"),
                    new DirectoryInfo("../../../../Mutagen.Bethesda.Records/Skyrim"))
                {
                    DefaultNamespace = "Mutagen.Bethesda.Skyrim",
                });
            skyrimProto.AddProjectToModify(
                new FileInfo(Path.Combine(skyrimProto.GenerationFolder.FullName, "../Mutagen.Bethesda.Records.csproj")));

            gen.Generate().Wait();
        }

        static void GenerateTester()
        {
            LoquiGenerator gen = new LoquiGenerator()
            {
                NotifyingDefault = NotifyingType.None,
                HasBeenSetDefault = false
            };
            var xmlModule = new XmlTranslationModule(gen)
            {
                ShouldGenerateXSD = true
            };
            gen.Add(xmlModule);
            var testerProto = gen.AddProtocol(
                new ProtocolGeneration(
                    gen,
                    new ProtocolKey("Tests"),
                    new DirectoryInfo("../../../../Mutagen.Bethesda.Tests/Settings"))
                {
                    DefaultNamespace = "Mutagen.Bethesda.Tests",
                });
            testerProto.AddProjectToModify(
                new FileInfo("../../../../Mutagen.Bethesda.Tests/Mutagen.Bethesda.Tests.csproj"));

            gen.Generate().Wait();
        }
    }
}<|MERGE_RESOLUTION|>--- conflicted
+++ resolved
@@ -14,11 +14,7 @@
     {
         static void AttachDebugInspector()
         {
-<<<<<<< HEAD
             string testString = "MaskItem<T, GenderedI";
-=======
-            string testString = "override bool Equals(object obj)";
->>>>>>> f86e9efb
             FileGeneration.LineAppended
                 .Where(i => i.Contains(testString))
                 .Subscribe(s =>
@@ -76,7 +72,6 @@
             gen.ReplaceTypeAssociation<Loqui.Generation.EnumType, Mutagen.Bethesda.Generation.EnumType>();
             gen.ReplaceTypeAssociation<Loqui.Generation.StringType, Mutagen.Bethesda.Generation.StringType>();
             gen.ReplaceTypeAssociation<Loqui.Generation.LoquiType, Mutagen.Bethesda.Generation.MutagenLoquiType>();
-            Loqui.Generation.Presentation.Utility.AddToLoquiGenerator(gen, xmlGen);
 
             var bethesdaProto = gen.AddProtocol(
                 new ProtocolGeneration(
