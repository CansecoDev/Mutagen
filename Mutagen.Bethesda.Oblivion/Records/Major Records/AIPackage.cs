﻿using System;
using System.Collections.Generic;
using System.Linq;
using System.Text;
using System.Threading.Tasks;
using Loqui.Internal;
using Mutagen.Bethesda.Binary;
using Mutagen.Bethesda.Oblivion.Internals;
using Noggog;

namespace Mutagen.Bethesda.Oblivion
{
    public partial class AIPackage
    {
        [Flags]
        public enum Flag
        {
            OffersServices = 0x0000001,
            MustReachLocation = 0x0000002,
            MustComplete = 0x0000004,
            LockDoorsAtPackageStart = 0x0000008,
            LockDoorsAtPackageEnd = 0x0000010,
            LockDoorsAtLocation = 0x0000020,
            UnlockDoorsAtPackageStart = 0x0000040,
            UnlockDoorsAtPackageEnd = 0x0000080,
            UnlockDoorsAtLocation = 0x0000100,
            ContinueIfPCNear = 0x0000200,
            OncePerDay = 0x0000400,
            Unused = 0x0000800,
            SkipFalloutBehavior = 0x0001000,
            AlwaysRun = 0x0002000,
            AlwaysSneak = 0x0020000,
            AllowSwimming = 0x0040000,
            AllowFalls = 0x0080000,
            ArmorUnequpped = 0x0100000,
            WeaponsUnequipped = 0x0200000,
            DefensiveCombat = 0x0400000,
            UseHorse = 0x0800000,
            NoIdleAnims = 0x1000000
        }

        public enum GeneralTypeEnum
        {
            Find = 0,
            Follow = 1,
            Escort = 2,
            Eat = 3,
            Sleep = 4,
            Wander = 5,
            Travel = 6,
            Accompany = 7,
            UseItemAt = 8,
            Ambush = 9,
            FleeNotCombat = 10,
            CastMagic = 11,
        }
    }

    namespace Internals
    {
        public partial class AIPackageBinaryCreateTranslation
        {
            static partial void FillBinaryFlagsCustom(MutagenFrame frame, AIPackage item, MasterReferences masterReferences, ErrorMaskBuilder errorMask)
            {
                if (frame.Remaining == 8)
                {
                    if (EnumBinaryTranslation<AIPackage.Flag>.Instance.Parse(
                        frame: frame.SpawnWithLength(4),
                        item: out AIPackage.Flag FlagsParse))
                    {
                        item.Flags = FlagsParse;
                    }
                    if (EnumBinaryTranslation<AIPackage.GeneralTypeEnum>.Instance.Parse(
                            frame: frame.SpawnWithLength(4),
                            item: out AIPackage.GeneralTypeEnum GeneralTypeParse))
                    {
                        item.GeneralType = GeneralTypeParse;
                    }
                }
                else if (frame.Remaining == 4)
                {
                    byte[] buff = new byte[4];
                    frame.Reader.Read(buff, 0, 2);
                    var subFrame = new MutagenFrame(
                        new MutagenMemoryReadStream(buff, offsetReference: frame.FinalWithOffset - 2));
                    if (EnumBinaryTranslation<AIPackage.Flag>.Instance.Parse(
                        frame: subFrame,
                        item: out AIPackage.Flag FlagsParse))
                    {
                        item.Flags = FlagsParse;
                    }
                    if (EnumBinaryTranslation<AIPackage.GeneralTypeEnum>.Instance.Parse(
                            frame: frame.SpawnWithLength(1),
                            item: out AIPackage.GeneralTypeEnum GeneralTypeParse))
                    {
                        item.GeneralType = GeneralTypeParse;
                    }
                    frame.Position += 1;
                }
                else
                {
                    throw new ArgumentException($"Odd length for general AI field: {frame.Remaining}");
                }
            }
        }

<<<<<<< HEAD
        public partial class AIPackageBinaryWriteTranslation
        {
            static partial void WriteBinary_Flags_Custom(MutagenWriter writer, IAIPackageInternalGetter item, MasterReferences masterReferences, ErrorMaskBuilder errorMask)
=======
            static partial void WriteBinaryFlagsCustom(MutagenWriter writer, IAIPackageInternalGetter item, MasterReferences masterReferences, ErrorMaskBuilder errorMask)
>>>>>>> 85fe4664
            {
                Mutagen.Bethesda.Binary.EnumBinaryTranslation<AIPackage.Flag>.Instance.Write(
                    writer,
                    item.Flags,
                    length: 4);
                Mutagen.Bethesda.Binary.EnumBinaryTranslation<AIPackage.GeneralTypeEnum>.Instance.Write(
                    writer,
                    item.GeneralType,
                    length: 4);
            }
<<<<<<< HEAD
=======

            static partial void FillBinaryGeneralTypeCustom(MutagenFrame frame, AIPackage item, MasterReferences masterReferences, ErrorMaskBuilder errorMask)
            {
            }

            static partial void WriteBinaryGeneralTypeCustom(MutagenWriter writer, IAIPackageInternalGetter item, MasterReferences masterReferences, ErrorMaskBuilder errorMask)
            {
            }
>>>>>>> 85fe4664
        }
    }
}<|MERGE_RESOLUTION|>--- conflicted
+++ resolved
@@ -104,13 +104,9 @@
             }
         }
 
-<<<<<<< HEAD
         public partial class AIPackageBinaryWriteTranslation
         {
-            static partial void WriteBinary_Flags_Custom(MutagenWriter writer, IAIPackageInternalGetter item, MasterReferences masterReferences, ErrorMaskBuilder errorMask)
-=======
             static partial void WriteBinaryFlagsCustom(MutagenWriter writer, IAIPackageInternalGetter item, MasterReferences masterReferences, ErrorMaskBuilder errorMask)
->>>>>>> 85fe4664
             {
                 Mutagen.Bethesda.Binary.EnumBinaryTranslation<AIPackage.Flag>.Instance.Write(
                     writer,
@@ -121,17 +117,6 @@
                     item.GeneralType,
                     length: 4);
             }
-<<<<<<< HEAD
-=======
-
-            static partial void FillBinaryGeneralTypeCustom(MutagenFrame frame, AIPackage item, MasterReferences masterReferences, ErrorMaskBuilder errorMask)
-            {
-            }
-
-            static partial void WriteBinaryGeneralTypeCustom(MutagenWriter writer, IAIPackageInternalGetter item, MasterReferences masterReferences, ErrorMaskBuilder errorMask)
-            {
-            }
->>>>>>> 85fe4664
         }
     }
 }