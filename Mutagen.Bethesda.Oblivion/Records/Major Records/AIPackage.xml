--- conflicted
+++ resolved
@@ -17,11 +17,7 @@
   <Object name="AIPackageLocation" objType="Subrecord" recordType="PLDT" GUID="42ac1b95-f8b8-44ff-9f8d-408a2c3df787" ID="157">
     <Fields>
       <Enum name="Type" enumName="AIPackageLocation.LocationType" byteLength="4" />
-<<<<<<< HEAD
-      <FormIDLink name="LocationReference" refName="Bethesda.MajorRecord" />
-=======
       <FormIDLink name="LocationReference" interfaceName="IPlaced" objType="Record" />
->>>>>>> 50c5b7cb
       <Float name="Radius" />
     </Fields>
   </Object>
