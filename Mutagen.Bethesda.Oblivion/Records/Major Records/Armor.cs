--- conflicted
+++ resolved
@@ -23,13 +23,9 @@
         }
     }
 
-<<<<<<< HEAD
     public partial class ArmorBinaryWriteTranslation
     {
-        static partial void WriteBinary_ArmorValue_Custom(MutagenWriter writer, IArmorInternalGetter item, MasterReferences masterReferences, ErrorMaskBuilder errorMask)
-=======
         static partial void WriteBinaryArmorValueCustom(MutagenWriter writer, IArmorInternalGetter item, MasterReferences masterReferences, ErrorMaskBuilder errorMask)
->>>>>>> 85fe4664
         {
             UInt16BinaryTranslation.Instance.Write(
                 writer,
