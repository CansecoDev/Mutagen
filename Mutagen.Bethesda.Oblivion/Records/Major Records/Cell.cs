﻿using System;
using System.Collections.Generic;
using System.IO;
using System.Linq;
using System.Text;
using System.Threading.Tasks;
using System.Xml.Linq;
using CSharpExt.Rx;
using Loqui;
using Loqui.Internal;
using Mutagen.Bethesda.Binary;
using Mutagen.Bethesda.Internals;
using Mutagen.Bethesda.Oblivion.Internals;
using Noggog;
using Noggog.Notifying;

namespace Mutagen.Bethesda.Oblivion
{
    public partial class Cell
    {
        private byte[] _overallTimeStamp;
        private byte[] _persistentTimeStamp;
        private byte[] _temporaryTimeStamp;
        private byte[] _visibleWhenDistantTimeStamp;

        [Flags]
        public enum Flag
        {
            IsInteriorCell = 0x0001,
            HasWater = 0x0002,
            InvertFastTravelBehavior = 0x0004,
            ForceHideLand = 0x0008,
            PublicPlace = 0x0020,
            HandChanged = 0x0040,
            BehaveLikeExteriod = 0x0080,
        }

        private static readonly Cell_TranslationMask XmlFolderTranslation = new Cell_TranslationMask(true)
        {
            Temporary = false,
            Persistent = false,
            VisibleWhenDistant = false,
            PathGrid = new MaskItem<bool, PathGrid_TranslationMask>(false, null),
            Landscape = new MaskItem<bool, Landscape_TranslationMask>(false, null)
        };
        private static readonly TranslationCrystal XmlFolderTranslationCrystal = XmlFolderTranslation.GetCrystal();

        static partial void CustomBinaryEnd_Import(MutagenFrame frame, Cell obj, MasterReferences masterReferences, ErrorMaskBuilder errorMask)
        {
            if (frame.Reader.Complete) return;
            var next = HeaderTranslation.GetNextType(frame.Reader, out var len, hopGroup: false);
            if (!next.Equals(Group_Registration.GRUP_HEADER)) return;
            frame.Reader.Position += 8;
            var formKey = FormKey.Factory(masterReferences, frame.Reader.ReadUInt32());
            var grupType = (GroupTypeEnum)frame.Reader.ReadInt32();
            if (grupType == GroupTypeEnum.CellChildren)
            {
                obj._overallTimeStamp = frame.Reader.ReadBytes(4);
                if (formKey != obj.FormKey)
                {
                    throw new ArgumentException("Cell children group did not match the FormID of the parent cell.");
                }
            }
            else
            {
                frame.Reader.Position -= 16;
                return;
            }
            using (var subFrame = frame.SpawnWithLength(len - Mutagen.Bethesda.Constants.RECORD_HEADER_LENGTH))
            {
                while (!subFrame.Complete)
                {
                    var persistGroup = HeaderTranslation.GetNextType(frame.Reader, out var persistLen, hopGroup: false);
                    if (!persistGroup.Equals(Group_Registration.GRUP_HEADER))
                    {
                        throw new ArgumentException();
                    }
                    subFrame.Reader.Position += 12;
                    GroupTypeEnum type = (GroupTypeEnum)subFrame.Reader.ReadUInt32();
                    subFrame.Reader.Position -= 16;
                    using (var itemFrame = frame.SpawnWithLength(persistLen))
                    {
                        switch (type)
                        {
                            case GroupTypeEnum.CellPersistentChildren:
                                ParseTypical(
                                    frame: itemFrame,
                                    obj: obj,
                                    fieldIndex: (int)Cell_FieldIndex.Persistent,
                                    masterReferences: masterReferences,
                                    coll: obj.Persistent,
                                    errorMask: errorMask,
                                    persistentParse: true);
                                break;
                            case GroupTypeEnum.CellTemporaryChildren:
                                ParseTemporary(
                                    itemFrame,
                                    obj,
                                    masterReferences,
                                    errorMask);
                                break;
                            case GroupTypeEnum.CellVisibleDistantChildren:
                                ParseTypical(
                                    frame: itemFrame,
                                    obj: obj,
                                    fieldIndex: (int)Cell_FieldIndex.VisibleWhenDistant,
                                    masterReferences: masterReferences,
                                    coll: obj.VisibleWhenDistant,
                                    errorMask: errorMask,
                                    persistentParse: false);
                                break;
                            default:
                                throw new NotImplementedException();
                        }
                    }
                }
            }
        }

        static void ParseTypical(
            MutagenFrame frame,
            Cell obj,
            int fieldIndex,
            MasterReferences masterReferences,
            ISourceSetList<IPlaced> coll,
            ErrorMaskBuilder errorMask,
            bool persistentParse)
        {
            frame.Reader.Position += 8;
            var formKey = FormKey.Factory(masterReferences, frame.Reader.ReadUInt32());
            if (formKey != obj.FormKey)
            {
                throw new ArgumentException("Cell children group did not match the FormID of the parent cell.");
            }
            frame.Reader.Position += 4;
            if (persistentParse)
            {
                obj._persistentTimeStamp = frame.Reader.ReadBytes(4);
            }
            else
            {
                obj._visibleWhenDistantTimeStamp = frame.Reader.ReadBytes(4);
            }
            Mutagen.Bethesda.Binary.ListBinaryTranslation<IPlaced>.Instance.ParseRepeatedItem(
                frame: frame,
                fieldIndex: fieldIndex,
                item: coll,
                lengthLength: 4,
                errorMask: errorMask,
                transl: (MutagenFrame r, RecordType header, out IPlaced placed, ErrorMaskBuilder errMaskInternal) =>
                {
                    switch (header.TypeInt)
                    {
                        case 0x45524341: // "ACRE":
                            if (LoquiBinaryTranslation<PlacedCreature>.Instance.Parse(
                                frame: r,
                                item: out var placedCrea,
                                masterReferences: masterReferences,
                                errorMask: errMaskInternal))
                            {
                                placed = placedCrea;
                                return true;
                            }
                            break;
                        case 0x52484341: //"ACHR":
                            if (LoquiBinaryTranslation<PlacedNPC>.Instance.Parse(
                                frame: r,
                                item: out var placedNPC,
                                masterReferences: masterReferences,
                                errorMask: errMaskInternal))
                            {
                                placed = placedNPC;
                                return true;
                            }
                            break;
                        case 0x52464552: // "REFR":
                            if (LoquiBinaryTranslation<PlacedObject>.Instance.Parse(
                                frame: r,
                                item: out var placedObj,
                                masterReferences: masterReferences,
                                errorMask: errMaskInternal))
                            {
                                placed = placedObj;
                                return true;
                            }
                            break;
                        default:
                            throw new NotImplementedException();
                    }
                    placed = null;
                    return false;
                }
                );
        }

        static bool ParseTemporaryOutliers(MutagenFrame frame, Cell obj, MasterReferences masterReferences, ErrorMaskBuilder errorMask)
        {
            var nextHeader = HeaderTranslation.GetNextRecordType(frame.Reader, out var pathLen);
            if (nextHeader.Equals(PathGrid_Registration.PGRD_HEADER))
            {
                using (var subFrame = frame.SpawnWithLength(pathLen + Mutagen.Bethesda.Constants.RECORD_HEADER_LENGTH))
                {
                    using (errorMask.PushIndex((int)Cell_FieldIndex.PathGrid))
                    {
                        obj.PathGrid = PathGrid.Create_Binary(
                            subFrame,
                            errorMask: errorMask,
                            masterReferences: masterReferences,
                            recordTypeConverter: null);
                    }
                }
                return true;
            }
            else if (nextHeader.Equals(Landscape_Registration.LAND_HEADER))
            {
                using (var subFrame = frame.SpawnWithLength(pathLen + Mutagen.Bethesda.Constants.RECORD_HEADER_LENGTH))
                {
                    using (errorMask.PushIndex((int)Cell_FieldIndex.Landscape))
                    {
                        obj.Landscape = Landscape.Create_Binary(
                            subFrame,
                            errorMask: errorMask,
                            masterReferences: masterReferences,
                            recordTypeConverter: null);
                    }
                }
                return true;
            }
            return false;
        }

        static void ParseTemporary(MutagenFrame frame, Cell obj, MasterReferences masterReferences, ErrorMaskBuilder errorMask)
        {
            frame.Reader.Position += 8;
            var formKey = FormKey.Factory(masterReferences, frame.Reader.ReadUInt32());
            if (formKey != obj.FormKey)
            {
                throw new ArgumentException("Cell children group did not match the FormID of the parent cell.");
            }
            frame.Reader.Position += 4;
            obj._temporaryTimeStamp = frame.Reader.ReadBytes(4);
            Mutagen.Bethesda.Binary.ListBinaryTranslation<IPlaced>.Instance.ParseRepeatedItem(
                frame: frame,
                item: obj.Temporary,
                fieldIndex: (int)Cell_FieldIndex.Persistent,
                lengthLength: 4,
                errorMask: errorMask,
                transl: (MutagenFrame r, RecordType header, out IPlaced placed, ErrorMaskBuilder listSubMask) =>
                {
                    switch (header.TypeInt)
                    {
                        case 0x45524341: // "ACRE":
                            if (LoquiBinaryTranslation<PlacedCreature>.Instance.Parse(
                                frame: r,
                                item: out var placedCrea,
                                masterReferences: masterReferences,
                                errorMask: errorMask))
                            {
                                placed = placedCrea;
                                return true;
                            }
                            break;
                        case 0x52484341: //"ACHR":
                            if (LoquiBinaryTranslation<PlacedNPC>.Instance.Parse(
                                frame: r,
                                item: out var placedNPC,
                                masterReferences: masterReferences,
                                errorMask: errorMask))
                            {
                                placed = placedNPC;
                                return true;
                            }
                            break;
                        case 0x52464552: // "REFR":
                            if (LoquiBinaryTranslation<PlacedObject>.Instance.Parse(
                                frame: r,
                                item: out var placedObj,
                                masterReferences: masterReferences,
                                errorMask: errorMask))
                            {
                                placed = placedObj;
                                return true;
                            }
                            break;
                        default:
                            if (ParseTemporaryOutliers(frame, obj, masterReferences, errorMask))
                            {
                                listSubMask = null;
                                placed = null;
                                return false;
                            }
                            throw new NotImplementedException();
                    }
                    placed = null;
                    return false;
                });
        }

        static partial void CustomBinaryEnd_Export(MutagenWriter writer, Cell obj, MasterReferences masterReferences, ErrorMaskBuilder errorMask)
        {
            if (obj.Persistent.Count == 0
                && obj.Temporary.Count == 0
                && obj.VisibleWhenDistant.Count == 0
                && !obj.PathGrid_IsSet
                && !obj.Landscape_IsSet) return;
            using (HeaderExport.ExportHeader(writer, Group_Registration.GRUP_HEADER, ObjectType.Group))
            {
                FormKeyBinaryTranslation.Instance.Write(
                    writer,
                    obj.FormKey,
                    masterReferences,
                    errorMask);
                writer.Write((int)GroupTypeEnum.CellChildren);
                if (obj._overallTimeStamp != null)
                {
                    writer.Write(obj._overallTimeStamp);
                }
                else
                {
                    writer.WriteZeros(4);
                }
                if (obj.Persistent.Count > 0)
                {
                    using (HeaderExport.ExportHeader(writer, Group_Registration.GRUP_HEADER, ObjectType.Group))
                    {
                        FormKeyBinaryTranslation.Instance.Write(
                            writer,
                            obj.FormKey,
                            masterReferences,
                            errorMask);
                        writer.Write((int)GroupTypeEnum.CellPersistentChildren);
                        if (obj._persistentTimeStamp != null)
                        {
                            writer.Write(obj._persistentTimeStamp);
                        }
                        else
                        {
                            writer.WriteZeros(4);
                        }
                        Mutagen.Bethesda.Binary.ListBinaryTranslation<IPlaced>.Instance.Write(
                            writer: writer,
                            items: obj.Persistent,
                            fieldIndex: (int)Cell_FieldIndex.Persistent,
                            errorMask: errorMask,
                            transl: (r, item, subErr) =>
                            {
                                LoquiBinaryTranslation.Instance.Write<IPlaced>(
                                    r,
                                    item,
                                    masterReferences,
                                    errorMask);
                            });
                    }
                }
                if (obj.Temporary.Count > 0
                    || obj.PathGrid_IsSet
                    || obj.Landscape_IsSet)
                {
                    using (HeaderExport.ExportHeader(writer, Group_Registration.GRUP_HEADER, ObjectType.Group))
                    {
                        FormKeyBinaryTranslation.Instance.Write(
                            writer,
                            obj.FormKey,
                            masterReferences,
                            errorMask);
                        writer.Write((int)GroupTypeEnum.CellTemporaryChildren);
                        if (obj._temporaryTimeStamp != null)
                        {
                            writer.Write(obj._temporaryTimeStamp);
                        }
                        else
                        {
                            writer.WriteZeros(4);
                        }
                        if (obj.Landscape_IsSet)
                        {
                            LoquiBinaryTranslation<Landscape>.Instance.Write(
                                writer,
                                item: obj.Landscape,
                                masterReferences: masterReferences,
                                fieldIndex: (int)Cell_FieldIndex.Landscape,
                                errorMask: errorMask);
                        }
                        if (obj.PathGrid_IsSet)
                        {
                            LoquiBinaryTranslation<PathGrid>.Instance.Write(
                                writer,
                                item: obj.PathGrid,
                                masterReferences: masterReferences,
                                fieldIndex: (int)Cell_FieldIndex.PathGrid,
                                errorMask: errorMask);
                        }
                        Mutagen.Bethesda.Binary.ListBinaryTranslation<IPlaced>.Instance.Write(
                            writer: writer,
                            items: obj.Temporary,
                            fieldIndex: (int)Cell_FieldIndex.Temporary,
                            errorMask: errorMask,
                            transl: (r, item, subErr) =>
                            {
                                LoquiBinaryTranslation.Instance.Write<IPlaced>(
                                    r,
                                    item,
                                    masterReferences,
                                    errorMask);
                            });
                    }
                }
                if (obj.VisibleWhenDistant.Count > 0)
                {
                    using (HeaderExport.ExportHeader(writer, Group_Registration.GRUP_HEADER, ObjectType.Group))
                    {
                        FormKeyBinaryTranslation.Instance.Write(
                            writer,
                            obj.FormKey,
                            masterReferences,
                            errorMask);
                        writer.Write((int)GroupTypeEnum.CellVisibleDistantChildren);
                        if (obj._visibleWhenDistantTimeStamp != null)
                        {
                            writer.Write(obj._visibleWhenDistantTimeStamp);
                        }
                        else
                        {
                            writer.WriteZeros(4);
                        }
                        Mutagen.Bethesda.Binary.ListBinaryTranslation<IPlaced>.Instance.Write(
                            writer: writer,
                            items: obj.VisibleWhenDistant,
                            fieldIndex: (int)Cell_FieldIndex.VisibleWhenDistant,
                            errorMask: errorMask,
                            transl: (r, item, subErr) =>
                            {
                                LoquiBinaryTranslation.Instance.Write<IPlaced>(
                                    r,
                                    item,
                                    masterReferences,
                                    errorMask);
                            });
                    }
                }
            }
        }
<<<<<<< HEAD
        
=======

        partial void PostDuplicate(Cell obj, Cell rhs, Func<FormKey> getNextFormKey, IList<(MajorRecord Record, FormKey OriginalFormKey)> duplicatedRecords)
        {
            if (rhs.PathGrid_IsSet
                && rhs.PathGrid != null)
            {
                obj.PathGrid = (PathGrid)rhs.PathGrid.Duplicate(getNextFormKey, duplicatedRecords);
            }
            if (rhs.Landscape_IsSet
                && rhs.Landscape != null)
            {
                obj.Landscape = (Landscape)rhs.Landscape.Duplicate(getNextFormKey, duplicatedRecords);
            }
            obj.Persistent.SetTo(rhs.Persistent.Select((i) => (IPlaced)i.Duplicate(getNextFormKey, duplicatedRecords)));
            obj.Temporary.SetTo(rhs.Temporary.Select((i) => (IPlaced)i.Duplicate(getNextFormKey, duplicatedRecords)));
            obj.VisibleWhenDistant.SetTo(rhs.VisibleWhenDistant.Select((i) => (IPlaced)i.Duplicate(getNextFormKey)));
        }
>>>>>>> 2bcb3b9b
    }
}<|MERGE_RESOLUTION|>--- conflicted
+++ resolved
@@ -440,10 +440,7 @@
                 }
             }
         }
-<<<<<<< HEAD
         
-=======
-
         partial void PostDuplicate(Cell obj, Cell rhs, Func<FormKey> getNextFormKey, IList<(MajorRecord Record, FormKey OriginalFormKey)> duplicatedRecords)
         {
             if (rhs.PathGrid_IsSet
@@ -460,6 +457,5 @@
             obj.Temporary.SetTo(rhs.Temporary.Select((i) => (IPlaced)i.Duplicate(getNextFormKey, duplicatedRecords)));
             obj.VisibleWhenDistant.SetTo(rhs.VisibleWhenDistant.Select((i) => (IPlaced)i.Duplicate(getNextFormKey)));
         }
->>>>>>> 2bcb3b9b
     }
 }