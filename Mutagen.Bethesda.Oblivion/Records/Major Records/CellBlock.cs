using Loqui;
using Loqui.Internal;
using Mutagen.Bethesda.Oblivion.Internals;
using Noggog;
using Noggog.Utility;
using System;
using System.Collections.Generic;
using System.IO;
using System.Linq;
using System.Text;
using System.Threading.Tasks;
using System.Xml.Linq;

namespace Mutagen.Bethesda.Oblivion
{
    public partial class CellBlock : IXmlFolderItem
    {
        public static CellBlock_CopyMask duplicateMask = new CellBlock_CopyMask(true)
        {
            Items = new Loqui.MaskItem<Loqui.CopyOption, CellSubBlock_CopyMask>(Loqui.CopyOption.Skip, null)
        };

        public async Task WriteToXmlFolder(
            DirectoryPath? dir,
            string name,
            XElement node,
            int counter,
            ErrorMaskBuilder errorMask)
        {
            var subDir = Path.Combine(dir.Value.Path, $"{this.BlockNumber}");
            Directory.CreateDirectory(subDir);
            this.WriteToXml(
                Path.Combine(subDir, "Group.xml"),
                errorMask: errorMask,
                translationMask: GroupExt.XmlFolderTranslationCrystal);
            int blockCounter = 0;
            List<Task> tasks = new List<Task>();
            foreach (var item in this.Items)
            {
                int stampedCounter = blockCounter++;
                tasks.Add(Task.Run(() =>
                {
                    item.WriteToXmlFolder(
                        path: Path.Combine(subDir, $"{stampedCounter.ToString()}.xml"),
                        errorMask: errorMask);
                }));
            }
            await Task.WhenAll(tasks);
        }

        public object Duplicate(Func<FormKey> getNextFormKey, IList<(IMajorRecordCommon Record, FormKey OriginalFormKey)> duplicatedRecordTracker = null)
        {
            var ret = new CellBlock();
            ret.CopyFieldsFrom(this, duplicateMask);
            ret.Items.SetTo(this.Items.Select(i => (CellSubBlock)i.Duplicate(getNextFormKey, duplicatedRecordTracker)));
            return ret;
        }

        public static async Task<CellBlock> CreateFromXmlFolder(
            XElement node,
            string path,
            ErrorMaskBuilder errorMask,
            TranslationCrystal translationMask)
        {
            CellBlock ret = new CellBlock();
            var groupPath = Path.Combine(path, $"Group.xml");
            if (File.Exists(groupPath))
            {
                XElement elem = XElement.Load(groupPath);
<<<<<<< HEAD
                CellBlockXmlCreateTranslation.FillPublic_Xml(
=======
                CellBlockXmlTranslation.FillPublicXml(
>>>>>>> 85fe4664
                    ret,
                    elem,
                    errorMask,
                    translationMask: GroupExt.XmlFolderTranslationCrystal);
            }
            var dir = new DirectoryPath(path);
            List<Task<CellSubBlock>> tasks = new List<Task<CellSubBlock>>();
            foreach (var f in dir.EnumerateFiles(recursive: false)
                .SelectWhere(subDir =>
                {
                    if (int.TryParse(subDir.NameWithoutExtension, out var i))
                    {
                        return TryGet<(int Index, FilePath File)>.Succeed((i, subDir));
                    }
                    else
                    {
                        return TryGet<(int Index, FilePath File)>.Failure;
                    }
                })
                .OrderBy(i => i.Index))
            {
                tasks.Add(Task.Run(() => CellSubBlock.CreateFromXmlFolder(f.File, f.Index)));
            }
            var subBlocks = await Task.WhenAll(tasks);
            ret.Items.AddRange(subBlocks);
            return ret;
        }
    }
}
<|MERGE_RESOLUTION|>--- conflicted
+++ resolved
@@ -67,11 +67,7 @@
             if (File.Exists(groupPath))
             {
                 XElement elem = XElement.Load(groupPath);
-<<<<<<< HEAD
-                CellBlockXmlCreateTranslation.FillPublic_Xml(
-=======
-                CellBlockXmlTranslation.FillPublicXml(
->>>>>>> 85fe4664
+                CellBlockXmlCreateTranslation.FillPublicXml(
                     ret,
                     elem,
                     errorMask,
