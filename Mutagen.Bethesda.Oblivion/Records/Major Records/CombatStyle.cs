--- conflicted
+++ resolved
@@ -60,11 +60,7 @@
             {
                 elem.SetAttributeValue("type", "Mutagen.Bethesda.Oblivion.CombatStyle");
             }
-<<<<<<< HEAD
-            CombatStyleXmlWriteTranslation.WriteToNode_Xml(
-=======
-            CombatStyleXmlTranslation.WriteToNodeXml(
->>>>>>> 85fe4664
+            CombatStyleXmlWriteTranslation.WriteToNodeXml(
                 item: this,
                 node: elem,
                 errorMask: errorMask,
@@ -86,13 +82,9 @@
             }
         }
 
-<<<<<<< HEAD
         public partial class CombatStyleBinaryWriteTranslation
         {
-            static partial void WriteBinary_SecondaryFlags_Custom(MutagenWriter writer, ICombatStyleInternalGetter item, MasterReferences masterReferences, ErrorMaskBuilder errorMask)
-=======
             static partial void WriteBinarySecondaryFlagsCustom(MutagenWriter writer, ICombatStyleInternalGetter item, MasterReferences masterReferences, ErrorMaskBuilder errorMask)
->>>>>>> 85fe4664
             {
                 int flags = (int)item.Flags;
                 flags = flags >> 8;
