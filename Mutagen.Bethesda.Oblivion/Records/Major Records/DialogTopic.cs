--- conflicted
+++ resolved
@@ -21,15 +21,9 @@
 
     namespace Internals
     {
-<<<<<<< HEAD
         public partial class DialogTopicBinaryCreateTranslation
         { 
-            static partial void CustomBinaryEnd_Import(MutagenFrame frame, DialogTopic obj, MasterReferences masterReferences, ErrorMaskBuilder errorMask)
-=======
-        public partial class DialogTopicBinaryTranslation
-        {
             static partial void CustomBinaryEndImport(MutagenFrame frame, DialogTopic obj, MasterReferences masterReferences, ErrorMaskBuilder errorMask)
->>>>>>> 85fe4664
             {
                 if (frame.Reader.Complete) return;
                 var next = HeaderTranslation.GetNextType(
@@ -72,13 +66,9 @@
             }
         }
 
-<<<<<<< HEAD
         public partial class DialogTopicBinaryWriteTranslation
         {
-            static partial void CustomBinaryEnd_Export(MutagenWriter writer, IDialogTopicInternalGetter obj, MasterReferences masterReferences, ErrorMaskBuilder errorMask)
-=======
             static partial void CustomBinaryEndExport(MutagenWriter writer, IDialogTopicInternalGetter obj, MasterReferences masterReferences, ErrorMaskBuilder errorMask)
->>>>>>> 85fe4664
             {
                 if (obj.Items.Count == 0) return;
                 using (HeaderExport.ExportHeader(writer, Group_Registration.GRUP_HEADER, ObjectType.Group))
@@ -96,17 +86,10 @@
                         errorMask: errorMask,
                         transl: (MutagenWriter subWriter, IDialogItemInternalGetter subItem, ErrorMaskBuilder listErrMask) =>
                         {
-<<<<<<< HEAD
-                            subItem.Write_Binary(
+                            subItem.WriteToBinary(
                                  writer: subWriter,
                                  masterReferences: masterReferences,
                                  errorMask: listErrMask);
-=======
-                           subItem.WriteToBinary(
-                                writer: subWriter,
-                                masterReferences: masterReferences,
-                                errorMask: listErrMask);
->>>>>>> 85fe4664
                         });
                 }
             }
