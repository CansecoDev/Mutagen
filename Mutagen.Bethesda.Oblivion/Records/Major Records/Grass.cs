﻿using System;
using System.Collections.Generic;
using System.Linq;
using System.Text;
using System.Threading.Tasks;
using Loqui.Internal;
using Mutagen.Bethesda.Binary;
using Mutagen.Bethesda.Oblivion.Internals;

namespace Mutagen.Bethesda.Oblivion
{
    public partial class Grass
    {
        public enum UnitFromWaterType
        {
            AboveAtLeast = 0,
            AboveAtMost = 1,
            BelowAtLeast = 2,
            BelowAtMost = 3,
            EitherAtLeast = 4,
            EitherAtMost = 5,
            EitherAtMostAbove = 6,
            EitherAtMostBelow = 7,
        }
        
        [Flags]
        public enum GrassFlag
        {
            VertexLighting = 0x01,
            UniformScaling = 0x02,
            FitToSlope = 0x04
        }

        private byte[] _buffer1;
        private byte[] _buffer2;

        static partial void FillBinary_MaxSlope_Custom(MutagenFrame frame, Grass item, ErrorMaskBuilder errorMask)
        {
<<<<<<< HEAD
            item.MaxSlope_Property.SetIfSucceededOrDefault(Mutagen.Bethesda.Binary.ByteBinaryTranslation.Instance.Parse(
                frame: frame.Spawn(snapToFinalPosition: false),
                fieldIndex: (int)Grass_FieldIndex.MaxSlope,
                errorMask: errorMask));
=======
            item.MaxSlope = Mutagen.Bethesda.Binary.ByteBinaryTranslation.Instance.Parse(
                frame: frame,
                errorMask: errorMask);
>>>>>>> 2085c900
            item._buffer1 = frame.Reader.ReadBytes(1);
        }

        static partial void WriteBinary_MaxSlope_Custom(MutagenWriter writer, Grass item, ErrorMaskBuilder errorMask)
        {
            Mutagen.Bethesda.Binary.ByteBinaryTranslation.Instance.Write(
                writer: writer,
                item: item.MaxSlope_Property,
                fieldIndex: (int)Grass_FieldIndex.MaxSlope,
                errorMask: errorMask);
            if (item._buffer1 != null)
            {
                writer.Write(item._buffer1);
            }
            else
            {
                writer.WriteZeros(1);
            }
        }

        static partial void FillBinary_UnitFromWaterAmount_Custom(MutagenFrame frame, Grass item, ErrorMaskBuilder errorMask)
        {
<<<<<<< HEAD
            item.UnitFromWaterAmount_Property.SetIfSucceededOrDefault(Mutagen.Bethesda.Binary.UInt16BinaryTranslation.Instance.Parse(
                frame: frame.Spawn(snapToFinalPosition: false),
                fieldIndex: (int)Grass_FieldIndex.UnitFromWaterAmount,
                errorMask: errorMask));
=======
            item.UnitFromWaterAmount = Mutagen.Bethesda.Binary.UInt16BinaryTranslation.Instance.Parse(
                frame: frame,
                errorMask: errorMask);
>>>>>>> 2085c900
            item._buffer2 = frame.Reader.ReadBytes(2);
        }

        static partial void WriteBinary_UnitFromWaterAmount_Custom(MutagenWriter writer, Grass item, ErrorMaskBuilder errorMask)
        {
            Mutagen.Bethesda.Binary.UInt16BinaryTranslation.Instance.Write(
                writer: writer,
                item: item.UnitFromWaterAmount_Property,
                fieldIndex: (int)Grass_FieldIndex.UnitFromWaterAmount,
                errorMask: errorMask);
            if (item._buffer2 != null)
            {
                writer.Write(item._buffer2);
            }
            else
            {
                writer.WriteZeros(2);
            }
        }
    }
}<|MERGE_RESOLUTION|>--- conflicted
+++ resolved
@@ -36,16 +36,9 @@
 
         static partial void FillBinary_MaxSlope_Custom(MutagenFrame frame, Grass item, ErrorMaskBuilder errorMask)
         {
-<<<<<<< HEAD
-            item.MaxSlope_Property.SetIfSucceededOrDefault(Mutagen.Bethesda.Binary.ByteBinaryTranslation.Instance.Parse(
-                frame: frame.Spawn(snapToFinalPosition: false),
-                fieldIndex: (int)Grass_FieldIndex.MaxSlope,
-                errorMask: errorMask));
-=======
             item.MaxSlope = Mutagen.Bethesda.Binary.ByteBinaryTranslation.Instance.Parse(
                 frame: frame,
                 errorMask: errorMask);
->>>>>>> 2085c900
             item._buffer1 = frame.Reader.ReadBytes(1);
         }
 
@@ -68,16 +61,9 @@
 
         static partial void FillBinary_UnitFromWaterAmount_Custom(MutagenFrame frame, Grass item, ErrorMaskBuilder errorMask)
         {
-<<<<<<< HEAD
-            item.UnitFromWaterAmount_Property.SetIfSucceededOrDefault(Mutagen.Bethesda.Binary.UInt16BinaryTranslation.Instance.Parse(
-                frame: frame.Spawn(snapToFinalPosition: false),
-                fieldIndex: (int)Grass_FieldIndex.UnitFromWaterAmount,
-                errorMask: errorMask));
-=======
             item.UnitFromWaterAmount = Mutagen.Bethesda.Binary.UInt16BinaryTranslation.Instance.Parse(
                 frame: frame,
                 errorMask: errorMask);
->>>>>>> 2085c900
             item._buffer2 = frame.Reader.ReadBytes(2);
         }
 
