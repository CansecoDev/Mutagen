--- conflicted
+++ resolved
@@ -101,13 +101,8 @@
   </Object>
   <Object name="ItemEntry" objType="Subrecord" recordType="CNTO" GUID="c4622b63-e996-4d1d-b707-e75cba9c197d" ID="86">
     <Fields>
-<<<<<<< HEAD
-      <FormID name="Item" refName="ItemAbstract" />
+      <FormIDLink name="Item" refName="ItemAbstract" />
       <Int32 name="Count" hasBeenSet="True" />
-=======
-      <FormIDLink name="Item" refName="ItemAbstract" />
-      <Int32 name="Count" />
->>>>>>> c4811239
     </Fields>
   </Object>
 </Loqui>