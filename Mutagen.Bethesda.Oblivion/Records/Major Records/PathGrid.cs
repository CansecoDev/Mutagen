using System;
using System.Buffers.Binary;
using System.Collections.Generic;
using System.Linq;
using System.Text;
using System.Threading.Tasks;
using Loqui;
using Loqui.Internal;
using Mutagen.Bethesda.Binary;
using Mutagen.Bethesda.Oblivion.Internals;
using Noggog;

namespace Mutagen.Bethesda.Oblivion.Internals
{
    public partial class PathGridBinaryCreateTranslation
    {
        public static readonly RecordType PGRP = new RecordType("PGRP");
        public static readonly RecordType PGRR = new RecordType("PGRR");
        public const int POINT_LEN = 16;

        static partial void FillBinaryPointToPointConnectionsCustom(MutagenFrame frame, PathGrid item, MasterReferences masterReferences, ErrorMaskBuilder errorMask)
        {
            var nextRec = HeaderTranslation.ReadNextSubRecordType(frame.Reader, out var len);
            if (!nextRec.Equals(PathGrid_Registration.DATA_HEADER))
            {
                frame.Reader.Position -= Mutagen.Bethesda.Constants.RECORD_LENGTH;
                return;
            }
            uint ptCount = frame.Reader.ReadUInt16();

            nextRec = HeaderTranslation.ReadNextSubRecordType(frame.Reader, out var pointsLen);
            if (!nextRec.Equals(PGRP))
            {
                frame.Reader.Position -= Mutagen.Bethesda.Constants.RECORD_LENGTH;
                return;
            }
            var pointDataSpan = frame.Reader.ReadSpan(pointsLen);
            var bytePointsNum = pointDataSpan.Length / POINT_LEN;
            if (bytePointsNum != ptCount)
            {
                throw new ArgumentException($"Unexpected point byte length, when compared to expected point count. {pointDataSpan.Length} bytes: {bytePointsNum} != {ptCount} points.");
            }

            bool readPGRR = false;
            for (int recAttempt = 0; recAttempt < 2; recAttempt++)
            {
                if (frame.Reader.Complete) break;
                nextRec = HeaderTranslation.GetNextSubRecordType(frame.Reader, out len);
                switch (nextRec.TypeInt)
                {
                    case 0x47414750: //"PGAG":
                        frame.Reader.Position += Mutagen.Bethesda.Constants.SUBRECORD_LENGTH;
                        if (Mutagen.Bethesda.Binary.ByteArrayBinaryTranslation.Instance.Parse(
                           frame.SpawnWithLength(len, checkFraming: false),
                           item: out var unknownBytes))
                        {
                            item.Unknown = unknownBytes;
                        }
                        else
                        {
                            item.Unknown_Unset();
                        }
                        break;
                    case 0x52524750: // "PGRR":
                        frame.Reader.Position += Mutagen.Bethesda.Constants.SUBRECORD_LENGTH;
                        var connectionInts = frame.Reader.ReadSpan(len).AsInt16Span();
                        int numPts = pointDataSpan.Length / POINT_LEN;
                        PathGridPoint[] pathGridPoints = new PathGridPoint[numPts];
                        for (int i = 0; i < numPts; i++)
                        {
                            var pt = ReadPathGridPoint(pointDataSpan, out var numConn);
                            pt.Connections.AddRange(connectionInts.Slice(0, numConn).ToArray());
                            pathGridPoints[i] = pt;
                            pointDataSpan = pointDataSpan.Slice(16);
                            connectionInts = connectionInts.Slice(numConn);
                        }
                        item.PointToPointConnections.AddRange(pathGridPoints);
                        readPGRR = true;
                        break;
                    default:
                        break;
                }
            }

            if (!readPGRR)
            {
                List<PathGridPoint> list = new List<PathGridPoint>();
                while (pointDataSpan.Length > 0)
                {
                    list.Add(
                        ReadPathGridPoint(pointDataSpan, out var numConn));
                    pointDataSpan = pointDataSpan.Slice(16);
                }
                item.PointToPointConnections.AddRange(list);
            }
        }

        private static PathGridPoint ReadPathGridPoint(ReadOnlySpan<byte> reader, out byte numConn)
        {
            var pt = new PathGridPoint();
            pt.Point = new Noggog.P3Float(
                reader.GetFloat(),
                reader.Slice(4).GetFloat(),
                reader.Slice(8).GetFloat());
            numConn = reader[12];
            pt.NumConnectionsFluffBytes = reader.Slice(13, 3).ToArray();
            return pt;
        }
    }

<<<<<<< HEAD
    public partial class PathGridBinaryWriteTranslation
    {
        static partial void WriteBinary_PointToPointConnections_Custom(MutagenWriter writer, IPathGridInternalGetter item, MasterReferences masterReferences, ErrorMaskBuilder errorMask)
=======
        static partial void WriteBinaryPointToPointConnectionsCustom(MutagenWriter writer, IPathGridInternalGetter item, MasterReferences masterReferences, ErrorMaskBuilder errorMask)
>>>>>>> 85fe4664
        {
            using (HeaderExport.ExportSubRecordHeader(writer, PathGrid_Registration.DATA_HEADER))
            {
                writer.Write((ushort)item.PointToPointConnections.Count);
            }

            bool anyConnections = false;
            using (HeaderExport.ExportSubRecordHeader(writer, PathGridBinaryCreateTranslation.PGRP))
            {
                foreach (var pt in item.PointToPointConnections)
                {
                    writer.Write(pt.Point.X);
                    writer.Write(pt.Point.Y);
                    writer.Write(pt.Point.Z);
                    writer.Write((byte)(pt.Connections.Count));
                    writer.Write(pt.NumConnectionsFluffBytes);
                    if (pt.Connections.Count > 0)
                    {
                        anyConnections = true;
                    }
                }
            }

            if (item.Unknown_IsSet)
            {
                using (HeaderExport.ExportSubRecordHeader(writer, PathGrid_Registration.PGAG_HEADER))
                {
                    writer.Write(item.Unknown);
                }
            }

            if (!anyConnections) return;
            using (HeaderExport.ExportSubRecordHeader(writer, PathGridBinaryCreateTranslation.PGRR))
            {
                foreach (var pt in item.PointToPointConnections)
                {
                    foreach (var conn in pt.Connections)
                    {
                        writer.Write(conn);
                    }
                }
            }
        }
    }
}<|MERGE_RESOLUTION|>--- conflicted
+++ resolved
@@ -108,13 +108,9 @@
         }
     }
 
-<<<<<<< HEAD
     public partial class PathGridBinaryWriteTranslation
     {
-        static partial void WriteBinary_PointToPointConnections_Custom(MutagenWriter writer, IPathGridInternalGetter item, MasterReferences masterReferences, ErrorMaskBuilder errorMask)
-=======
         static partial void WriteBinaryPointToPointConnectionsCustom(MutagenWriter writer, IPathGridInternalGetter item, MasterReferences masterReferences, ErrorMaskBuilder errorMask)
->>>>>>> 85fe4664
         {
             using (HeaderExport.ExportSubRecordHeader(writer, PathGrid_Registration.DATA_HEADER))
             {
