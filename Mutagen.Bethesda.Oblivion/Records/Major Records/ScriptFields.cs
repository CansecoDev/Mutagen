--- conflicted
+++ resolved
@@ -78,13 +78,6 @@
                     copyMask: null,
                     errorMask: errorMask);
             }
-<<<<<<< HEAD
-=======
-
-            static partial void WriteBinaryMetadataSummaryOldCustom(MutagenWriter writer, IScriptFieldsGetter item, MasterReferences masterReferences, ErrorMaskBuilder errorMask)
-            {
-            }
->>>>>>> 85fe4664
         }
     }
 }