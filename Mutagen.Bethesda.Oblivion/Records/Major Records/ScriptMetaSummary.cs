using System;
using System.Collections.Generic;
using System.Linq;
using System.Text;
using System.Threading.Tasks;
using Loqui.Internal;
using Mutagen.Bethesda.Binary;
using Mutagen.Bethesda.Oblivion.Internals;

namespace Mutagen.Bethesda.Oblivion
{
    public partial class ScriptMetaSummary
    {
        internal int CompiledSizeInternal
        {
            set => this.CompiledSize = value;
        }
    }

    namespace Internals
    {
        public partial class ScriptMetaSummaryBinaryCreateTranslation
        {
            static partial void FillBinaryCompiledSizeCustom(MutagenFrame frame, ScriptMetaSummary item, MasterReferences masterReferences, ErrorMaskBuilder errorMask)
            {
                frame.Position += 4;
            }
        }

<<<<<<< HEAD
        public partial class ScriptMetaSummaryBinaryWriteTranslation
        {
            static partial void WriteBinary_CompiledSize_Custom(MutagenWriter writer, IScriptMetaSummaryGetter item, MasterReferences masterReferences, ErrorMaskBuilder errorMask)
=======
            static partial void WriteBinaryCompiledSizeCustom(MutagenWriter writer, IScriptMetaSummaryGetter item, MasterReferences masterReferences, ErrorMaskBuilder errorMask)
>>>>>>> 85fe4664
            {
                Int32BinaryTranslation.Instance.Write(
                    writer,
                    item.CompiledSize);
            }
        }
    }
}<|MERGE_RESOLUTION|>--- conflicted
+++ resolved
@@ -27,13 +27,9 @@
             }
         }
 
-<<<<<<< HEAD
         public partial class ScriptMetaSummaryBinaryWriteTranslation
         {
-            static partial void WriteBinary_CompiledSize_Custom(MutagenWriter writer, IScriptMetaSummaryGetter item, MasterReferences masterReferences, ErrorMaskBuilder errorMask)
-=======
             static partial void WriteBinaryCompiledSizeCustom(MutagenWriter writer, IScriptMetaSummaryGetter item, MasterReferences masterReferences, ErrorMaskBuilder errorMask)
->>>>>>> 85fe4664
             {
                 Int32BinaryTranslation.Instance.Write(
                     writer,
