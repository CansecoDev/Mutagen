--- conflicted
+++ resolved
@@ -66,11 +66,7 @@
     {
         public partial class SoundDataBinaryWriteTranslation
         {
-<<<<<<< HEAD
-            static partial void WriteBinary_MinimumAttenuationDistance_Custom(MutagenWriter writer, ISoundDataInternalGetter item, MasterReferences masterReferences, ErrorMaskBuilder errorMask)
-=======
-            static partial void FillBinaryMinimumAttenuationDistanceCustom(MutagenFrame frame, SoundData item, MasterReferences masterReferences, ErrorMaskBuilder errorMask)
->>>>>>> 85fe4664
+            static partial void WriteBinaryMinimumAttenuationDistanceCustom(MutagenWriter writer, ISoundDataInternalGetter item, MasterReferences masterReferences, ErrorMaskBuilder errorMask)
             {
                 var val = (byte)(item.MinimumAttenuationDistance / SoundData.MinAttenuationDistanceMultiplier);
                 ByteBinaryTranslation.Instance.Write(
@@ -78,11 +74,7 @@
                     item: val);
             }
 
-<<<<<<< HEAD
-            static partial void WriteBinary_MaximumAttenuationDistance_Custom(MutagenWriter writer, ISoundDataInternalGetter item, MasterReferences masterReferences, ErrorMaskBuilder errorMask)
-=======
-            static partial void WriteBinaryMinimumAttenuationDistanceCustom(MutagenWriter writer, ISoundDataInternalGetter item, MasterReferences masterReferences, ErrorMaskBuilder errorMask)
->>>>>>> 85fe4664
+            static partial void WriteBinaryMaximumAttenuationDistanceCustom(MutagenWriter writer, ISoundDataInternalGetter item, MasterReferences masterReferences, ErrorMaskBuilder errorMask)
             {
                 var val = (byte)(item.MaximumAttenuationDistance / SoundData.MaxAttenuationDistanceMultiplier);
                 ByteBinaryTranslation.Instance.Write(
@@ -91,13 +83,9 @@
             }
         }
 
-<<<<<<< HEAD
         public partial class SoundDataBinaryCreateTranslation
         {
-            static partial void FillBinary_MinimumAttenuationDistance_Custom(MutagenFrame frame, SoundData item, MasterReferences masterReferences, ErrorMaskBuilder errorMask)
-=======
-            static partial void FillBinaryMaximumAttenuationDistanceCustom(MutagenFrame frame, SoundData item, MasterReferences masterReferences, ErrorMaskBuilder errorMask)
->>>>>>> 85fe4664
+            static partial void FillBinaryMinimumAttenuationDistanceCustom(MutagenFrame frame, SoundData item, MasterReferences masterReferences, ErrorMaskBuilder errorMask)
             {
                 if (ByteBinaryTranslation.Instance.Parse(
                     frame: frame,
@@ -107,11 +95,7 @@
                 }
             }
 
-<<<<<<< HEAD
-            static partial void FillBinary_MaximumAttenuationDistance_Custom(MutagenFrame frame, SoundData item, MasterReferences masterReferences, ErrorMaskBuilder errorMask)
-=======
-            static partial void WriteBinaryMaximumAttenuationDistanceCustom(MutagenWriter writer, ISoundDataInternalGetter item, MasterReferences masterReferences, ErrorMaskBuilder errorMask)
->>>>>>> 85fe4664
+            static partial void FillBinaryMaximumAttenuationDistanceCustom(MutagenFrame frame, SoundData item, MasterReferences masterReferences, ErrorMaskBuilder errorMask)
             {
                 if (ByteBinaryTranslation.Instance.Parse(
                     frame: frame,
