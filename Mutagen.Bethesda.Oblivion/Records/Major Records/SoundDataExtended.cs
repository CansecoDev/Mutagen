--- conflicted
+++ resolved
@@ -19,21 +19,21 @@
     {
         public partial class SoundDataExtendedBinaryWriteTranslation
         {
-            static partial void WriteBinary_StaticAttenuation_Custom(MutagenWriter writer, ISoundDataExtendedInternalGetter item, MasterReferences masterReferences, ErrorMaskBuilder errorMask)
+            static partial void WriteBinaryStaticAttenuationCustom(MutagenWriter writer, ISoundDataExtendedInternalGetter item, MasterReferences masterReferences, ErrorMaskBuilder errorMask)
             {
                 UInt16BinaryTranslation.Instance.Write(
                     writer,
                     (ushort)Math.Round(item.StaticAttenuation * 100));
             }
 
-            static partial void WriteBinary_StartTime_Custom(MutagenWriter writer, ISoundDataExtendedInternalGetter item, MasterReferences masterReferences, ErrorMaskBuilder errorMask)
+            static partial void WriteBinaryStartTimeCustom(MutagenWriter writer, ISoundDataExtendedInternalGetter item, MasterReferences masterReferences, ErrorMaskBuilder errorMask)
             {
                 ByteBinaryTranslation.Instance.Write(
                     writer,
                     (byte)Math.Round(item.StartTime / 1440f * 256f));
             }
 
-            static partial void WriteBinary_StopTime_Custom(MutagenWriter writer, ISoundDataExtendedInternalGetter item, MasterReferences masterReferences, ErrorMaskBuilder errorMask)
+            static partial void WriteBinaryStopTimeCustom(MutagenWriter writer, ISoundDataExtendedInternalGetter item, MasterReferences masterReferences, ErrorMaskBuilder errorMask)
             {
                 ByteBinaryTranslation.Instance.Write(
                     writer,
@@ -54,18 +54,7 @@
                 item.StaticAttenuation = i / 100f;
             }
 
-<<<<<<< HEAD
-            static partial void FillBinary_StartTime_Custom(MutagenFrame frame, SoundDataExtended item, MasterReferences masterReferences, ErrorMaskBuilder errorMask)
-=======
-            static partial void WriteBinaryStaticAttenuationCustom(MutagenWriter writer, ISoundDataExtendedInternalGetter item, MasterReferences masterReferences, ErrorMaskBuilder errorMask)
-            {
-                UInt16BinaryTranslation.Instance.Write(
-                    writer,
-                    (ushort)Math.Round(item.StaticAttenuation * 100));
-            }
-
             static partial void FillBinaryStartTimeCustom(MutagenFrame frame, SoundDataExtended item, MasterReferences masterReferences, ErrorMaskBuilder errorMask)
->>>>>>> 85fe4664
             {
                 if (!ByteBinaryTranslation.Instance.Parse(
                     frame,
@@ -76,18 +65,7 @@
                 item.StartTime = b * 1440f / 256f;
             }
 
-<<<<<<< HEAD
-            static partial void FillBinary_StopTime_Custom(MutagenFrame frame, SoundDataExtended item, MasterReferences masterReferences, ErrorMaskBuilder errorMask)
-=======
-            static partial void WriteBinaryStartTimeCustom(MutagenWriter writer, ISoundDataExtendedInternalGetter item, MasterReferences masterReferences, ErrorMaskBuilder errorMask)
-            {
-                ByteBinaryTranslation.Instance.Write(
-                    writer,
-                    (byte)Math.Round(item.StartTime / 1440f * 256f));
-            }
-
             static partial void FillBinaryStopTimeCustom(MutagenFrame frame, SoundDataExtended item, MasterReferences masterReferences, ErrorMaskBuilder errorMask)
->>>>>>> 85fe4664
             {
                 if (!ByteBinaryTranslation.Instance.Parse(
                     frame,
@@ -97,16 +75,6 @@
                 }
                 item.StopTime = b * 1440f / 256f;
             }
-<<<<<<< HEAD
-=======
-
-            static partial void WriteBinaryStopTimeCustom(MutagenWriter writer, ISoundDataExtendedInternalGetter item, MasterReferences masterReferences, ErrorMaskBuilder errorMask)
-            {
-                ByteBinaryTranslation.Instance.Write(
-                    writer,
-                    (byte)Math.Round(item.StopTime / 1440f * 256f));
-            }
->>>>>>> 85fe4664
         }
     }
 }