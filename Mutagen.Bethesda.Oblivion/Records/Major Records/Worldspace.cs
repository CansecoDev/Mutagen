--- conflicted
+++ resolved
@@ -29,7 +29,6 @@
             NoLODWater = 0x10,
         }
 
-<<<<<<< HEAD
         private static readonly Worldspace_TranslationMask XmlFolderTranslation = new Worldspace_TranslationMask(true)
         {
             SubCells = new MaskItem<bool, WorldspaceBlock_TranslationMask>(false, null),
@@ -37,7 +36,7 @@
             TopCell = new MaskItem<bool, Cell_TranslationMask>(false, null),
         };
         private static readonly TranslationCrystal XmlFolderTranslationCrystal = XmlFolderTranslation.GetCrystal();
-=======
+
         private static WorldspaceBlock_CopyMask duplicateBlockCopyMask = new WorldspaceBlock_CopyMask(true)
         {
             Items = new MaskItem<CopyOption, WorldspaceSubBlock_CopyMask>(CopyOption.Skip, null)
@@ -74,7 +73,6 @@
                 return blockRet;
             }));
         }
->>>>>>> 2bcb3b9b
 
         static partial void FillBinary_OffsetLength_Custom(MutagenFrame frame, Worldspace item, MasterReferences masterReferences, ErrorMaskBuilder errorMask)
         {
