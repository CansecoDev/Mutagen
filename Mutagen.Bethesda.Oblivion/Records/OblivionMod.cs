﻿using System;
using System.Collections.Generic;
using System.Linq;
using System.Text;
using System.Threading.Tasks;
using Mutagen.Bethesda.Binary;
using Mutagen.Bethesda.Oblivion.Internals;
using ReactiveUI;
using System.Reactive.Linq;
using Noggog;
using Noggog.Notifying;
using CSharpExt.Rx;
using DynamicData;
<<<<<<< HEAD
using System.Collections.ObjectModel;
=======
using System.Threading;
>>>>>>> addf4d12

namespace Mutagen.Bethesda.Oblivion
{
    public partial class OblivionMod : IMod<OblivionMod>, ILinkContainer
    {
        private static readonly object _subscribeObject = new object();
        public ISourceList<MasterReference> MasterReferences => this.TES4.MasterReferences;
        public ModKey ModKey { get; }

        void IMod<OblivionMod>.Write_Binary(string path, ModKey modKey)
        {
            this.Write_Binary(path, modKey, importMask: null);
        }

        public OblivionMod(ModKey modKey)
            : this()
        {
            this.ModKey = modKey;
        }

        partial void CustomCtor()
        {
            this.TES4.Header.NextObjectID = 0xD62; // first available ID on empty CS plugins

            Observable.Merge<IChangeSet<IMajorRecord>>(
                    this.Cells.Items.Connect()
                        .TransformMany(cellBlock => cellBlock.Items)
                        .TransformMany(cellSubBlock => cellSubBlock.Items)
                        .MergeMany(cell => GetCellRecords(cell)),
                    this.Worldspaces.Items.Connect()
                        .RemoveKey()
                        .MergeMany(worldSpace => GetWorldspaceRecords(worldSpace)),
                    this.DialogTopics.Items.Connect()
                        .RemoveKey()
                        .MergeMany(dialog => GetDialogRecords(dialog)))
                .AddKey(c => c.FormKey)
                .PopulateInto(this._majorRecords);
        }

<<<<<<< HEAD
        private IObservable<IChangeSet<IMajorRecord>> GetCellRecords(Cell cell)
        {
            if (cell == null) return Observable.Empty<IChangeSet<IMajorRecord>>();
            return Observable.Merge<IChangeSet<IMajorRecord>>(
                Observable
                    .Return<IMajorRecord>(cell)
                    .ToObservableChangeSet(),
                cell.WhenAny(x => x.Landscape)
                    .Select<Landscape, IMajorRecord>(l => l)
                    .ToObservableChangeSet_SingleItemNotNull(),
                Observable.Merge(
                    cell.Persistent.Connect(),
                    cell.Temporary.Connect(),
                    cell.VisibleWhenDistant.Connect())
                    .Transform<IPlaced, IMajorRecord>(p => p));
        }
=======
        public FormKey GetNextFormKey()
        {
            return new FormKey(
                this.ModKey,
                this.TES4.Header.NextObjectID++);
        }

        //#region Cell Subscription

        //protected void SubscribeToCellSubBlock(CellSubBlock subBlock)
        //{
        //    subBlock.Items.Subscribe_Enumerable_Single(_subscribeObject, (change) =>
        //    {
        //        switch (change.AddRem)
        //        {
        //            case AddRemove.Add:
        //                SubscribeToCell(change.Item);
        //                break;
        //            case AddRemove.Remove:
        //                UnsubscribeFromCell(change.Item);
        //                break;
        //            default:
        //                break;
        //        }
        //        Mutagen.Bethesda.Utility.ModifyButThrow(_majorRecords, change);
        //    });
        //}

        //protected void SubscribeToCell(Cell cell)
        //{
        //    cell.Persistent.Subscribe_Enumerable_Single(_subscribeObject, (r) => Mutagen.Bethesda.Utility.ModifyButThrow(_majorRecords, r));
        //    cell.Temporary.Subscribe_Enumerable_Single(_subscribeObject, (r) => Mutagen.Bethesda.Utility.ModifyButThrow(_majorRecords, r));
        //    cell.VisibleWhenDistant.Subscribe_Enumerable_Single(_subscribeObject, (r) => Mutagen.Bethesda.Utility.ModifyButThrow(_majorRecords, r));
        //    cell.Landscape_Property.Subscribe(_subscribeObject, (r) =>
        //    {
        //        if (r.Old != null)
        //        {
        //            _majorRecords.Remove(r.Old.FormKey);
        //        }
        //        if (r.New != null)
        //        {
        //            if (_majorRecords.ContainsKey(r.New.FormKey))
        //            {
        //                throw new ArgumentException($"Cannot add a landscape {r.New.FormKey} that exists elsewhere in the same mod.");
        //            }
        //            _majorRecords[r.New.FormKey] = r.New;
        //        }
        //    });

        //    // ToDo
        //    // Unsubscribe mechanics, add back in remove
        //    cell.WhenAny(x => x.PathGrid).Subscribe((r) =>
        //    {
        //        //if (r.Old != null)
        //        //{
        //        //    _majorRecords.Remove(r.Old.FormKey);
        //        //}
        //        if (r != null)
        //        {
        //            if (_majorRecords.ContainsKey(r.FormKey))
        //            {
        //                throw new ArgumentException($"Cannot add a pathgrid {r.FormKey} that exists elsewhere in the same mod.");
        //            }
        //            _majorRecords[r.FormKey] = r;
        //        }
        //    });
        //}

        //protected void UnsubscribeFromCellBlock(CellBlock block)
        //{
        //    block.Items.Unsubscribe(_subscribeObject);
        //    foreach (var subBlock in block.Items)
        //    {
        //        subBlock.Items.Unsubscribe(_subscribeObject);
        //        foreach (var cell in subBlock.Items)
        //        {
        //            _majorRecords.Remove(cell.FormKey);
        //        }
        //    }
        //}

        //protected void UnsubscribeFromCell(Cell cell)
        //{
        //    cell.Persistent.Unsubscribe(_subscribeObject);
        //    cell.Temporary.Unsubscribe(_subscribeObject);
        //    cell.VisibleWhenDistant.Unsubscribe(_subscribeObject);
        //    _majorRecords.Remove(cell.PathGrid.FormID);
        //    // ToDo
        //    // Unsubscribe mechanics for pathgrid
        //}
        //#endregion

        //#region Worldspace Subscription
        //protected void SubscribeToWorldspaces()
        //{
        //    //_Worldspaces_Object.Items.Subscribe_Enumerable_Single((change) =>
        //    //{
        //    //    switch (change.AddRem)
        //    //    {
        //    //        case AddRemove.Add:
        //    //            SubscribeToWorldspace(change.Item.Value);
        //    //            break;
        //    //        case AddRemove.Remove:
        //    //            UnsubscribeFromWorldspace(change.Item.Value);
        //    //            break;
        //    //        default:
        //    //            throw new NotImplementedException();
        //    //    }
        //    //});
        //}

        //protected void SubscribeToWorldspace(Worldspace worldspace)
        //{
        //    // ToDo
        //    // Unsubscribe mechanics, add back in remove
        //    worldspace.WhenAny(x => x.Road).Subscribe((r) =>
        //    {
        //        //if (r.Old != null)
        //        //{
        //        //    _majorRecords.Remove(r.Old.FormID);
        //        //}
        //        if (r != null)
        //        {
        //            if (_majorRecords.ContainsKey(r.FormKey))
        //            {
        //                throw new ArgumentException("Cannot add a road that exists elsewhere in the same mod.");
        //            }
        //            _majorRecords[r.FormKey] = r;
        //        }
        //    });
        //    // ToDo
        //    // Unsubscribe mechanics, add back in remove
        //    worldspace.WhenAny(x => x.TopCell).Subscribe((r) =>
        //    {
        //        //if (r.Old != null)
        //        //{
        //        //    _majorRecords.Remove(r.Old.FormID);
        //        //    UnsubscribeFromCell(r.Old);
        //        //}
        //        if (r != null)
        //        {
        //            SubscribeToCell(r);
        //            _majorRecords[r.FormKey] = r;
        //        }
        //    });
        //    worldspace.SubCells.Subscribe_Enumerable_Single(_subscribeObject, (change) =>
        //    {
        //        switch (change.AddRem)
        //        {
        //            case AddRemove.Add:
        //                SubscribeToWorldspaceBlock(change.Item);
        //                break;
        //            case AddRemove.Remove:
        //                change.Item.Items.Unsubscribe(_subscribeObject);
        //                break;
        //            default:
        //                break;
        //        }
        //    });
        //}

        //protected void SubscribeToWorldspaceBlock(WorldspaceBlock block)
        //{
        //    block.Items.Subscribe_Enumerable_Single(_subscribeObject, (change) =>
        //    {
        //        switch (change.AddRem)
        //        {
        //            case AddRemove.Add:
        //                SubscribeToWorldspaceSubBlock(change.Item);
        //                break;
        //            case AddRemove.Remove:
        //                change.Item.Items.Unsubscribe(_subscribeObject);
        //                break;
        //            default:
        //                break;
        //        }
        //    });
        //}

        //protected void SubscribeToWorldspaceSubBlock(WorldspaceSubBlock block)
        //{
        //    block.Items.Subscribe_Enumerable_Single(_subscribeObject, (change) =>
        //    {
        //        switch (change.AddRem)
        //        {
        //            case AddRemove.Add:
        //                SubscribeToCell(change.Item);
        //                break;
        //            case AddRemove.Remove:
        //                UnsubscribeFromCell(change.Item);
        //                break;
        //            default:
        //                break;
        //        }
        //        Utility.ModifyButThrow(_majorRecords, change);
        //    });
        //}

        //protected void UnsubscribeFromWorldspace(Worldspace worldspace)
        //{
        //    worldspace.SubCells.Unsubscribe(_subscribeObject);
        //    // ToDo
        //    // Unsubscribe mechanics
        //    //worldspace.TopCell_Property.Unsubscribe(_subscribeObject);
        //    //worldspace.Road_Property.Unsubscribe(_subscribeObject);
        //}
        //#endregion
>>>>>>> addf4d12

        private IObservable<IChangeSet<IMajorRecord>> GetWorldspaceRecords(Worldspace worldspace)
        {
            return Observable.Merge<IChangeSet<IMajorRecord>>(
                worldspace.WhenAny(x => x.Road)
                    .Select<Road, IMajorRecord>(l => l)
                    .ToObservableChangeSet_SingleItemNotNull(),
                worldspace.WhenAny(x => x.TopCell)
                    .Select(c => GetCellRecords(c))
                    .Switch(),
                worldspace.SubCells.Connect()
                    .TransformMany(block => block.Items)
                    .TransformMany(subBlock => subBlock.Items)
                    .MergeMany(c => GetCellRecords(c)));
        }

        private IObservable<IChangeSet<IMajorRecord>> GetDialogRecords(DialogTopic dialog)
        {
            return dialog.Items.Connect()
                .Transform<DialogItem, IMajorRecord>(i => i);
        }
    }
}<|MERGE_RESOLUTION|>--- conflicted
+++ resolved
@@ -11,11 +11,8 @@
 using Noggog.Notifying;
 using CSharpExt.Rx;
 using DynamicData;
-<<<<<<< HEAD
 using System.Collections.ObjectModel;
-=======
 using System.Threading;
->>>>>>> addf4d12
 
 namespace Mutagen.Bethesda.Oblivion
 {
@@ -54,8 +51,7 @@
                 .AddKey(c => c.FormKey)
                 .PopulateInto(this._majorRecords);
         }
-
-<<<<<<< HEAD
+        
         private IObservable<IChangeSet<IMajorRecord>> GetCellRecords(Cell cell)
         {
             if (cell == null) return Observable.Empty<IChangeSet<IMajorRecord>>();
@@ -72,215 +68,6 @@
                     cell.VisibleWhenDistant.Connect())
                     .Transform<IPlaced, IMajorRecord>(p => p));
         }
-=======
-        public FormKey GetNextFormKey()
-        {
-            return new FormKey(
-                this.ModKey,
-                this.TES4.Header.NextObjectID++);
-        }
-
-        //#region Cell Subscription
-
-        //protected void SubscribeToCellSubBlock(CellSubBlock subBlock)
-        //{
-        //    subBlock.Items.Subscribe_Enumerable_Single(_subscribeObject, (change) =>
-        //    {
-        //        switch (change.AddRem)
-        //        {
-        //            case AddRemove.Add:
-        //                SubscribeToCell(change.Item);
-        //                break;
-        //            case AddRemove.Remove:
-        //                UnsubscribeFromCell(change.Item);
-        //                break;
-        //            default:
-        //                break;
-        //        }
-        //        Mutagen.Bethesda.Utility.ModifyButThrow(_majorRecords, change);
-        //    });
-        //}
-
-        //protected void SubscribeToCell(Cell cell)
-        //{
-        //    cell.Persistent.Subscribe_Enumerable_Single(_subscribeObject, (r) => Mutagen.Bethesda.Utility.ModifyButThrow(_majorRecords, r));
-        //    cell.Temporary.Subscribe_Enumerable_Single(_subscribeObject, (r) => Mutagen.Bethesda.Utility.ModifyButThrow(_majorRecords, r));
-        //    cell.VisibleWhenDistant.Subscribe_Enumerable_Single(_subscribeObject, (r) => Mutagen.Bethesda.Utility.ModifyButThrow(_majorRecords, r));
-        //    cell.Landscape_Property.Subscribe(_subscribeObject, (r) =>
-        //    {
-        //        if (r.Old != null)
-        //        {
-        //            _majorRecords.Remove(r.Old.FormKey);
-        //        }
-        //        if (r.New != null)
-        //        {
-        //            if (_majorRecords.ContainsKey(r.New.FormKey))
-        //            {
-        //                throw new ArgumentException($"Cannot add a landscape {r.New.FormKey} that exists elsewhere in the same mod.");
-        //            }
-        //            _majorRecords[r.New.FormKey] = r.New;
-        //        }
-        //    });
-
-        //    // ToDo
-        //    // Unsubscribe mechanics, add back in remove
-        //    cell.WhenAny(x => x.PathGrid).Subscribe((r) =>
-        //    {
-        //        //if (r.Old != null)
-        //        //{
-        //        //    _majorRecords.Remove(r.Old.FormKey);
-        //        //}
-        //        if (r != null)
-        //        {
-        //            if (_majorRecords.ContainsKey(r.FormKey))
-        //            {
-        //                throw new ArgumentException($"Cannot add a pathgrid {r.FormKey} that exists elsewhere in the same mod.");
-        //            }
-        //            _majorRecords[r.FormKey] = r;
-        //        }
-        //    });
-        //}
-
-        //protected void UnsubscribeFromCellBlock(CellBlock block)
-        //{
-        //    block.Items.Unsubscribe(_subscribeObject);
-        //    foreach (var subBlock in block.Items)
-        //    {
-        //        subBlock.Items.Unsubscribe(_subscribeObject);
-        //        foreach (var cell in subBlock.Items)
-        //        {
-        //            _majorRecords.Remove(cell.FormKey);
-        //        }
-        //    }
-        //}
-
-        //protected void UnsubscribeFromCell(Cell cell)
-        //{
-        //    cell.Persistent.Unsubscribe(_subscribeObject);
-        //    cell.Temporary.Unsubscribe(_subscribeObject);
-        //    cell.VisibleWhenDistant.Unsubscribe(_subscribeObject);
-        //    _majorRecords.Remove(cell.PathGrid.FormID);
-        //    // ToDo
-        //    // Unsubscribe mechanics for pathgrid
-        //}
-        //#endregion
-
-        //#region Worldspace Subscription
-        //protected void SubscribeToWorldspaces()
-        //{
-        //    //_Worldspaces_Object.Items.Subscribe_Enumerable_Single((change) =>
-        //    //{
-        //    //    switch (change.AddRem)
-        //    //    {
-        //    //        case AddRemove.Add:
-        //    //            SubscribeToWorldspace(change.Item.Value);
-        //    //            break;
-        //    //        case AddRemove.Remove:
-        //    //            UnsubscribeFromWorldspace(change.Item.Value);
-        //    //            break;
-        //    //        default:
-        //    //            throw new NotImplementedException();
-        //    //    }
-        //    //});
-        //}
-
-        //protected void SubscribeToWorldspace(Worldspace worldspace)
-        //{
-        //    // ToDo
-        //    // Unsubscribe mechanics, add back in remove
-        //    worldspace.WhenAny(x => x.Road).Subscribe((r) =>
-        //    {
-        //        //if (r.Old != null)
-        //        //{
-        //        //    _majorRecords.Remove(r.Old.FormID);
-        //        //}
-        //        if (r != null)
-        //        {
-        //            if (_majorRecords.ContainsKey(r.FormKey))
-        //            {
-        //                throw new ArgumentException("Cannot add a road that exists elsewhere in the same mod.");
-        //            }
-        //            _majorRecords[r.FormKey] = r;
-        //        }
-        //    });
-        //    // ToDo
-        //    // Unsubscribe mechanics, add back in remove
-        //    worldspace.WhenAny(x => x.TopCell).Subscribe((r) =>
-        //    {
-        //        //if (r.Old != null)
-        //        //{
-        //        //    _majorRecords.Remove(r.Old.FormID);
-        //        //    UnsubscribeFromCell(r.Old);
-        //        //}
-        //        if (r != null)
-        //        {
-        //            SubscribeToCell(r);
-        //            _majorRecords[r.FormKey] = r;
-        //        }
-        //    });
-        //    worldspace.SubCells.Subscribe_Enumerable_Single(_subscribeObject, (change) =>
-        //    {
-        //        switch (change.AddRem)
-        //        {
-        //            case AddRemove.Add:
-        //                SubscribeToWorldspaceBlock(change.Item);
-        //                break;
-        //            case AddRemove.Remove:
-        //                change.Item.Items.Unsubscribe(_subscribeObject);
-        //                break;
-        //            default:
-        //                break;
-        //        }
-        //    });
-        //}
-
-        //protected void SubscribeToWorldspaceBlock(WorldspaceBlock block)
-        //{
-        //    block.Items.Subscribe_Enumerable_Single(_subscribeObject, (change) =>
-        //    {
-        //        switch (change.AddRem)
-        //        {
-        //            case AddRemove.Add:
-        //                SubscribeToWorldspaceSubBlock(change.Item);
-        //                break;
-        //            case AddRemove.Remove:
-        //                change.Item.Items.Unsubscribe(_subscribeObject);
-        //                break;
-        //            default:
-        //                break;
-        //        }
-        //    });
-        //}
-
-        //protected void SubscribeToWorldspaceSubBlock(WorldspaceSubBlock block)
-        //{
-        //    block.Items.Subscribe_Enumerable_Single(_subscribeObject, (change) =>
-        //    {
-        //        switch (change.AddRem)
-        //        {
-        //            case AddRemove.Add:
-        //                SubscribeToCell(change.Item);
-        //                break;
-        //            case AddRemove.Remove:
-        //                UnsubscribeFromCell(change.Item);
-        //                break;
-        //            default:
-        //                break;
-        //        }
-        //        Utility.ModifyButThrow(_majorRecords, change);
-        //    });
-        //}
-
-        //protected void UnsubscribeFromWorldspace(Worldspace worldspace)
-        //{
-        //    worldspace.SubCells.Unsubscribe(_subscribeObject);
-        //    // ToDo
-        //    // Unsubscribe mechanics
-        //    //worldspace.TopCell_Property.Unsubscribe(_subscribeObject);
-        //    //worldspace.Road_Property.Unsubscribe(_subscribeObject);
-        //}
-        //#endregion
->>>>>>> addf4d12
 
         private IObservable<IChangeSet<IMajorRecord>> GetWorldspaceRecords(Worldspace worldspace)
         {
@@ -302,5 +89,12 @@
             return dialog.Items.Connect()
                 .Transform<DialogItem, IMajorRecord>(i => i);
         }
+
+        public FormKey GetNextFormKey()
+        {
+            return new FormKey(
+                this.ModKey,
+                this.TES4.Header.NextObjectID++);
+        }
     }
 }