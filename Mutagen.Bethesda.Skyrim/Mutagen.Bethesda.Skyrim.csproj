<?xml version="1.0" encoding="us-ascii"?>
<Project Sdk="Microsoft.NET.Sdk">
  <PropertyGroup>
    <TargetFramework>net6.0</TargetFramework>
    <GeneratePackageOnBuild>true</GeneratePackageOnBuild>
    <PackageRequireLicenseAcceptance>true</PackageRequireLicenseAcceptance>
    <Authors>Noggog</Authors>
    <Company>Mutagen</Company>
    <Product>Mutagen</Product>
    <Description>A C# library for manipulating, creating, and analyzing Skyrim mods</Description>
    <Copyright>2021</Copyright>
    <PackageLicenseExpression>GPL-3.0-only</PackageLicenseExpression>
    <PackageProjectUrl>https://github.com/Noggog/Mutagen</PackageProjectUrl>
    <RepositoryUrl>https://github.com/Noggog/Mutagen</RepositoryUrl>
    <EnableDefaultCompileItems>False</EnableDefaultCompileItems>
    <IsPackable>true</IsPackable>
    <WarningsAsErrors>nullable</WarningsAsErrors>
    <GenerateDocumentationFile>true</GenerateDocumentationFile>
    <LangVersion>preview</LangVersion>
  </PropertyGroup>
  <PropertyGroup Condition="'$(Configuration)|$(Platform)'=='Debug|AnyCPU'">
    <DocumentationFile>Mutagen.Bethesda.Skyrim.xml</DocumentationFile>
    <DebugType>embedded</DebugType>
    <DebugSymbols>true</DebugSymbols>
  </PropertyGroup>
  <ItemGroup>
    <EmbeddedResource Remove="Pex\**" />
    <None Remove="Pex\**" />
  </ItemGroup>
  <ItemGroup>
    <Compile Include="Assets\SkyrimBehaviorAssetType.cs" />
    <Compile Include="Assets\SkyrimBodyTextureAssetType.cs" />
    <Compile Include="Assets\SkyrimCameraModelType.cs" />
    <Compile Include="Assets\SkyrimDeformedModelAssetType.cs" />
    <Compile Include="Assets\SkyrimModelAssetType.cs" />
    <Compile Include="Assets\SkyrimMusicAssetType.cs" />
    <Compile Include="Assets\SkyrimScriptCompiledAssetType.cs">
      <CodeLanguage>cs</CodeLanguage>
      <DefaultPackFolder>content</DefaultPackFolder>
      <BuildAction>Compile</BuildAction>
    </Compile>
    <Compile Include="Assets\SkyrimScriptSourceAssetType.cs">
      <CodeLanguage>cs</CodeLanguage>
      <DefaultPackFolder>content</DefaultPackFolder>
      <BuildAction>Compile</BuildAction>
    </Compile>
    <Compile Include="Assets\SkyrimSeqAssetType.cs">
      <CodeLanguage>cs</CodeLanguage>
      <DefaultPackFolder>content</DefaultPackFolder>
      <BuildAction>Compile</BuildAction>
    </Compile>
    <Compile Include="Assets\SkyrimSoundAssetType.cs" />
    <Compile Include="Assets\SkyrimTextureAssetType.cs" />
    <Compile Include="Constants.cs" />
    <Compile Include="Enums\ActorValue.cs" />
    <Compile Include="Enums\Agression.cs" />
    <Compile Include="Enums\ArmorType.cs" />
    <Compile Include="Enums\Assistance.cs" />
    <Compile Include="Enums\BasicStat.cs" />
    <Compile Include="Enums\BipedObject.cs" />
    <Compile Include="Enums\CastType.cs" />
    <Compile Include="Enums\CombatReaction.cs" />
    <Compile Include="Enums\CompareOperator.cs" />
    <Compile Include="Enums\Confidence.cs" />
    <Compile Include="Enums\EquipType.cs" />
    <Compile Include="Enums\FavorLevel.cs" />
    <Compile Include="Enums\GroupTypeEnum.cs" />
    <Compile Include="Enums\Level.cs" />
    <Compile Include="Enums\LockLevel.cs" />
    <Compile Include="Enums\Mood.cs" />
    <Compile Include="Enums\QualityLevel.cs" />
    <Compile Include="Enums\Responsibility.cs" />
    <Compile Include="Enums\Size.cs" />
    <Compile Include="Enums\Skill.cs" />
    <Compile Include="Enums\SoundLevel.cs" />
    <Compile Include="Enums\SpellDataFlag.cs" />
    <Compile Include="Enums\SpellType.cs" />
    <Compile Include="Enums\TargetObjectType.cs" />
    <Compile Include="Enums\TargetType.cs" />
    <Compile Include="Enums\TimeOfDay.cs" />
    <Compile Include="Enums\WeaponAnimationType.cs" />
    <Compile Include="Enums\Emotion.cs" />
    <Compile Include="Extensions\GameSettingGroupMixIn.cs" />
    <Compile Include="Extensions\GlobalGroupMixIn.cs" />
    <Compile Include="Extensions\IPlacedExt.cs" />
    <Compile Include="Extensions\ModContextExt.cs" />
    <Compile Include="Interfaces\Aspect\IHarvestable.cs">
      <CodeLanguage>cs</CodeLanguage>
      <DefaultPackFolder>content</DefaultPackFolder>
      <BuildAction>Compile</BuildAction>
    </Compile>
    <Compile Include="Interfaces\Aspect\IHasIcons.cs">
      <CodeLanguage>cs</CodeLanguage>
      <DefaultPackFolder>content</DefaultPackFolder>
      <BuildAction>Compile</BuildAction>
    </Compile>
    <Compile Include="Interfaces\Aspect\IHaveVirtualMachineAdapter.cs" />
    <Compile Include="Interfaces\Aspect\IModeled.cs">
      <CodeLanguage>cs</CodeLanguage>
      <DefaultPackFolder>content</DefaultPackFolder>
      <BuildAction>Compile</BuildAction>
    </Compile>
    <Compile Include="Interfaces\Aspect\IObjectBounded.cs">
      <CodeLanguage>cs</CodeLanguage>
      <DefaultPackFolder>content</DefaultPackFolder>
      <BuildAction>Compile</BuildAction>
    </Compile>
    <Compile Include="Interfaces\Aspect\IPositionRotation.cs">
      <CodeLanguage>cs</CodeLanguage>
      <DefaultPackFolder>content</DefaultPackFolder>
      <BuildAction>Compile</BuildAction>
    </Compile>
    <Compile Include="Interfaces\Aspect\IScripted.cs">
      <CodeLanguage>cs</CodeLanguage>
      <DefaultPackFolder>content</DefaultPackFolder>
      <BuildAction>Compile</BuildAction>
    </Compile>
    <Compile Include="Interfaces\Link\IConstructible.cs">
      <CodeLanguage>cs</CodeLanguage>
      <DefaultPackFolder>content</DefaultPackFolder>
      <BuildAction>Compile</BuildAction>
    </Compile>
    <Compile Include="Interfaces\Link\IPlaced.cs">
      <CodeLanguage>cs</CodeLanguage>
      <DefaultPackFolder>content</DefaultPackFolder>
      <BuildAction>Compile</BuildAction>
    </Compile>
    <Compile Include="InternalsPermissions.cs" />
    <Compile Include="Plugins\Cache\Internals\OverrideMaskRegistration.cs" />
    <Compile Include="Records\Common Subrecords\ActivateParents.cs">
      <DependentUpon>ActivateParents.xml</DependentUpon>
    </Compile>
    <Compile Include="Records\Common Subrecords\ATopicReference.cs">
      <DependentUpon>TopicReference.xml</DependentUpon>
    </Compile>
    <Compile Include="Records\Common Subrecords\AttackData.cs">
      <DependentUpon>Attack.xml</DependentUpon>
    </Compile>
    <Compile Include="Records\Common Subrecords\AVirtualMachineAdapter.cs">
      <DependentUpon>VirtualMachineAdapter.xml</DependentUpon>
    </Compile>
    <Compile Include="Records\Common Subrecords\BodyTemplate.cs">
      <DependentUpon>BodyTemplate.xml</DependentUpon>
    </Compile>
    <Compile Include="Records\Common Subrecords\Condition.cs">
      <DependentUpon>Condition.xml</DependentUpon>
    </Compile>
    <Compile Include="Records\Common Subrecords\ConditionFloat.cs">
      <DependentUpon>Condition.xml</DependentUpon>
    </Compile>
    <Compile Include="Records\Common Subrecords\ConditionGlobal.cs">
      <DependentUpon>Condition.xml</DependentUpon>
    </Compile>
    <Compile Include="Records\Common Subrecords\Decal.cs">
      <DependentUpon>Decal.xml</DependentUpon>
    </Compile>
    <Compile Include="Records\Common Subrecords\DestructionStageData.cs">
      <DependentUpon>Destructible.xml</DependentUpon>
    </Compile>
    <Compile Include="Records\Common Subrecords\EnableParent.cs">
      <DependentUpon>EnableParent.xml</DependentUpon>
    </Compile>
    <Compile Include="Records\Common Subrecords\ExtraData.cs">
      <DependentUpon>ExtraData.xml</DependentUpon>
    </Compile>
    <Compile Include="Records\Common Subrecords\LocationTargetRadius.cs">
      <DependentUpon>LocationTargetRadius.xml</DependentUpon>
    </Compile>
    <Compile Include="Records\Common Subrecords\Patrol.cs">
      <DependentUpon>Patrol.xml</DependentUpon>
    </Compile>
    <Compile Include="Records\Common Subrecords\ScriptEntry.cs">
      <DependentUpon>VirtualMachineAdapter.xml</DependentUpon>
    </Compile>
    <Compile Include="Records\Common Subrecords\ScriptFragments.cs">
      <DependentUpon>VirtualMachineAdapter.xml</DependentUpon>
    </Compile>
    <Compile Include="Records\Common Subrecords\ScriptProperty.cs">
      <DependentUpon>VirtualMachineAdapter.xml</DependentUpon>
    </Compile>
    <Compile Include="Records\Common Subrecords\WaterReflection.cs">
      <DependentUpon>WaterReflection.xml</DependentUpon>
    </Compile>
    <Compile Include="Records\Major Records\Landscape.cs">
      <DependentUpon>Landscape.xml</DependentUpon>
    </Compile>
    <Compile Include="Records\Major Records\NavigationMesh.cs">
      <DependentUpon>NavigationMesh.xml</DependentUpon>
    </Compile>
    <Compile Include="Records\Major Records\NavigationMeshData.cs">
      <DependentUpon>NavigationMesh.xml</DependentUpon>
    </Compile>
    <Compile Include="Records\Major Records\StoryManagerEventNode.cs">
      <DependentUpon>StoryManagerNodes.xml</DependentUpon>
    </Compile>
    <Compile Include="Records\SkyrimGroupWrapper.cs">
      <DependentUpon>SkyrimGroup.xml</DependentUpon>
    </Compile>
    <Compile Include="Records\SkyrimGroup.cs">
      <DependentUpon>SkyrimGroup.xml</DependentUpon>
    </Compile>
    <Compile Include="Records\ListGroup.cs">
      <DependentUpon>SkyrimGroup.xml</DependentUpon>
    </Compile>
    <Compile Include="Records\Major Records\Activator.cs">
      <DependentUpon>Activator.xml</DependentUpon>
    </Compile>
    <Compile Include="Records\Major Records\AddonNode.cs">
      <DependentUpon>AddonNode.xml</DependentUpon>
    </Compile>
    <Compile Include="Records\Major Records\AlphaLayer.cs">
      <DependentUpon>Landscape.xml</DependentUpon>
    </Compile>
    <Compile Include="Records\Major Records\Ammunition.cs">
      <DependentUpon>Ammunition.xml</DependentUpon>
    </Compile>
    <Compile Include="Records\Major Records\APackageData.cs">
      <DependentUpon>Package.xml</DependentUpon>
    </Compile>
    <Compile Include="Records\Major Records\APackageTarget.cs">
      <DependentUpon>Package.xml</DependentUpon>
    </Compile>
    <Compile Include="Records\Major Records\APerkEffect.cs">
      <DependentUpon>Perk.xml</DependentUpon>
    </Compile>
    <Compile Include="Records\Major Records\APerkEntryPointEffect.cs">
      <DependentUpon>Perk.xml</DependentUpon>
    </Compile>
    <Compile Include="Records\Major Records\APlacedTrap.cs">
      <DependentUpon>PlacedTrap.xml</DependentUpon>
    </Compile>
    <Compile Include="Records\Major Records\Armor.cs">
      <DependentUpon>Armor.xml</DependentUpon>
    </Compile>
    <Compile Include="Records\Major Records\ArmorAddon.cs">
      <DependentUpon>ArmorAddon.xml</DependentUpon>
    </Compile>
    <Compile Include="Records\Major Records\ArtObject.cs">
      <DependentUpon>ArtObject.xml</DependentUpon>
    </Compile>
    <Compile Include="Records\Major Records\AStoryManagerNode.cs">
      <DependentUpon>StoryManagerNodes.xml</DependentUpon>
    </Compile>
    <Compile Include="Records\Major Records\AvailableMorphs.cs">
      <DependentUpon>Race.xml</DependentUpon>
    </Compile>
    <Compile Include="Records\Major Records\BodyData.cs">
      <DependentUpon>Race.xml</DependentUpon>
    </Compile>
    <Compile Include="Records\Major Records\BodyPart.cs">
      <DependentUpon>BodyPartData.xml</DependentUpon>
    </Compile>
    <Compile Include="Records\Major Records\Book.cs">
      <DependentUpon>Book.xml</DependentUpon>
    </Compile>
    <Compile Include="Records\Major Records\CameraPath.cs">
      <DependentUpon>CameraPath.xml</DependentUpon>
    </Compile>
    <Compile Include="Records\Major Records\CameraShot.cs">
      <DependentUpon>CameraShot.xml</DependentUpon>
    </Compile>
    <Compile Include="Records\Major Records\Cell.cs">
      <DependentUpon>Cell.xml</DependentUpon>
    </Compile>
    <Compile Include="Records\Major Records\CellGrid.cs">
      <DependentUpon>Cell.xml</DependentUpon>
    </Compile>
    <Compile Include="Records\Major Records\CellLighting.cs">
      <DependentUpon>Cell.xml</DependentUpon>
    </Compile>
    <Compile Include="Records\Major Records\CellSubBlock.cs">
      <DependentUpon>Cell.xml</DependentUpon>
    </Compile>
    <Compile Include="Records\Major Records\Climate.cs">
      <DependentUpon>Climate.xml</DependentUpon>
    </Compile>
    <Compile Include="Records\Major Records\CloudLayer.cs">
      <DependentUpon>Weather.xml</DependentUpon>
    </Compile>
    <Compile Include="Records\Major Records\CollisionLayer.cs">
      <DependentUpon>CollisionLayer.xml</DependentUpon>
    </Compile>
    <Compile Include="Records\Major Records\CombatStyle.cs">
      <DependentUpon>CombatStyle.xml</DependentUpon>
    </Compile>
    <Compile Include="Records\Major Records\Container.cs">
      <DependentUpon>Container.xml</DependentUpon>
    </Compile>
    <Compile Include="Records\Major Records\CreateReferenceToObject.cs">
      <DependentUpon>Quest.xml</DependentUpon>
    </Compile>
    <Compile Include="Records\Major Records\CriticalData.cs">
      <DependentUpon>Weapon.xml</DependentUpon>
    </Compile>
    <Compile Include="Records\Major Records\DebrisModel.cs">
      <DependentUpon>Debris.xml</DependentUpon>
    </Compile>
    <Compile Include="Records\Major Records\DialogBranch.cs">
      <DependentUpon>DialogBranch.xml</DependentUpon>
    </Compile>
    <Compile Include="Records\Major Records\DialogResponse.cs">
      <DependentUpon>DialogResponses.xml</DependentUpon>
    </Compile>
    <Compile Include="Records\Major Records\DialogResponses.cs">
      <DependentUpon>DialogResponses.xml</DependentUpon>
    </Compile>
    <Compile Include="Records\Major Records\DialogResponsesAdapter.cs">
      <DependentUpon>DialogResponses.xml</DependentUpon>
    </Compile>
    <Compile Include="Records\Major Records\DialogTopic.cs">
      <DependentUpon>DialogTopic.xml</DependentUpon>
    </Compile>
    <Compile Include="Records\Major Records\Door.cs">
      <DependentUpon>Door.xml</DependentUpon>
    </Compile>
    <Compile Include="Records\Major Records\DualCastData.cs">
      <DependentUpon>DualCastData.xml</DependentUpon>
    </Compile>
    <Compile Include="Records\Major Records\EffectShader.cs">
      <DependentUpon>EffectShader.xml</DependentUpon>
    </Compile>
    <Compile Include="Records\Major Records\EncounterZone.cs">
      <DependentUpon>EncounterZone.xml</DependentUpon>
    </Compile>
    <Compile Include="Records\Major Records\Explosion.cs">
      <DependentUpon>Explosion.xml</DependentUpon>
    </Compile>
    <Compile Include="Records\Major Records\Eyes.cs">
      <DependentUpon>Eyes.xml</DependentUpon>
    </Compile>
    <Compile Include="Records\Major Records\FaceFxPhonemes.cs">
      <DependentUpon>Race.xml</DependentUpon>
    </Compile>
    <Compile Include="Records\Major Records\Faction.cs">
      <DependentUpon>Faction.xml</DependentUpon>
    </Compile>
    <Compile Include="Records\Major Records\FindMatchingRefNearAlias.cs">
      <DependentUpon>Quest.xml</DependentUpon>
    </Compile>
    <Compile Include="Records\Major Records\FootstepSet.cs">
      <DependentUpon>FootstepSet.xml</DependentUpon>
    </Compile>
    <Compile Include="Records\Major Records\Furniture.cs">
      <DependentUpon>Furniture.xml</DependentUpon>
    </Compile>
    <Compile Include="Records\Major Records\GameSetting.cs">
      <DependentUpon>GameSetting.xml</DependentUpon>
    </Compile>
    <Compile Include="Records\Major Records\GameSettingBool.cs">
      <DependentUpon>GameSetting.xml</DependentUpon>
    </Compile>
    <Compile Include="Records\Major Records\GameSettingFloat.cs">
      <DependentUpon>GameSetting.xml</DependentUpon>
    </Compile>
    <Compile Include="Records\Major Records\GameSettingInt.cs">
      <DependentUpon>GameSetting.xml</DependentUpon>
    </Compile>
    <Compile Include="Records\Major Records\GameSettingString.cs">
      <DependentUpon>GameSetting.xml</DependentUpon>
    </Compile>
    <Compile Include="Records\Major Records\Global.cs">
      <DependentUpon>Global.xml</DependentUpon>
    </Compile>
    <Compile Include="Records\Major Records\GlobalFloat.cs">
      <DependentUpon>Global.xml</DependentUpon>
    </Compile>
    <Compile Include="Records\Major Records\GlobalInt.cs">
      <DependentUpon>Global.xml</DependentUpon>
    </Compile>
    <Compile Include="Records\Major Records\GlobalShort.cs">
      <DependentUpon>Global.xml</DependentUpon>
    </Compile>
    <Compile Include="Records\Major Records\Grass.cs">
      <DependentUpon>Grass.xml</DependentUpon>
    </Compile>
    <Compile Include="Records\Major Records\Hazard.cs">
      <DependentUpon>Hazard.xml</DependentUpon>
    </Compile>
    <Compile Include="Records\Major Records\HeadPart.cs">
      <DependentUpon>HeadPart.xml</DependentUpon>
    </Compile>
    <Compile Include="Records\Major Records\IdleAnimation.cs">
      <DependentUpon>IdleAnimation.xml</DependentUpon>
    </Compile>
    <Compile Include="Records\Major Records\IdleMarker.cs">
      <DependentUpon>IdleMarker.xml</DependentUpon>
    </Compile>
    <Compile Include="Records\Major Records\ImageSpaceAdapter.cs">
      <DependentUpon>ImageSpaceAdapter.xml</DependentUpon>
    </Compile>
    <Compile Include="Records\Major Records\ImageSpaceDepthOfField.cs">
      <DependentUpon>ImageSpace.xml</DependentUpon>
    </Compile>
    <Compile Include="Records\Major Records\Impact.cs">
      <DependentUpon>Impact.xml</DependentUpon>
    </Compile>
    <Compile Include="Records\Major Records\Ingestible.cs">
      <DependentUpon>Ingestible.xml</DependentUpon>
    </Compile>
    <Compile Include="Records\Major Records\Ingredient.cs">
      <DependentUpon>Ingredient.xml</DependentUpon>
    </Compile>
    <Compile Include="Records\Major Records\Key.cs">
      <DependentUpon>Key.xml</DependentUpon>
    </Compile>
    <Compile Include="Records\Major Records\LandscapeTexture.cs">
      <DependentUpon>LandscapeTexture.xml</DependentUpon>
    </Compile>
    <Compile Include="Records\Major Records\LeveledItem.cs">
      <DependentUpon>LeveledItem.xml</DependentUpon>
    </Compile>
    <Compile Include="Records\Major Records\LeveledNpc.cs">
      <DependentUpon>LeveledNpc.xml</DependentUpon>
    </Compile>
    <Compile Include="Records\Major Records\LeveledSpell.cs">
      <DependentUpon>LeveledSpell.xml</DependentUpon>
    </Compile>
    <Compile Include="Records\Major Records\Light.cs">
      <DependentUpon>Light.xml</DependentUpon>
    </Compile>
    <Compile Include="Records\Major Records\LoadScreen.cs">
      <DependentUpon>LoadScreen.xml</DependentUpon>
    </Compile>
    <Compile Include="Records\Major Records\LockData.cs">
      <DependentUpon>PlacedObject.xml</DependentUpon>
    </Compile>
    <Compile Include="Records\Major Records\Lod.cs">
      <DependentUpon>Static.xml</DependentUpon>
    </Compile>
    <Compile Include="Records\Major Records\MagicEffect.cs">
      <DependentUpon>MagicEffect.xml</DependentUpon>
    </Compile>
    <Compile Include="Records\Major Records\MagicEffectArchetype.cs">
      <DependentUpon>MagicEffect.xml</DependentUpon>
    </Compile>
    <Compile Include="Records\Major Records\MagicEffectBoundArchetype.cs">
      <DependentUpon>MagicEffect.xml</DependentUpon>
    </Compile>
    <Compile Include="Records\Major Records\MagicEffectEnhanceWeaponArchetype.cs">
      <DependentUpon>MagicEffect.xml</DependentUpon>
    </Compile>
    <Compile Include="Records\Major Records\MagicEffectGuideArchetype.cs">
      <DependentUpon>MagicEffect.xml</DependentUpon>
    </Compile>
    <Compile Include="Records\Major Records\MagicEffectPeakValueMod.cs">
      <DependentUpon>MagicEffect.xml</DependentUpon>
    </Compile>
    <Compile Include="Records\Major Records\MagicEffectLightArchetype.cs">
      <DependentUpon>MagicEffect.xml</DependentUpon>
    </Compile>
    <Compile Include="Records\Major Records\MagicEffectSummonCreatureArchetype.cs">
      <DependentUpon>MagicEffect.xml</DependentUpon>
    </Compile>
    <Compile Include="Records\Major Records\MagicEffectSpawnHazardArchetype.cs">
      <DependentUpon>MagicEffect.xml</DependentUpon>
    </Compile>
    <Compile Include="Records\Major Records\MagicEffectCloakArchetype.cs">
      <DependentUpon>MagicEffect.xml</DependentUpon>
    </Compile>
    <Compile Include="Records\Major Records\MagicEffectVampireArchetype.cs">
      <DependentUpon>MagicEffect.xml</DependentUpon>
    </Compile>
    <Compile Include="Records\Major Records\MagicEffectWerewolfArchetype.cs">
      <DependentUpon>MagicEffect.xml</DependentUpon>
    </Compile>
    <Compile Include="Records\Major Records\MapMarker.cs">
      <DependentUpon>PlacedObject.xml</DependentUpon>
    </Compile>
    <Compile Include="Records\Major Records\MaterialObject.cs">
      <DependentUpon>MaterialObject.xml</DependentUpon>
    </Compile>
    <Compile Include="Records\Major Records\MaterialType.cs">
      <DependentUpon>MaterialType.xml</DependentUpon>
    </Compile>
    <Compile Include="Records\Major Records\Message.cs">
      <DependentUpon>Message.xml</DependentUpon>
    </Compile>
    <Compile Include="Records\Major Records\MiscItem.cs">
      <DependentUpon>MiscItem.xml</DependentUpon>
    </Compile>
    <Compile Include="Records\Major Records\MoveableStatic.cs">
      <DependentUpon>MoveableStatic.xml</DependentUpon>
    </Compile>
    <Compile Include="Records\Major Records\MusicTrack.cs">
      <DependentUpon>MusicTrack.xml</DependentUpon>
    </Compile>
    <Compile Include="Records\Major Records\MusicType.cs">
      <DependentUpon>MusicType.xml</DependentUpon>
    </Compile>
    <Compile Include="Records\Major Records\NavigationMapInfo.cs">
      <DependentUpon>NavigationMeshInfoMap.xml</DependentUpon>
    </Compile>
    <Compile Include="Records\Major Records\NavmeshTriangle.cs">
      <DependentUpon>NavigationMesh.xml</DependentUpon>
    </Compile>
    <Compile Include="Records\Major Records\Npc.cs">
      <DependentUpon>NPC.xml</DependentUpon>
    </Compile>
    <Compile Include="Records\Major Records\NpcConfiguration.cs">
      <DependentUpon>NPC.xml</DependentUpon>
    </Compile>
    <Compile Include="Records\Major Records\NpcSoundType.cs">
      <DependentUpon>NPC.xml</DependentUpon>
    </Compile>
    <Compile Include="Records\Major Records\ObjectEffect.cs">
      <DependentUpon>ObjectEffect.xml</DependentUpon>
    </Compile>
    <Compile Include="Records\Major Records\Package.cs">
      <DependentUpon>Package.xml</DependentUpon>
    </Compile>
    <Compile Include="Records\Major Records\PackageAdapter.cs">
      <DependentUpon>Package.xml</DependentUpon>
    </Compile>
    <Compile Include="Records\Major Records\PackageBranch.cs">
      <DependentUpon>Package.xml</DependentUpon>
    </Compile>
    <Compile Include="Records\Major Records\PackageDataBool.cs">
      <DependentUpon>Package.xml</DependentUpon>
    </Compile>
    <Compile Include="Records\Major Records\PackageDataFloat.cs">
      <DependentUpon>Package.xml</DependentUpon>
    </Compile>
    <Compile Include="Records\Major Records\PackageDataInt.cs">
      <DependentUpon>Package.xml</DependentUpon>
    </Compile>
    <Compile Include="Records\Major Records\PackageDataLocation.cs">
      <DependentUpon>Package.xml</DependentUpon>
    </Compile>
    <Compile Include="Records\Major Records\PackageDataObjectList.cs">
      <DependentUpon>Package.xml</DependentUpon>
    </Compile>
    <Compile Include="Records\Major Records\PackageDataTarget.cs">
      <DependentUpon>Package.xml</DependentUpon>
    </Compile>
    <Compile Include="Records\Major Records\PackageDataTopic.cs">
      <DependentUpon>Package.xml</DependentUpon>
    </Compile>
    <Compile Include="Records\Major Records\PackageEvent.cs">
      <DependentUpon>Package.xml</DependentUpon>
    </Compile>
    <Compile Include="Records\Major Records\PackageIdles.cs">
      <DependentUpon>Package.xml</DependentUpon>
    </Compile>
    <Compile Include="Records\Major Records\PackageRoot.cs">
      <DependentUpon>Package.xml</DependentUpon>
    </Compile>
    <Compile Include="Records\Major Records\PackageScriptFragments.cs">
      <DependentUpon>Package.xml</DependentUpon>
    </Compile>
    <Compile Include="Records\Major Records\Part.cs">
      <DependentUpon>HeadPart.xml</DependentUpon>
    </Compile>
    <Compile Include="Records\Major Records\PcLevelMult.cs">
      <DependentUpon>NPC.xml</DependentUpon>
    </Compile>
    <Compile Include="Records\Major Records\Perk.cs">
      <DependentUpon>Perk.xml</DependentUpon>
    </Compile>
    <Compile Include="Records\Major Records\PerkAdapter.cs">
      <DependentUpon>Perk.xml</DependentUpon>
    </Compile>
    <Compile Include="Records\Major Records\PerkEntryPointModifyActorValue.cs">
      <DependentUpon>Perk.xml</DependentUpon>
    </Compile>
    <Compile Include="Records\Major Records\PerkEntryPointModifyValue.cs">
      <DependentUpon>Perk.xml</DependentUpon>
    </Compile>
    <Compile Include="Records\Major Records\PerkScriptFlag.cs">
      <DependentUpon>Perk.xml</DependentUpon>
    </Compile>
    <Compile Include="Records\Major Records\PerkScriptFragments.cs">
      <DependentUpon>Perk.xml</DependentUpon>
    </Compile>
    <Compile Include="Records\Major Records\SceneAction.cs">
      <DependentUpon>Scene.xml</DependentUpon>
    </Compile>
    <Compile Include="Records\Major Records\SceneActor.cs">
      <DependentUpon>Scene.xml</DependentUpon>
    </Compile>
    <Compile Include="Records\Major Records\ScenePhaseFragment.cs">
      <DependentUpon>Scene.xml</DependentUpon>
    </Compile>
    <Compile Include="Records\Major Records\Phoneme.cs">
      <DependentUpon>Race.xml</DependentUpon>
    </Compile>
    <Compile Include="Records\Major Records\PlacedArrow.cs">
      <DependentUpon>PlacedTrap.xml</DependentUpon>
    </Compile>
    <Compile Include="Records\Major Records\PlacedBarrier.cs">
      <DependentUpon>PlacedTrap.xml</DependentUpon>
    </Compile>
    <Compile Include="Records\Major Records\PlacedBeam.cs">
      <DependentUpon>PlacedTrap.xml</DependentUpon>
    </Compile>
    <Compile Include="Records\Major Records\PlacedCone.cs">
      <DependentUpon>PlacedTrap.xml</DependentUpon>
    </Compile>
    <Compile Include="Records\Major Records\PlacedFlame.cs">
      <DependentUpon>PlacedTrap.xml</DependentUpon>
    </Compile>
    <Compile Include="Records\Major Records\PlacedHazard.cs">
      <DependentUpon>PlacedTrap.xml</DependentUpon>
    </Compile>
    <Compile Include="Records\Major Records\PlacedMissile.cs">
      <DependentUpon>PlacedTrap.xml</DependentUpon>
    </Compile>
    <Compile Include="Records\Major Records\PlacedNpc.cs">
      <DependentUpon>PlacedNpc.xml</DependentUpon>
    </Compile>
    <Compile Include="Records\Major Records\PlacedObject.cs">
      <DependentUpon>PlacedObject.xml</DependentUpon>
    </Compile>
    <Compile Include="Records\Major Records\PlacedPrimitive.cs">
      <DependentUpon>PlacedObject.xml</DependentUpon>
    </Compile>
    <Compile Include="Records\Major Records\PlacedTrap.cs">
      <DependentUpon>PlacedTrap.xml</DependentUpon>
    </Compile>
    <Compile Include="Records\Major Records\PreferredPathing.cs">
      <DependentUpon>NavigationMeshInfoMap.xml</DependentUpon>
    </Compile>
    <Compile Include="Records\Major Records\Projectile.cs">
      <DependentUpon>Projectile.xml</DependentUpon>
    </Compile>
    <Compile Include="Records\Major Records\Quest.cs">
      <DependentUpon>Quest.xml</DependentUpon>
    </Compile>
    <Compile Include="Records\Major Records\QuestAdapter.cs">
      <DependentUpon>Quest.xml</DependentUpon>
    </Compile>
    <Compile Include="Records\Major Records\QuestAlias.cs">
      <DependentUpon>Quest.xml</DependentUpon>
    </Compile>
    <Compile Include="Records\Major Records\QuestFragmentAlias.cs">
      <DependentUpon>Quest.xml</DependentUpon>
    </Compile>
    <Compile Include="Records\Major Records\QuestLogEntry.cs">
      <DependentUpon>Quest.xml</DependentUpon>
    </Compile>
    <Compile Include="Records\Major Records\QuestObjective.cs">
      <DependentUpon>Quest.xml</DependentUpon>
    </Compile>
    <Compile Include="Records\Major Records\QuestStage.cs">
      <DependentUpon>Quest.xml</DependentUpon>
    </Compile>
    <Compile Include="Records\Major Records\Race.cs">
      <DependentUpon>Race.xml</DependentUpon>
    </Compile>
    <Compile Include="Records\Major Records\Region.cs">
      <DependentUpon>Region.xml</DependentUpon>
    </Compile>
    <Compile Include="Records\Major Records\RegionData.cs">
      <DependentUpon>Region.xml</DependentUpon>
    </Compile>
    <Compile Include="Records\Major Records\RegionDataObject.cs">
      <DependentUpon>Region.xml</DependentUpon>
    </Compile>
    <Compile Include="Records\Major Records\RegionObject.cs">
      <DependentUpon>Region.xml</DependentUpon>
    </Compile>
    <Compile Include="Records\Major Records\RegionSound.cs">
      <DependentUpon>Region.xml</DependentUpon>
    </Compile>
    <Compile Include="Records\Major Records\Relationship.cs">
      <DependentUpon>Relationship.xml</DependentUpon>
    </Compile>
    <Compile Include="Records\Major Records\Scene.cs">
      <DependentUpon>Scene.xml</DependentUpon>
    </Compile>
    <Compile Include="Records\Major Records\SceneAdapter.cs">
      <DependentUpon>Scene.xml</DependentUpon>
    </Compile>
    <Compile Include="Records\Major Records\ScenePhase.cs">
      <DependentUpon>Scene.xml</DependentUpon>
    </Compile>
    <Compile Include="Records\Major Records\ScenePhaseFragments.cs">
      <DependentUpon>Scene.xml</DependentUpon>
    </Compile>
    <Compile Include="Records\Major Records\ShaderParticleGeometry.cs">
      <DependentUpon>ShaderParticleGeometry.xml</DependentUpon>
    </Compile>
    <Compile Include="Records\Major Records\Shout.cs">
      <DependentUpon>Shout.xml</DependentUpon>
    </Compile>
    <Compile Include="Records\Major Records\SoulGem.cs">
      <DependentUpon>SoulGem.xml</DependentUpon>
    </Compile>
    <Compile Include="Records\Major Records\SoundCategory.cs">
      <DependentUpon>SoundCategory.xml</DependentUpon>
    </Compile>
    <Compile Include="Records\Major Records\SoundDescriptor.cs">
      <DependentUpon>SoundDescriptor.xml</DependentUpon>
    </Compile>
    <Compile Include="Records\Major Records\SoundOutputModel.cs">
      <DependentUpon>SoundOutputModel.xml</DependentUpon>
    </Compile>
    <Compile Include="Records\Major Records\Static.cs">
      <DependentUpon>Static.xml</DependentUpon>
    </Compile>
    <Compile Include="Records\Major Records\StoryManagerQuestNode.cs">
      <DependentUpon>StoryManagerNodes.xml</DependentUpon>
    </Compile>
    <Compile Include="Records\Major Records\TalkingActivator.cs">
      <DependentUpon>TalkingActivator.xml</DependentUpon>
    </Compile>
    <Compile Include="Records\Major Records\TeleportDestination.cs">
      <DependentUpon>PlacedObject.xml</DependentUpon>
    </Compile>
    <Compile Include="Records\Major Records\TextureSet.cs">
      <DependentUpon>TextureSet.xml</DependentUpon>
    </Compile>
    <Compile Include="Records\Major Records\TintAssets.cs">
      <DependentUpon>Race.xml</DependentUpon>
    </Compile>
    <Compile Include="Records\Major Records\Tree.cs">
      <DependentUpon>Tree.xml</DependentUpon>
    </Compile>
    <Compile Include="Records\Major Records\VisualEffect.cs">
      <DependentUpon>VisualEffect.xml</DependentUpon>
    </Compile>
    <Compile Include="Records\Major Records\VoiceType.cs">
      <DependentUpon>VoiceType.xml</DependentUpon>
    </Compile>
    <Compile Include="Records\Major Records\Water.cs">
      <DependentUpon>Water.xml</DependentUpon>
    </Compile>
    <Compile Include="Records\Major Records\Weapon.cs">
      <DependentUpon>Weapon.xml</DependentUpon>
    </Compile>
    <Compile Include="Records\Major Records\WeaponData.cs">
      <DependentUpon>Weapon.xml</DependentUpon>
    </Compile>
    <Compile Include="Records\Major Records\Weather.cs">
      <DependentUpon>Weather.xml</DependentUpon>
    </Compile>
    <Compile Include="Records\Major Records\WeatherVolumetricLighting.cs">
      <DependentUpon>Weather.xml</DependentUpon>
    </Compile>
    <Compile Include="Records\Major Records\WeatherImageSpaces.cs">
      <DependentUpon>Weather.xml</DependentUpon>
    </Compile>
    <Compile Include="Records\Major Records\WeatherAmbientColorSet.cs">
      <DependentUpon>Weather.xml</DependentUpon>
    </Compile>
    <Compile Include="Records\Major Records\WeatherAlpha.cs">
      <DependentUpon>Weather.xml</DependentUpon>
    </Compile>
    <Compile Include="Records\Major Records\WeatherColor.cs">
      <DependentUpon>Weather.xml</DependentUpon>
    </Compile>
    <Compile Include="Records\Major Records\WeatherSound.cs">
      <DependentUpon>Weather.xml</DependentUpon>
    </Compile>
    <Compile Include="Records\Major Records\WorkbenchData.cs">
      <DependentUpon>Furniture.xml</DependentUpon>
    </Compile>
    <Compile Include="Records\Major Records\Worldspace.cs">
      <DependentUpon>Worldspace.xml</DependentUpon>
    </Compile>
    <Compile Include="Records\Major Records\WorldspaceParent.cs">
      <DependentUpon>Worldspace.xml</DependentUpon>
    </Compile>
    <Compile Include="Records\Major Records\WorldspaceSubBlock.cs">
      <DependentUpon>Worldspace.xml</DependentUpon>
    </Compile>
    <Compile Include="Records\SkyrimModHeader.cs">
      <DependentUpon>SkyrimModHeader.xml</DependentUpon>
    </Compile>
    <Compile Include="Records\ProtocolDefinition_Skyrim.cs" />
    <Compile Include="Records\SkyrimMajorRecord.cs">
      <DependentUpon>SkyrimMajorRecord.xml</DependentUpon>
    </Compile>
    <Compile Include="Records\SkyrimMod.cs">
      <DependentUpon>SkyrimMod.xml</DependentUpon>
    </Compile>
    <Compile Include="Records\ModStats_Generated.cs">
      <DependentUpon>SkyrimModHeader.xml</DependentUpon>
    </Compile>
    <Compile Include="Records\SkyrimMajorRecord_Generated.cs">
      <DependentUpon>SkyrimMajorRecord.xml</DependentUpon>
    </Compile>
    <Compile Include="Records\SkyrimMod_Generated.cs">
      <DependentUpon>SkyrimMod.xml</DependentUpon>
    </Compile>
    <Compile Include="Records\Common Subrecords\ActivateParents_Generated.cs">
      <DependentUpon>ActivateParents.xml</DependentUpon>
    </Compile>
    <Compile Include="Records\Common Subrecords\ActivateParent_Generated.cs">
      <DependentUpon>ActivateParents.xml</DependentUpon>
    </Compile>
    <Compile Include="Records\Common Subrecords\AmbientColors_Generated.cs">
      <DependentUpon>AmbientColors.xml</DependentUpon>
    </Compile>
    <Compile Include="Records\Common Subrecords\Attack_Generated.cs">
      <DependentUpon>Attack.xml</DependentUpon>
    </Compile>
    <Compile Include="Records\Common Subrecords\AttackData_Generated.cs">
      <DependentUpon>Attack.xml</DependentUpon>
    </Compile>
    <Compile Include="Records\Common Subrecords\BodyTemplate_Generated.cs">
      <DependentUpon>BodyTemplate.xml</DependentUpon>
    </Compile>
    <Compile Include="Records\Common Subrecords\Condition_Generated.cs">
      <DependentUpon>Condition.xml</DependentUpon>
    </Compile>
    <Compile Include="Records\Common Subrecords\ConditionGlobal_Generated.cs">
      <DependentUpon>Condition.xml</DependentUpon>
    </Compile>
    <Compile Include="Records\Common Subrecords\ConditionFloat_Generated.cs">
      <DependentUpon>Condition.xml</DependentUpon>
    </Compile>
    <Compile Include="Records\Common Subrecords\ConditionData_Generated.cs">
      <DependentUpon>Condition.xml</DependentUpon>
    </Compile>
    <Compile Include="Records\Common Subrecords\FunctionConditionData_Generated.cs">
      <DependentUpon>Condition.xml</DependentUpon>
    </Compile>
    <Compile Include="Records\Common Subrecords\GetEventData_Generated.cs">
      <DependentUpon>Condition.xml</DependentUpon>
    </Compile>
    <Compile Include="Records\Common Subrecords\ContainerEntry_Generated.cs">
      <DependentUpon>ContainerEntry.xml</DependentUpon>
    </Compile>
    <Compile Include="Records\Common Subrecords\ContainerItem_Generated.cs">
      <DependentUpon>ContainerEntry.xml</DependentUpon>
    </Compile>
    <Compile Include="Records\Common Subrecords\Decal_Generated.cs">
      <DependentUpon>Decal.xml</DependentUpon>
    </Compile>
    <Compile Include="Records\Common Subrecords\Destructible_Generated.cs">
      <DependentUpon>Destructible.xml</DependentUpon>
    </Compile>
    <Compile Include="Records\Common Subrecords\DestructableData_Generated.cs">
      <DependentUpon>Destructible.xml</DependentUpon>
    </Compile>
    <Compile Include="Records\Common Subrecords\DestructionStage_Generated.cs">
      <DependentUpon>Destructible.xml</DependentUpon>
    </Compile>
    <Compile Include="Records\Common Subrecords\DestructionStageData_Generated.cs">
      <DependentUpon>Destructible.xml</DependentUpon>
    </Compile>
    <Compile Include="Records\Common Subrecords\Effect_Generated.cs">
      <DependentUpon>Effect.xml</DependentUpon>
    </Compile>
    <Compile Include="Records\Common Subrecords\EffectData_Generated.cs">
      <DependentUpon>Effect.xml</DependentUpon>
    </Compile>
    <Compile Include="Records\Common Subrecords\EnableParent_Generated.cs">
      <DependentUpon>EnableParent.xml</DependentUpon>
    </Compile>
    <Compile Include="Records\Common Subrecords\ExtraData_Generated.cs">
      <DependentUpon>ExtraData.xml</DependentUpon>
    </Compile>
    <Compile Include="Records\Common Subrecords\OwnerTarget_Generated.cs">
      <DependentUpon>ExtraData.xml</DependentUpon>
    </Compile>
    <Compile Include="Records\Common Subrecords\NpcOwner_Generated.cs">
      <DependentUpon>ExtraData.xml</DependentUpon>
    </Compile>
    <Compile Include="Records\Common Subrecords\FactionOwner_Generated.cs">
      <DependentUpon>ExtraData.xml</DependentUpon>
    </Compile>
    <Compile Include="Records\Common Subrecords\NoOwner_Generated.cs">
      <DependentUpon>ExtraData.xml</DependentUpon>
    </Compile>
    <Compile Include="Records\Common Subrecords\Icons_Generated.cs">
      <DependentUpon>Icons.xml</DependentUpon>
    </Compile>
    <Compile Include="Records\Common Subrecords\LinkedReferences_Generated.cs">
      <DependentUpon>LinkedReferences.xml</DependentUpon>
    </Compile>
    <Compile Include="Records\Common Subrecords\LocationTargetRadius_Generated.cs">
      <DependentUpon>LocationTargetRadius.xml</DependentUpon>
    </Compile>
    <Compile Include="Records\Common Subrecords\ALocationTarget_Generated.cs">
      <DependentUpon>LocationTargetRadius.xml</DependentUpon>
    </Compile>
    <Compile Include="Records\Common Subrecords\LocationTarget_Generated.cs">
      <DependentUpon>LocationTargetRadius.xml</DependentUpon>
    </Compile>
    <Compile Include="Records\Common Subrecords\LocationCell_Generated.cs">
      <DependentUpon>LocationTargetRadius.xml</DependentUpon>
    </Compile>
    <Compile Include="Records\Common Subrecords\LocationObjectId_Generated.cs">
      <DependentUpon>LocationTargetRadius.xml</DependentUpon>
    </Compile>
    <Compile Include="Records\Common Subrecords\LocationObjectType_Generated.cs">
      <DependentUpon>LocationTargetRadius.xml</DependentUpon>
    </Compile>
    <Compile Include="Records\Common Subrecords\LocationKeyword_Generated.cs">
      <DependentUpon>LocationTargetRadius.xml</DependentUpon>
    </Compile>
    <Compile Include="Records\Common Subrecords\LocationFallback_Generated.cs">
      <DependentUpon>LocationTargetRadius.xml</DependentUpon>
    </Compile>
    <Compile Include="Records\Common Subrecords\SimpleModel_Generated.cs">
      <DependentUpon>Model.xml</DependentUpon>
    </Compile>
    <Compile Include="Records\Common Subrecords\Model_Generated.cs">
      <DependentUpon>Model.xml</DependentUpon>
    </Compile>
    <Compile Include="Records\Common Subrecords\AlternateTexture_Generated.cs">
      <DependentUpon>Model.xml</DependentUpon>
    </Compile>
    <Compile Include="Records\Common Subrecords\ObjectBounds_Generated.cs">
      <DependentUpon>ObjectBounds.xml</DependentUpon>
    </Compile>
    <Compile Include="Records\Common Subrecords\Patrol_Generated.cs">
      <DependentUpon>Patrol.xml</DependentUpon>
    </Compile>
    <Compile Include="Records\Common Subrecords\Relation_Generated.cs">
      <DependentUpon>Relation.xml</DependentUpon>
    </Compile>
    <Compile Include="Records\Common Subrecords\SeasonalIngredientProduction_Generated.cs">
      <DependentUpon>SeasonalIngredientProduction.xml</DependentUpon>
    </Compile>
    <Compile Include="Records\Common Subrecords\ATopicReference_Generated.cs">
      <DependentUpon>TopicReference.xml</DependentUpon>
    </Compile>
    <Compile Include="Records\Common Subrecords\TopicReference_Generated.cs">
      <DependentUpon>TopicReference.xml</DependentUpon>
    </Compile>
    <Compile Include="Records\Common Subrecords\TopicReferenceSubtype_Generated.cs">
      <DependentUpon>TopicReference.xml</DependentUpon>
    </Compile>
    <Compile Include="Records\Common Subrecords\AVirtualMachineAdapter_Generated.cs">
      <DependentUpon>VirtualMachineAdapter.xml</DependentUpon>
    </Compile>
    <Compile Include="Records\Common Subrecords\VirtualMachineAdapter_Generated.cs">
      <DependentUpon>VirtualMachineAdapter.xml</DependentUpon>
    </Compile>
    <Compile Include="Records\Common Subrecords\ScriptEntry_Generated.cs">
      <DependentUpon>VirtualMachineAdapter.xml</DependentUpon>
    </Compile>
    <Compile Include="Records\Common Subrecords\ScriptProperty_Generated.cs">
      <DependentUpon>VirtualMachineAdapter.xml</DependentUpon>
    </Compile>
    <Compile Include="Records\Common Subrecords\ScriptObjectProperty_Generated.cs">
      <DependentUpon>VirtualMachineAdapter.xml</DependentUpon>
    </Compile>
    <Compile Include="Records\Common Subrecords\ScriptStringProperty_Generated.cs">
      <DependentUpon>VirtualMachineAdapter.xml</DependentUpon>
    </Compile>
    <Compile Include="Records\Common Subrecords\ScriptIntProperty_Generated.cs">
      <DependentUpon>VirtualMachineAdapter.xml</DependentUpon>
    </Compile>
    <Compile Include="Records\Common Subrecords\ScriptFloatProperty_Generated.cs">
      <DependentUpon>VirtualMachineAdapter.xml</DependentUpon>
    </Compile>
    <Compile Include="Records\Common Subrecords\ScriptBoolProperty_Generated.cs">
      <DependentUpon>VirtualMachineAdapter.xml</DependentUpon>
    </Compile>
    <Compile Include="Records\Common Subrecords\ScriptObjectListProperty_Generated.cs">
      <DependentUpon>VirtualMachineAdapter.xml</DependentUpon>
    </Compile>
    <Compile Include="Records\Common Subrecords\ScriptIntListProperty_Generated.cs">
      <DependentUpon>VirtualMachineAdapter.xml</DependentUpon>
    </Compile>
    <Compile Include="Records\Common Subrecords\ScriptFloatListProperty_Generated.cs">
      <DependentUpon>VirtualMachineAdapter.xml</DependentUpon>
    </Compile>
    <Compile Include="Records\Common Subrecords\ScriptBoolListProperty_Generated.cs">
      <DependentUpon>VirtualMachineAdapter.xml</DependentUpon>
    </Compile>
    <Compile Include="Records\Common Subrecords\ScriptFragment_Generated.cs">
      <DependentUpon>VirtualMachineAdapter.xml</DependentUpon>
    </Compile>
    <Compile Include="Records\Common Subrecords\IndexedScriptFragment_Generated.cs">
      <DependentUpon>VirtualMachineAdapter.xml</DependentUpon>
    </Compile>
    <Compile Include="Records\Common Subrecords\WaterReflection_Generated.cs">
      <DependentUpon>WaterReflection.xml</DependentUpon>
    </Compile>
    <Compile Include="Records\Common Subrecords\WeatherType_Generated.cs">
      <DependentUpon>WeatherType.xml</DependentUpon>
    </Compile>
    <Compile Include="Records\Major Records\AcousticSpace_Generated.cs">
      <DependentUpon>AcousticSpace.xml</DependentUpon>
    </Compile>
    <Compile Include="Records\Major Records\ActionRecord_Generated.cs">
      <DependentUpon>ActionRecord.xml</DependentUpon>
    </Compile>
    <Compile Include="Records\Major Records\Activator_Generated.cs">
      <DependentUpon>Activator.xml</DependentUpon>
    </Compile>
    <Compile Include="Records\Major Records\ActorValueInformation_Generated.cs">
      <DependentUpon>ActorValueInformation.xml</DependentUpon>
    </Compile>
    <Compile Include="Records\Major Records\ActorValueSkill_Generated.cs">
      <DependentUpon>ActorValueInformation.xml</DependentUpon>
    </Compile>
    <Compile Include="Records\Major Records\ActorValuePerkNode_Generated.cs">
      <DependentUpon>ActorValueInformation.xml</DependentUpon>
    </Compile>
    <Compile Include="Records\Major Records\AddonNode_Generated.cs">
      <DependentUpon>AddonNode.xml</DependentUpon>
    </Compile>
    <Compile Include="Records\Major Records\AlchemicalApparatus_Generated.cs">
      <DependentUpon>AlchemicalApparatus.xml</DependentUpon>
    </Compile>
    <Compile Include="Records\Major Records\Ammunition_Generated.cs">
      <DependentUpon>Ammunition.xml</DependentUpon>
    </Compile>
    <Compile Include="Records\Major Records\AnimatedObject_Generated.cs">
      <DependentUpon>AnimatedObject.xml</DependentUpon>
    </Compile>
    <Compile Include="Records\Major Records\Armor_Generated.cs">
      <DependentUpon>Armor.xml</DependentUpon>
    </Compile>
    <Compile Include="Records\Major Records\ArmorModel_Generated.cs">
      <DependentUpon>Armor.xml</DependentUpon>
    </Compile>
    <Compile Include="Records\Major Records\ArmorAddon_Generated.cs">
      <DependentUpon>ArmorAddon.xml</DependentUpon>
    </Compile>
    <Compile Include="Records\Major Records\ArtObject_Generated.cs">
      <DependentUpon>ArtObject.xml</DependentUpon>
    </Compile>
    <Compile Include="Records\Major Records\BodyPartData_Generated.cs">
      <DependentUpon>BodyPartData.xml</DependentUpon>
    </Compile>
    <Compile Include="Records\Major Records\BodyPart_Generated.cs">
      <DependentUpon>BodyPartData.xml</DependentUpon>
    </Compile>
    <Compile Include="Records\Major Records\Book_Generated.cs">
      <DependentUpon>Book.xml</DependentUpon>
    </Compile>
    <Compile Include="Records\Major Records\BookTeachTarget_Generated.cs">
      <DependentUpon>Book.xml</DependentUpon>
    </Compile>
    <Compile Include="Records\Major Records\BookSkill_Generated.cs">
      <DependentUpon>Book.xml</DependentUpon>
    </Compile>
    <Compile Include="Records\Major Records\BookSpell_Generated.cs">
      <DependentUpon>Book.xml</DependentUpon>
    </Compile>
    <Compile Include="Records\Major Records\BookTeachesNothing_Generated.cs">
      <DependentUpon>Book.xml</DependentUpon>
    </Compile>
    <Compile Include="Records\Major Records\CameraPath_Generated.cs">
      <DependentUpon>CameraPath.xml</DependentUpon>
    </Compile>
    <Compile Include="Records\Major Records\CameraShot_Generated.cs">
      <DependentUpon>CameraShot.xml</DependentUpon>
    </Compile>
    <Compile Include="Records\Major Records\CellBlock_Generated.cs">
      <DependentUpon>Cell.xml</DependentUpon>
    </Compile>
    <Compile Include="Records\Major Records\CellSubBlock_Generated.cs">
      <DependentUpon>Cell.xml</DependentUpon>
    </Compile>
    <Compile Include="Records\Major Records\Cell_Generated.cs">
      <DependentUpon>Cell.xml</DependentUpon>
    </Compile>
    <Compile Include="Records\Major Records\CellGrid_Generated.cs">
      <DependentUpon>Cell.xml</DependentUpon>
    </Compile>
    <Compile Include="Records\Major Records\CellLighting_Generated.cs">
      <DependentUpon>Cell.xml</DependentUpon>
    </Compile>
    <Compile Include="Records\Major Records\CellWaterVelocity_Generated.cs">
      <DependentUpon>Cell.xml</DependentUpon>
    </Compile>
    <Compile Include="Records\Major Records\Class_Generated.cs">
      <DependentUpon>Class.xml</DependentUpon>
    </Compile>
    <Compile Include="Records\Major Records\Climate_Generated.cs">
      <DependentUpon>Climate.xml</DependentUpon>
    </Compile>
    <Compile Include="Records\Major Records\CollisionLayer_Generated.cs">
      <DependentUpon>CollisionLayer.xml</DependentUpon>
    </Compile>
    <Compile Include="Records\Major Records\ColorRecord_Generated.cs">
      <DependentUpon>ColorRecord.xml</DependentUpon>
    </Compile>
    <Compile Include="Records\Major Records\CombatStyle_Generated.cs">
      <DependentUpon>CombatStyle.xml</DependentUpon>
    </Compile>
    <Compile Include="Records\Major Records\CombatStyleMelee_Generated.cs">
      <DependentUpon>CombatStyle.xml</DependentUpon>
    </Compile>
    <Compile Include="Records\Major Records\CombatStyleCloseRange_Generated.cs">
      <DependentUpon>CombatStyle.xml</DependentUpon>
    </Compile>
    <Compile Include="Records\Major Records\CombatStyleFlight_Generated.cs">
      <DependentUpon>CombatStyle.xml</DependentUpon>
    </Compile>
    <Compile Include="Records\Major Records\ConstructibleObject_Generated.cs">
      <DependentUpon>ConstructibleObject.xml</DependentUpon>
    </Compile>
    <Compile Include="Records\Major Records\Container_Generated.cs">
      <DependentUpon>Container.xml</DependentUpon>
    </Compile>
    <Compile Include="Records\Major Records\Debris_Generated.cs">
      <DependentUpon>Debris.xml</DependentUpon>
    </Compile>
    <Compile Include="Records\Major Records\DebrisModel_Generated.cs">
      <DependentUpon>Debris.xml</DependentUpon>
    </Compile>
    <Compile Include="Records\Major Records\DefaultObjectManager_Generated.cs">
      <DependentUpon>DefaultObjectManager.xml</DependentUpon>
    </Compile>
    <Compile Include="Records\Major Records\DefaultObject_Generated.cs">
      <DependentUpon>DefaultObjectManager.xml</DependentUpon>
    </Compile>
    <Compile Include="Records\Major Records\DialogBranch_Generated.cs">
      <DependentUpon>DialogBranch.xml</DependentUpon>
    </Compile>
    <Compile Include="Records\Major Records\DialogResponses_Generated.cs">
      <DependentUpon>DialogResponses.xml</DependentUpon>
    </Compile>
    <Compile Include="Records\Major Records\DialogResponseFlags_Generated.cs">
      <DependentUpon>DialogResponses.xml</DependentUpon>
    </Compile>
    <Compile Include="Records\Major Records\DialogResponse_Generated.cs">
      <DependentUpon>DialogResponses.xml</DependentUpon>
    </Compile>
    <Compile Include="Records\Major Records\DialogResponsesUnknownData_Generated.cs">
      <DependentUpon>DialogResponses.xml</DependentUpon>
    </Compile>
    <Compile Include="Records\Major Records\DialogResponsesAdapter_Generated.cs">
      <DependentUpon>DialogResponses.xml</DependentUpon>
    </Compile>
    <Compile Include="Records\Major Records\DialogTopic_Generated.cs">
      <DependentUpon>DialogTopic.xml</DependentUpon>
    </Compile>
    <Compile Include="Records\Major Records\Door_Generated.cs">
      <DependentUpon>Door.xml</DependentUpon>
    </Compile>
    <Compile Include="Records\Major Records\DualCastData_Generated.cs">
      <DependentUpon>DualCastData.xml</DependentUpon>
    </Compile>
    <Compile Include="Records\Major Records\EffectShader_Generated.cs">
      <DependentUpon>EffectShader.xml</DependentUpon>
    </Compile>
    <Compile Include="Records\Major Records\EncounterZone_Generated.cs">
      <DependentUpon>EncounterZone.xml</DependentUpon>
    </Compile>
    <Compile Include="Records\Major Records\EquipType_Generated.cs">
      <DependentUpon>EquipType.xml</DependentUpon>
    </Compile>
    <Compile Include="Records\Major Records\Explosion_Generated.cs">
      <DependentUpon>Explosion.xml</DependentUpon>
    </Compile>
    <Compile Include="Records\Major Records\Eyes_Generated.cs">
      <DependentUpon>Eyes.xml</DependentUpon>
    </Compile>
    <Compile Include="Records\Major Records\Faction_Generated.cs">
      <DependentUpon>Faction.xml</DependentUpon>
    </Compile>
    <Compile Include="Records\Major Records\CrimeValues_Generated.cs">
      <DependentUpon>Faction.xml</DependentUpon>
    </Compile>
    <Compile Include="Records\Major Records\VendorValues_Generated.cs">
      <DependentUpon>Faction.xml</DependentUpon>
    </Compile>
    <Compile Include="Records\Major Records\Rank_Generated.cs">
      <DependentUpon>Faction.xml</DependentUpon>
    </Compile>
    <Compile Include="Records\Major Records\Flora_Generated.cs">
      <DependentUpon>Flora.xml</DependentUpon>
    </Compile>
    <Compile Include="Records\Major Records\Footstep_Generated.cs">
      <DependentUpon>Footstep.xml</DependentUpon>
    </Compile>
    <Compile Include="Records\Major Records\FootstepSet_Generated.cs">
      <DependentUpon>FootstepSet.xml</DependentUpon>
    </Compile>
    <Compile Include="Records\Major Records\FormList_Generated.cs">
      <DependentUpon>FormList.xml</DependentUpon>
    </Compile>
    <Compile Include="Records\Major Records\Furniture_Generated.cs">
      <DependentUpon>Furniture.xml</DependentUpon>
    </Compile>
    <Compile Include="Records\Major Records\WorkbenchData_Generated.cs">
      <DependentUpon>Furniture.xml</DependentUpon>
    </Compile>
    <Compile Include="Records\Major Records\FurnitureMarker_Generated.cs">
      <DependentUpon>Furniture.xml</DependentUpon>
    </Compile>
    <Compile Include="Records\Major Records\EntryPoints_Generated.cs">
      <DependentUpon>Furniture.xml</DependentUpon>
    </Compile>
    <Compile Include="Records\Major Records\GameSetting_Generated.cs">
      <DependentUpon>GameSetting.xml</DependentUpon>
    </Compile>
    <Compile Include="Records\Major Records\GameSettingInt_Generated.cs">
      <DependentUpon>GameSetting.xml</DependentUpon>
    </Compile>
    <Compile Include="Records\Major Records\GameSettingFloat_Generated.cs">
      <DependentUpon>GameSetting.xml</DependentUpon>
    </Compile>
    <Compile Include="Records\Major Records\GameSettingString_Generated.cs">
      <DependentUpon>GameSetting.xml</DependentUpon>
    </Compile>
    <Compile Include="Records\Major Records\GameSettingBool_Generated.cs">
      <DependentUpon>GameSetting.xml</DependentUpon>
    </Compile>
    <Compile Include="Records\Major Records\Global_Generated.cs">
      <DependentUpon>Global.xml</DependentUpon>
    </Compile>
    <Compile Include="Records\Major Records\GlobalInt_Generated.cs">
      <DependentUpon>Global.xml</DependentUpon>
    </Compile>
    <Compile Include="Records\Major Records\GlobalShort_Generated.cs">
      <DependentUpon>Global.xml</DependentUpon>
    </Compile>
    <Compile Include="Records\Major Records\GlobalFloat_Generated.cs">
      <DependentUpon>Global.xml</DependentUpon>
    </Compile>
    <Compile Include="Records\Major Records\Grass_Generated.cs">
      <DependentUpon>Grass.xml</DependentUpon>
    </Compile>
    <Compile Include="Records\Major Records\Hair_Generated.cs">
      <DependentUpon>Hair.xml</DependentUpon>
    </Compile>
    <Compile Include="Records\Major Records\Hazard_Generated.cs">
      <DependentUpon>Hazard.xml</DependentUpon>
    </Compile>
    <Compile Include="Records\Major Records\HeadPart_Generated.cs">
      <DependentUpon>HeadPart.xml</DependentUpon>
    </Compile>
    <Compile Include="Records\Major Records\Part_Generated.cs">
      <DependentUpon>HeadPart.xml</DependentUpon>
    </Compile>
    <Compile Include="Records\Major Records\IdleAnimation_Generated.cs">
      <DependentUpon>IdleAnimation.xml</DependentUpon>
    </Compile>
    <Compile Include="Records\Major Records\IdleMarker_Generated.cs">
      <DependentUpon>IdleMarker.xml</DependentUpon>
    </Compile>
    <Compile Include="Records\Major Records\ImageSpace_Generated.cs">
      <DependentUpon>ImageSpace.xml</DependentUpon>
    </Compile>
    <Compile Include="Records\Major Records\ImageSpaceHdr_Generated.cs">
      <DependentUpon>ImageSpace.xml</DependentUpon>
    </Compile>
    <Compile Include="Records\Major Records\ImageSpaceCinematic_Generated.cs">
      <DependentUpon>ImageSpace.xml</DependentUpon>
    </Compile>
    <Compile Include="Records\Major Records\ImageSpaceTint_Generated.cs">
      <DependentUpon>ImageSpace.xml</DependentUpon>
    </Compile>
    <Compile Include="Records\Major Records\ImageSpaceDepthOfField_Generated.cs">
      <DependentUpon>ImageSpace.xml</DependentUpon>
    </Compile>
    <Compile Include="Records\Major Records\ImageSpaceAdapter_Generated.cs">
      <DependentUpon>ImageSpaceAdapter.xml</DependentUpon>
    </Compile>
    <Compile Include="Records\Major Records\KeyFrame_Generated.cs">
      <DependentUpon>ImageSpaceAdapter.xml</DependentUpon>
    </Compile>
    <Compile Include="Records\Major Records\ColorFrame_Generated.cs">
      <DependentUpon>ImageSpaceAdapter.xml</DependentUpon>
    </Compile>
    <Compile Include="Records\Major Records\Impact_Generated.cs">
      <DependentUpon>Impact.xml</DependentUpon>
    </Compile>
    <Compile Include="Records\Major Records\ImpactDataSet_Generated.cs">
      <DependentUpon>ImpactDataSet.xml</DependentUpon>
    </Compile>
    <Compile Include="Records\Major Records\ImpactData_Generated.cs">
      <DependentUpon>ImpactDataSet.xml</DependentUpon>
    </Compile>
    <Compile Include="Records\Major Records\Ingestible_Generated.cs">
      <DependentUpon>Ingestible.xml</DependentUpon>
    </Compile>
    <Compile Include="Records\Major Records\Ingredient_Generated.cs">
      <DependentUpon>Ingredient.xml</DependentUpon>
    </Compile>
    <Compile Include="Records\Major Records\Key_Generated.cs">
      <DependentUpon>Key.xml</DependentUpon>
    </Compile>
    <Compile Include="Records\Major Records\Keyword_Generated.cs">
      <DependentUpon>Keyword.xml</DependentUpon>
    </Compile>
    <Compile Include="Records\Major Records\Landscape_Generated.cs">
      <DependentUpon>Landscape.xml</DependentUpon>
    </Compile>
    <Compile Include="Records\Major Records\BaseLayer_Generated.cs">
      <DependentUpon>Landscape.xml</DependentUpon>
    </Compile>
    <Compile Include="Records\Major Records\AlphaLayer_Generated.cs">
      <DependentUpon>Landscape.xml</DependentUpon>
    </Compile>
    <Compile Include="Records\Major Records\LayerHeader_Generated.cs">
      <DependentUpon>Landscape.xml</DependentUpon>
    </Compile>
    <Compile Include="Records\Major Records\LandscapeTexture_Generated.cs">
      <DependentUpon>LandscapeTexture.xml</DependentUpon>
    </Compile>
    <Compile Include="Records\Major Records\LensFlare_Generated.cs">
      <DependentUpon>LensFlare.xml</DependentUpon>
    </Compile>
    <Compile Include="Records\Major Records\LeveledItem_Generated.cs">
      <DependentUpon>LeveledItem.xml</DependentUpon>
    </Compile>
    <Compile Include="Records\Major Records\LeveledItemEntry_Generated.cs">
      <DependentUpon>LeveledItem.xml</DependentUpon>
    </Compile>
    <Compile Include="Records\Major Records\LeveledItemEntryData_Generated.cs">
      <DependentUpon>LeveledItem.xml</DependentUpon>
    </Compile>
    <Compile Include="Records\Major Records\LeveledNpc_Generated.cs">
      <DependentUpon>LeveledNpc.xml</DependentUpon>
    </Compile>
    <Compile Include="Records\Major Records\LeveledNpcEntry_Generated.cs">
      <DependentUpon>LeveledNpc.xml</DependentUpon>
    </Compile>
    <Compile Include="Records\Major Records\LeveledNpcEntryData_Generated.cs">
      <DependentUpon>LeveledNpc.xml</DependentUpon>
    </Compile>
    <Compile Include="Records\Major Records\LeveledSpell_Generated.cs">
      <DependentUpon>LeveledSpell.xml</DependentUpon>
    </Compile>
    <Compile Include="Records\Major Records\LeveledSpellEntry_Generated.cs">
      <DependentUpon>LeveledSpell.xml</DependentUpon>
    </Compile>
    <Compile Include="Records\Major Records\LeveledSpellEntryData_Generated.cs">
      <DependentUpon>LeveledSpell.xml</DependentUpon>
    </Compile>
    <Compile Include="Records\Major Records\Light_Generated.cs">
      <DependentUpon>Light.xml</DependentUpon>
    </Compile>
    <Compile Include="Records\Major Records\LightingTemplate_Generated.cs">
      <DependentUpon>LightingTemplate.xml</DependentUpon>
    </Compile>
    <Compile Include="Records\Major Records\LoadScreen_Generated.cs">
      <DependentUpon>LoadScreen.xml</DependentUpon>
    </Compile>
    <Compile Include="Records\Major Records\Int16MinMax_Generated.cs">
      <DependentUpon>LoadScreen.xml</DependentUpon>
    </Compile>
    <Compile Include="Records\Major Records\Location_Generated.cs">
      <DependentUpon>Location.xml</DependentUpon>
    </Compile>
    <Compile Include="Records\Major Records\LocationReference_Generated.cs">
      <DependentUpon>Location.xml</DependentUpon>
    </Compile>
    <Compile Include="Records\Major Records\LocationCellUnique_Generated.cs">
      <DependentUpon>Location.xml</DependentUpon>
    </Compile>
    <Compile Include="Records\Major Records\LocationCellStaticReference_Generated.cs">
      <DependentUpon>Location.xml</DependentUpon>
    </Compile>
    <Compile Include="Records\Major Records\LocationCoordinate_Generated.cs">
      <DependentUpon>Location.xml</DependentUpon>
    </Compile>
    <Compile Include="Records\Major Records\LocationCellEnablePoint_Generated.cs">
      <DependentUpon>Location.xml</DependentUpon>
    </Compile>
    <Compile Include="Records\Major Records\LocationReferenceType_Generated.cs">
      <DependentUpon>LocationReferenceType.xml</DependentUpon>
    </Compile>
    <Compile Include="Records\Major Records\MagicEffect_Generated.cs">
      <DependentUpon>MagicEffect.xml</DependentUpon>
    </Compile>
    <Compile Include="Records\Major Records\MaterialObject_Generated.cs">
      <DependentUpon>MaterialObject.xml</DependentUpon>
    </Compile>
    <Compile Include="Records\Major Records\MaterialType_Generated.cs">
      <DependentUpon>MaterialType.xml</DependentUpon>
    </Compile>
    <Compile Include="Records\Major Records\Message_Generated.cs">
      <DependentUpon>Message.xml</DependentUpon>
    </Compile>
    <Compile Include="Records\Major Records\MessageButton_Generated.cs">
      <DependentUpon>Message.xml</DependentUpon>
    </Compile>
    <Compile Include="Records\Major Records\MiscItem_Generated.cs">
      <DependentUpon>MiscItem.xml</DependentUpon>
    </Compile>
    <Compile Include="Records\Major Records\MoveableStatic_Generated.cs">
      <DependentUpon>MoveableStatic.xml</DependentUpon>
    </Compile>
    <Compile Include="Records\Major Records\MovementType_Generated.cs">
      <DependentUpon>MovementType.xml</DependentUpon>
    </Compile>
    <Compile Include="Records\Major Records\MusicTrack_Generated.cs">
      <DependentUpon>MusicTrack.xml</DependentUpon>
    </Compile>
    <Compile Include="Records\Major Records\MusicType_Generated.cs">
      <DependentUpon>MusicType.xml</DependentUpon>
    </Compile>
    <Compile Include="Records\Major Records\MusicTypeData_Generated.cs">
      <DependentUpon>MusicType.xml</DependentUpon>
    </Compile>
    <Compile Include="Records\Major Records\NavigationMeshInfoMap_Generated.cs">
      <DependentUpon>NavigationMeshInfoMap.xml</DependentUpon>
    </Compile>
    <Compile Include="Records\Major Records\NavigationMapInfo_Generated.cs">
      <DependentUpon>NavigationMeshInfoMap.xml</DependentUpon>
    </Compile>
    <Compile Include="Records\Major Records\LinkedDoor_Generated.cs">
      <DependentUpon>NavigationMeshInfoMap.xml</DependentUpon>
    </Compile>
    <Compile Include="Records\Major Records\IslandData_Generated.cs">
      <DependentUpon>NavigationMeshInfoMap.xml</DependentUpon>
    </Compile>
    <Compile Include="Records\Major Records\PreferredPathing_Generated.cs">
      <DependentUpon>NavigationMeshInfoMap.xml</DependentUpon>
    </Compile>
    <Compile Include="Records\Major Records\NavmeshSet_Generated.cs">
      <DependentUpon>NavigationMeshInfoMap.xml</DependentUpon>
    </Compile>
    <Compile Include="Records\Major Records\NavmeshNode_Generated.cs">
      <DependentUpon>NavigationMeshInfoMap.xml</DependentUpon>
    </Compile>
    <Compile Include="Records\Major Records\Npc_Generated.cs">
      <DependentUpon>Npc.xml</DependentUpon>
    </Compile>
    <Compile Include="Records\Major Records\NpcConfiguration_Generated.cs">
      <DependentUpon>Npc.xml</DependentUpon>
    </Compile>
    <Compile Include="Records\Major Records\ANpcLevel_Generated.cs">
      <DependentUpon>Npc.xml</DependentUpon>
    </Compile>
    <Compile Include="Records\Major Records\NpcLevel_Generated.cs">
      <DependentUpon>Npc.xml</DependentUpon>
    </Compile>
    <Compile Include="Records\Major Records\PcLevelMult_Generated.cs">
      <DependentUpon>Npc.xml</DependentUpon>
    </Compile>
    <Compile Include="Records\Major Records\RankPlacement_Generated.cs">
      <DependentUpon>Npc.xml</DependentUpon>
    </Compile>
    <Compile Include="Records\Major Records\PerkPlacement_Generated.cs">
      <DependentUpon>Npc.xml</DependentUpon>
    </Compile>
    <Compile Include="Records\Major Records\AIData_Generated.cs">
      <DependentUpon>Npc.xml</DependentUpon>
    </Compile>
    <Compile Include="Records\Major Records\PlayerSkills_Generated.cs">
      <DependentUpon>Npc.xml</DependentUpon>
    </Compile>
    <Compile Include="Records\Major Records\ANpcSoundDefinition_Generated.cs">
      <DependentUpon>Npc.xml</DependentUpon>
    </Compile>
    <Compile Include="Records\Major Records\NpcInheritSound_Generated.cs">
      <DependentUpon>Npc.xml</DependentUpon>
    </Compile>
    <Compile Include="Records\Major Records\NpcSoundTypes_Generated.cs">
      <DependentUpon>Npc.xml</DependentUpon>
    </Compile>
    <Compile Include="Records\Major Records\NpcSoundType_Generated.cs">
      <DependentUpon>Npc.xml</DependentUpon>
    </Compile>
    <Compile Include="Records\Major Records\NpcSound_Generated.cs">
      <DependentUpon>Npc.xml</DependentUpon>
    </Compile>
    <Compile Include="Records\Major Records\NpcFaceMorph_Generated.cs">
      <DependentUpon>Npc.xml</DependentUpon>
    </Compile>
    <Compile Include="Records\Major Records\NpcFaceParts_Generated.cs">
      <DependentUpon>Npc.xml</DependentUpon>
    </Compile>
    <Compile Include="Records\Major Records\TintLayer_Generated.cs">
      <DependentUpon>Npc.xml</DependentUpon>
    </Compile>
    <Compile Include="Records\Major Records\ObjectEffect_Generated.cs">
      <DependentUpon>ObjectEffect.xml</DependentUpon>
    </Compile>
    <Compile Include="Records\Major Records\Outfit_Generated.cs">
      <DependentUpon>Outfit.xml</DependentUpon>
    </Compile>
    <Compile Include="Records\Major Records\Package_Generated.cs">
      <DependentUpon>Package.xml</DependentUpon>
    </Compile>
    <Compile Include="Records\Major Records\PackageIdles_Generated.cs">
      <DependentUpon>Package.xml</DependentUpon>
    </Compile>
    <Compile Include="Records\Major Records\APackageData_Generated.cs">
      <DependentUpon>Package.xml</DependentUpon>
    </Compile>
    <Compile Include="Records\Major Records\PackageDataBool_Generated.cs">
      <DependentUpon>Package.xml</DependentUpon>
    </Compile>
    <Compile Include="Records\Major Records\PackageDataInt_Generated.cs">
      <DependentUpon>Package.xml</DependentUpon>
    </Compile>
    <Compile Include="Records\Major Records\PackageDataFloat_Generated.cs">
      <DependentUpon>Package.xml</DependentUpon>
    </Compile>
    <Compile Include="Records\Major Records\PackageDataObjectList_Generated.cs">
      <DependentUpon>Package.xml</DependentUpon>
    </Compile>
    <Compile Include="Records\Major Records\PackageDataLocation_Generated.cs">
      <DependentUpon>Package.xml</DependentUpon>
    </Compile>
    <Compile Include="Records\Major Records\PackageDataTarget_Generated.cs">
      <DependentUpon>Package.xml</DependentUpon>
    </Compile>
    <Compile Include="Records\Major Records\PackageDataTopic_Generated.cs">
      <DependentUpon>Package.xml</DependentUpon>
    </Compile>
    <Compile Include="Records\Major Records\APackageTarget_Generated.cs">
      <DependentUpon>Package.xml</DependentUpon>
    </Compile>
    <Compile Include="Records\Major Records\PackageTargetSpecificReference_Generated.cs">
      <DependentUpon>Package.xml</DependentUpon>
    </Compile>
    <Compile Include="Records\Major Records\PackageTargetObjectID_Generated.cs">
      <DependentUpon>Package.xml</DependentUpon>
    </Compile>
    <Compile Include="Records\Major Records\PackageTargetObjectType_Generated.cs">
      <DependentUpon>Package.xml</DependentUpon>
    </Compile>
    <Compile Include="Records\Major Records\PackageTargetReference_Generated.cs">
      <DependentUpon>Package.xml</DependentUpon>
    </Compile>
    <Compile Include="Records\Major Records\PackageTargetAlias_Generated.cs">
      <DependentUpon>Package.xml</DependentUpon>
    </Compile>
    <Compile Include="Records\Major Records\PackageTargetUnknown_Generated.cs">
      <DependentUpon>Package.xml</DependentUpon>
    </Compile>
    <Compile Include="Records\Major Records\PackageTargetSelf_Generated.cs">
      <DependentUpon>Package.xml</DependentUpon>
    </Compile>
    <Compile Include="Records\Major Records\PackageBranch_Generated.cs">
      <DependentUpon>Package.xml</DependentUpon>
    </Compile>
    <Compile Include="Records\Major Records\PackageRoot_Generated.cs">
      <DependentUpon>Package.xml</DependentUpon>
    </Compile>
    <Compile Include="Records\Major Records\PackageFlagsOverride_Generated.cs">
      <DependentUpon>Package.xml</DependentUpon>
    </Compile>
    <Compile Include="Records\Major Records\PackageEvent_Generated.cs">
      <DependentUpon>Package.xml</DependentUpon>
    </Compile>
    <Compile Include="Records\Major Records\PackageAdapter_Generated.cs">
      <DependentUpon>Package.xml</DependentUpon>
    </Compile>
    <Compile Include="Records\Major Records\PackageScriptFragments_Generated.cs">
      <DependentUpon>Package.xml</DependentUpon>
    </Compile>
    <Compile Include="Records\Major Records\PlacedNpc_Generated.cs">
      <DependentUpon>PlacedNpc.xml</DependentUpon>
    </Compile>
    <Compile Include="Records\Major Records\LinkedReferenceColor_Generated.cs">
      <DependentUpon>PlacedNpc.xml</DependentUpon>
    </Compile>
    <Compile Include="Records\Major Records\PlacedObject_Generated.cs">
      <DependentUpon>PlacedObject.xml</DependentUpon>
    </Compile>
    <Compile Include="Records\Major Records\PlacedPrimitive_Generated.cs">
      <DependentUpon>PlacedObject.xml</DependentUpon>
    </Compile>
    <Compile Include="Records\Major Records\Portal_Generated.cs">
      <DependentUpon>PlacedObject.xml</DependentUpon>
    </Compile>
    <Compile Include="Records\Major Records\LightData_Generated.cs">
      <DependentUpon>PlacedObject.xml</DependentUpon>
    </Compile>
    <Compile Include="Records\Major Records\Alpha_Generated.cs">
      <DependentUpon>PlacedObject.xml</DependentUpon>
    </Compile>
    <Compile Include="Records\Major Records\TeleportDestination_Generated.cs">
      <DependentUpon>PlacedObject.xml</DependentUpon>
    </Compile>
    <Compile Include="Records\Major Records\WaterVelocity_Generated.cs">
      <DependentUpon>PlacedObject.xml</DependentUpon>
    </Compile>
    <Compile Include="Records\Major Records\LockData_Generated.cs">
      <DependentUpon>PlacedObject.xml</DependentUpon>
    </Compile>
    <Compile Include="Records\Major Records\NavigationDoorLink_Generated.cs">
      <DependentUpon>PlacedObject.xml</DependentUpon>
    </Compile>
    <Compile Include="Records\Major Records\MapMarker_Generated.cs">
      <DependentUpon>PlacedObject.xml</DependentUpon>
    </Compile>
    <Compile Include="Records\Major Records\APlacedTrap_Generated.cs">
      <DependentUpon>PlacedTrap.xml</DependentUpon>
    </Compile>
    <Compile Include="Records\Major Records\PlacedArrow_Generated.cs">
      <DependentUpon>PlacedTrap.xml</DependentUpon>
    </Compile>
    <Compile Include="Records\Major Records\PlacedBeam_Generated.cs">
      <DependentUpon>PlacedTrap.xml</DependentUpon>
    </Compile>
    <Compile Include="Records\Major Records\PlacedFlame_Generated.cs">
      <DependentUpon>PlacedTrap.xml</DependentUpon>
    </Compile>
    <Compile Include="Records\Major Records\PlacedCone_Generated.cs">
      <DependentUpon>PlacedTrap.xml</DependentUpon>
    </Compile>
    <Compile Include="Records\Major Records\PlacedBarrier_Generated.cs">
      <DependentUpon>PlacedTrap.xml</DependentUpon>
    </Compile>
    <Compile Include="Records\Major Records\PlacedTrap_Generated.cs">
      <DependentUpon>PlacedTrap.xml</DependentUpon>
    </Compile>
    <Compile Include="Records\Major Records\PlacedHazard_Generated.cs">
      <DependentUpon>PlacedTrap.xml</DependentUpon>
    </Compile>
    <Compile Include="Records\Major Records\PlacedMissile_Generated.cs">
      <DependentUpon>PlacedTrap.xml</DependentUpon>
    </Compile>
    <Compile Include="Records\Major Records\Projectile_Generated.cs">
      <DependentUpon>Projectile.xml</DependentUpon>
    </Compile>
    <Compile Include="Records\Major Records\Quest_Generated.cs">
      <DependentUpon>Quest.xml</DependentUpon>
    </Compile>
    <Compile Include="Records\Major Records\QuestAdapter_Generated.cs">
      <DependentUpon>Quest.xml</DependentUpon>
    </Compile>
    <Compile Include="Records\Major Records\QuestScriptFragment_Generated.cs">
      <DependentUpon>Quest.xml</DependentUpon>
    </Compile>
    <Compile Include="Records\Major Records\QuestFragmentAlias_Generated.cs">
      <DependentUpon>Quest.xml</DependentUpon>
    </Compile>
    <Compile Include="Records\Major Records\QuestStage_Generated.cs">
      <DependentUpon>Quest.xml</DependentUpon>
    </Compile>
    <Compile Include="Records\Major Records\QuestLogEntry_Generated.cs">
      <DependentUpon>Quest.xml</DependentUpon>
    </Compile>
    <Compile Include="Records\Major Records\QuestObjective_Generated.cs">
      <DependentUpon>Quest.xml</DependentUpon>
    </Compile>
    <Compile Include="Records\Major Records\QuestObjectiveTarget_Generated.cs">
      <DependentUpon>Quest.xml</DependentUpon>
    </Compile>
    <Compile Include="Records\Major Records\QuestAlias_Generated.cs">
      <DependentUpon>Quest.xml</DependentUpon>
    </Compile>
    <Compile Include="Records\Major Records\LocationAliasReference_Generated.cs">
      <DependentUpon>Quest.xml</DependentUpon>
    </Compile>
    <Compile Include="Records\Major Records\ExternalAliasReference_Generated.cs">
      <DependentUpon>Quest.xml</DependentUpon>
    </Compile>
    <Compile Include="Records\Major Records\CreateReferenceToObject_Generated.cs">
      <DependentUpon>Quest.xml</DependentUpon>
    </Compile>
    <Compile Include="Records\Major Records\FindMatchingRefNearAlias_Generated.cs">
      <DependentUpon>Quest.xml</DependentUpon>
    </Compile>
    <Compile Include="Records\Major Records\FindMatchingRefFromEvent_Generated.cs">
      <DependentUpon>Quest.xml</DependentUpon>
    </Compile>
    <Compile Include="Records\Major Records\QuestTarget_Generated.cs">
      <DependentUpon>Quest.xml</DependentUpon>
    </Compile>
    <Compile Include="Records\Major Records\Race_Generated.cs">
      <DependentUpon>Race.xml</DependentUpon>
    </Compile>
    <Compile Include="Records\Major Records\SkillBoost_Generated.cs">
      <DependentUpon>Race.xml</DependentUpon>
    </Compile>
    <Compile Include="Records\Major Records\BodyData_Generated.cs">
      <DependentUpon>Race.xml</DependentUpon>
    </Compile>
    <Compile Include="Records\Major Records\RaceMovementType_Generated.cs">
      <DependentUpon>Race.xml</DependentUpon>
    </Compile>
    <Compile Include="Records\Major Records\SpeedOverrides_Generated.cs">
      <DependentUpon>Race.xml</DependentUpon>
    </Compile>
    <Compile Include="Records\Major Records\FaceFxPhonemes_Generated.cs">
      <DependentUpon>Race.xml</DependentUpon>
    </Compile>
    <Compile Include="Records\Major Records\Phoneme_Generated.cs">
      <DependentUpon>Race.xml</DependentUpon>
    </Compile>
    <Compile Include="Records\Major Records\HeadData_Generated.cs">
      <DependentUpon>Race.xml</DependentUpon>
    </Compile>
    <Compile Include="Records\Major Records\HeadPartReference_Generated.cs">
      <DependentUpon>Race.xml</DependentUpon>
    </Compile>
    <Compile Include="Records\Major Records\AvailableMorphs_Generated.cs">
      <DependentUpon>Race.xml</DependentUpon>
    </Compile>
    <Compile Include="Records\Major Records\Morph_Generated.cs">
      <DependentUpon>Race.xml</DependentUpon>
    </Compile>
    <Compile Include="Records\Major Records\TintAssets_Generated.cs">
      <DependentUpon>Race.xml</DependentUpon>
    </Compile>
    <Compile Include="Records\Major Records\TintPreset_Generated.cs">
      <DependentUpon>Race.xml</DependentUpon>
    </Compile>
    <Compile Include="Records\Major Records\MountData_Generated.cs">
      <DependentUpon>Race.xml</DependentUpon>
    </Compile>
    <Compile Include="Records\Major Records\Region_Generated.cs">
      <DependentUpon>Region.xml</DependentUpon>
    </Compile>
    <Compile Include="Records\Major Records\RegionArea_Generated.cs">
      <DependentUpon>Region.xml</DependentUpon>
    </Compile>
    <Compile Include="Records\Major Records\RegionData_Generated.cs">
      <DependentUpon>Region.xml</DependentUpon>
    </Compile>
    <Compile Include="Records\Major Records\RegionDataHeader_Generated.cs">
      <DependentUpon>Region.xml</DependentUpon>
    </Compile>
    <Compile Include="Records\Major Records\RegionSounds_Generated.cs">
      <DependentUpon>Region.xml</DependentUpon>
    </Compile>
    <Compile Include="Records\Major Records\RegionSound_Generated.cs">
      <DependentUpon>Region.xml</DependentUpon>
    </Compile>
    <Compile Include="Records\Major Records\RegionMap_Generated.cs">
      <DependentUpon>Region.xml</DependentUpon>
    </Compile>
    <Compile Include="Records\Major Records\RegionObjects_Generated.cs">
      <DependentUpon>Region.xml</DependentUpon>
    </Compile>
    <Compile Include="Records\Major Records\RegionObject_Generated.cs">
      <DependentUpon>Region.xml</DependentUpon>
    </Compile>
    <Compile Include="Records\Major Records\RegionWeather_Generated.cs">
      <DependentUpon>Region.xml</DependentUpon>
    </Compile>
    <Compile Include="Records\Major Records\RegionGrasses_Generated.cs">
      <DependentUpon>Region.xml</DependentUpon>
    </Compile>
    <Compile Include="Records\Major Records\RegionGrass_Generated.cs">
      <DependentUpon>Region.xml</DependentUpon>
    </Compile>
    <Compile Include="Records\Major Records\RegionLand_Generated.cs">
      <DependentUpon>Region.xml</DependentUpon>
    </Compile>
    <Compile Include="Records\Major Records\ReverbParameters_Generated.cs">
      <DependentUpon>ReverbParameters.xml</DependentUpon>
    </Compile>
    <Compile Include="Records\Major Records\Scroll_Generated.cs">
      <DependentUpon>Scroll.xml</DependentUpon>
    </Compile>
    <Compile Include="Records\Major Records\ShaderParticleGeometry_Generated.cs">
      <DependentUpon>ShaderParticleGeometry.xml</DependentUpon>
    </Compile>
    <Compile Include="Records\Major Records\Shout_Generated.cs">
      <DependentUpon>Shout.xml</DependentUpon>
    </Compile>
    <Compile Include="Records\Major Records\SoulGem_Generated.cs">
      <DependentUpon>SoulGem.xml</DependentUpon>
    </Compile>
    <Compile Include="Records\Major Records\SoundDescriptor_Generated.cs">
      <DependentUpon>SoundDescriptor.xml</DependentUpon>
    </Compile>
    <Compile Include="Records\Major Records\SoundMarker_Generated.cs">
      <DependentUpon>SoundMarker.xml</DependentUpon>
    </Compile>
    <Compile Include="Records\Major Records\SoundOutputModel_Generated.cs">
      <DependentUpon>SoundOutputModel.xml</DependentUpon>
    </Compile>
    <Compile Include="Records\Major Records\Spell_Generated.cs">
      <DependentUpon>Spell.xml</DependentUpon>
    </Compile>
    <Compile Include="Records\Major Records\Static_Generated.cs">
      <DependentUpon>Static.xml</DependentUpon>
    </Compile>
    <Compile Include="Records\Major Records\Lod_Generated.cs">
      <DependentUpon>Static.xml</DependentUpon>
    </Compile>
    <Compile Include="Records\Major Records\AStoryManagerNode_Generated.cs">
      <DependentUpon>StoryManagerNodes.xml</DependentUpon>
    </Compile>
    <Compile Include="Records\Major Records\StoryManagerBranchNode_Generated.cs">
      <DependentUpon>StoryManagerNodes.xml</DependentUpon>
    </Compile>
    <Compile Include="Records\Major Records\StoryManagerQuestNode_Generated.cs">
      <DependentUpon>StoryManagerNodes.xml</DependentUpon>
    </Compile>
    <Compile Include="Records\Major Records\StoryManagerQuest_Generated.cs">
      <DependentUpon>StoryManagerNodes.xml</DependentUpon>
    </Compile>
    <Compile Include="Records\Major Records\StoryManagerEventNode_Generated.cs">
      <DependentUpon>StoryManagerNodes.xml</DependentUpon>
    </Compile>
    <Compile Include="Records\Major Records\TalkingActivator_Generated.cs">
      <DependentUpon>TalkingActivator.xml</DependentUpon>
    </Compile>
    <Compile Include="Records\Major Records\TextureSet_Generated.cs">
      <DependentUpon>TextureSet.xml</DependentUpon>
    </Compile>
    <Compile Include="Records\Major Records\Tree_Generated.cs">
      <DependentUpon>Tree.xml</DependentUpon>
    </Compile>
    <Compile Include="Records\Major Records\VisualEffect_Generated.cs">
      <DependentUpon>VisualEffect.xml</DependentUpon>
    </Compile>
    <Compile Include="Records\Major Records\VoiceType_Generated.cs">
      <DependentUpon>VoiceType.xml</DependentUpon>
    </Compile>
    <Compile Include="Records\Major Records\VolumetricLighting_Generated.cs">
      <DependentUpon>VolumetricLighting.xml</DependentUpon>
    </Compile>
    <Compile Include="Records\Major Records\Water_Generated.cs">
      <DependentUpon>Water.xml</DependentUpon>
    </Compile>
    <Compile Include="Records\Major Records\Weapon_Generated.cs">
      <DependentUpon>Weapon.xml</DependentUpon>
    </Compile>
    <Compile Include="Records\Major Records\WeaponBasicStats_Generated.cs">
      <DependentUpon>Weapon.xml</DependentUpon>
    </Compile>
    <Compile Include="Records\Major Records\WeaponData_Generated.cs">
      <DependentUpon>Weapon.xml</DependentUpon>
    </Compile>
    <Compile Include="Records\Major Records\CriticalData_Generated.cs">
      <DependentUpon>Weapon.xml</DependentUpon>
    </Compile>
    <Compile Include="Records\Major Records\Weather_Generated.cs">
      <DependentUpon>Weather.xml</DependentUpon>
    </Compile>
    <Compile Include="Records\Major Records\CloudLayer_Generated.cs">
      <DependentUpon>Weather.xml</DependentUpon>
    </Compile>
    <Compile Include="Records\Major Records\WeatherColor_Generated.cs">
      <DependentUpon>Weather.xml</DependentUpon>
    </Compile>
    <Compile Include="Records\Major Records\WeatherAlpha_Generated.cs">
      <DependentUpon>Weather.xml</DependentUpon>
    </Compile>
    <Compile Include="Records\Major Records\WeatherSound_Generated.cs">
      <DependentUpon>Weather.xml</DependentUpon>
    </Compile>
    <Compile Include="Records\Major Records\WeatherImageSpaces_Generated.cs">
      <DependentUpon>Weather.xml</DependentUpon>
    </Compile>
    <Compile Include="Records\Major Records\WeatherVolumetricLighting_Generated.cs">
      <DependentUpon>Weather.xml</DependentUpon>
    </Compile>
    <Compile Include="Records\Major Records\WeatherAmbientColorSet_Generated.cs">
      <DependentUpon>Weather.xml</DependentUpon>
    </Compile>
    <Compile Include="Records\Major Records\Worldspace_Generated.cs">
      <DependentUpon>Worldspace.xml</DependentUpon>
    </Compile>
    <Compile Include="Records\Major Records\WorldspaceBlock_Generated.cs">
      <DependentUpon>Worldspace.xml</DependentUpon>
    </Compile>
    <Compile Include="Records\Major Records\WorldspaceSubBlock_Generated.cs">
      <DependentUpon>Worldspace.xml</DependentUpon>
    </Compile>
    <Compile Include="Records\Major Records\WorldspaceGridReference_Generated.cs">
      <DependentUpon>Worldspace.xml</DependentUpon>
    </Compile>
    <Compile Include="Records\Major Records\WorldspaceReference_Generated.cs">
      <DependentUpon>Worldspace.xml</DependentUpon>
    </Compile>
    <Compile Include="Records\Major Records\WorldspaceMaxHeight_Generated.cs">
      <DependentUpon>Worldspace.xml</DependentUpon>
    </Compile>
    <Compile Include="Records\Major Records\WorldspaceParent_Generated.cs">
      <DependentUpon>Worldspace.xml</DependentUpon>
    </Compile>
    <Compile Include="Records\Major Records\WorldspaceLandDefaults_Generated.cs">
      <DependentUpon>Worldspace.xml</DependentUpon>
    </Compile>
    <Compile Include="Records\Major Records\WorldspaceMap_Generated.cs">
      <DependentUpon>Worldspace.xml</DependentUpon>
    </Compile>
    <Compile Include="Records\Major Records\AssociationType_Generated.cs">
      <DependentUpon>AssociationType.xml</DependentUpon>
    </Compile>
    <Compile Include="Records\Major Records\DialogView_Generated.cs">
      <DependentUpon>DialogView.xml</DependentUpon>
    </Compile>
    <Compile Include="Records\Major Records\MusicTrackLoopData_Generated.cs">
      <DependentUpon>MusicTrack.xml</DependentUpon>
    </Compile>
    <Compile Include="Records\Major Records\Relationship_Generated.cs">
      <DependentUpon>Relationship.xml</DependentUpon>
    </Compile>
    <Compile Include="Records\Major Records\ShoutWord_Generated.cs">
      <DependentUpon>Shout.xml</DependentUpon>
    </Compile>
    <Compile Include="Records\Major Records\WordOfPower_Generated.cs">
      <DependentUpon>WordOfPower.xml</DependentUpon>
    </Compile>
    <Compile Include="Records\Major Records\Scene_Generated.cs">
      <DependentUpon>Scene.xml</DependentUpon>
    </Compile>
    <Compile Include="Records\Major Records\SceneAdapter_Generated.cs">
      <DependentUpon>Scene.xml</DependentUpon>
    </Compile>
    <Compile Include="Records\Major Records\ScenePhaseFragment_Generated.cs">
      <DependentUpon>Scene.xml</DependentUpon>
    </Compile>
    <Compile Include="Records\Major Records\ScenePhase_Generated.cs">
      <DependentUpon>Scene.xml</DependentUpon>
    </Compile>
    <Compile Include="Records\Major Records\ScenePhaseUnusedData_Generated.cs">
      <DependentUpon>Scene.xml</DependentUpon>
    </Compile>
    <Compile Include="Records\Major Records\SceneActor_Generated.cs">
      <DependentUpon>Scene.xml</DependentUpon>
    </Compile>
    <Compile Include="Records\Major Records\SceneAction_Generated.cs">
      <DependentUpon>Scene.xml</DependentUpon>
    </Compile>
    <Compile Include="Records\Common Subrecords\ScriptFragments_Generated.cs">
      <DependentUpon>VirtualMachineAdapter.xml</DependentUpon>
    </Compile>
    <Compile Include="Records\Major Records\SceneScriptFragments_Generated.cs">
      <DependentUpon>Scene.xml</DependentUpon>
    </Compile>
    <Compile Include="Records\Major Records\AnimationChangeThresholds_Generated.cs">
      <DependentUpon>MovementType.xml</DependentUpon>
    </Compile>
    <Compile Include="Records\Major Records\SoundCategory_Generated.cs">
      <DependentUpon>SoundCategory.xml</DependentUpon>
    </Compile>
    <Compile Include="Records\Major Records\SoundLoopAndRumble_Generated.cs">
      <DependentUpon>SoundDescriptor.xml</DependentUpon>
    </Compile>
    <Compile Include="Records\Major Records\SoundOutputChannels_Generated.cs">
      <DependentUpon>SoundOutputModel.xml</DependentUpon>
    </Compile>
    <Compile Include="Records\Major Records\SoundOutputChannel_Generated.cs">
      <DependentUpon>SoundOutputModel.xml</DependentUpon>
    </Compile>
    <Compile Include="Records\Major Records\SoundOutputAttenuation_Generated.cs">
      <DependentUpon>SoundOutputModel.xml</DependentUpon>
    </Compile>
    <Compile Include="Records\Major Records\SoundOutputData_Generated.cs">
      <DependentUpon>SoundOutputModel.xml</DependentUpon>
    </Compile>
    <Compile Include="Records\Common Subrecords\Placement_Generated.cs">
      <DependentUpon>Placement.xml</DependentUpon>
    </Compile>
    <Compile Include="Records\Major Records\Bounding_Generated.cs">
      <DependentUpon>PlacedObject.xml</DependentUpon>
    </Compile>
    <Compile Include="Records\Common Subrecords\ScriptStringListProperty_Generated.cs">
      <DependentUpon>VirtualMachineAdapter.xml</DependentUpon>
    </Compile>
    <Compile Include="Records\SkyrimModHeader_Generated.cs">
      <DependentUpon>SkyrimModHeader.xml</DependentUpon>
    </Compile>
    <Compile Include="Records\Major Records\Perk_Generated.cs">
      <DependentUpon>Perk.xml</DependentUpon>
    </Compile>
    <Compile Include="Records\Major Records\APerkEffect_Generated.cs">
      <DependentUpon>Perk.xml</DependentUpon>
    </Compile>
    <Compile Include="Records\Major Records\PerkQuestEffect_Generated.cs">
      <DependentUpon>Perk.xml</DependentUpon>
    </Compile>
    <Compile Include="Records\Major Records\PerkAbilityEffect_Generated.cs">
      <DependentUpon>Perk.xml</DependentUpon>
    </Compile>
    <Compile Include="Records\Major Records\APerkEntryPointEffect_Generated.cs">
      <DependentUpon>Perk.xml</DependentUpon>
    </Compile>
    <Compile Include="Records\Major Records\PerkEntryPointModifyValue_Generated.cs">
      <DependentUpon>Perk.xml</DependentUpon>
    </Compile>
    <Compile Include="Records\Major Records\PerkEntryPointAddRangeToValue_Generated.cs">
      <DependentUpon>Perk.xml</DependentUpon>
    </Compile>
    <Compile Include="Records\Major Records\PerkEntryPointModifyActorValue_Generated.cs">
      <DependentUpon>Perk.xml</DependentUpon>
    </Compile>
    <Compile Include="Records\Major Records\PerkEntryPointAbsoluteValue_Generated.cs">
      <DependentUpon>Perk.xml</DependentUpon>
    </Compile>
    <Compile Include="Records\Major Records\PerkEntryPointAddLeveledItem_Generated.cs">
      <DependentUpon>Perk.xml</DependentUpon>
    </Compile>
    <Compile Include="Records\Major Records\PerkEntryPointAddActivateChoice_Generated.cs">
      <DependentUpon>Perk.xml</DependentUpon>
    </Compile>
    <Compile Include="Records\Major Records\PerkEntryPointSelectSpell_Generated.cs">
      <DependentUpon>Perk.xml</DependentUpon>
    </Compile>
    <Compile Include="Records\Major Records\PerkEntryPointSelectText_Generated.cs">
      <DependentUpon>Perk.xml</DependentUpon>
    </Compile>
    <Compile Include="Records\Major Records\PerkEntryPointSetText_Generated.cs">
      <DependentUpon>Perk.xml</DependentUpon>
    </Compile>
    <Compile Include="Records\Major Records\PerkCondition_Generated.cs">
      <DependentUpon>Perk.xml</DependentUpon>
    </Compile>
    <Compile Include="Records\Major Records\PerkScriptFlag_Generated.cs">
      <DependentUpon>Perk.xml</DependentUpon>
    </Compile>
    <Compile Include="Records\Major Records\PerkAdapter_Generated.cs">
      <DependentUpon>Perk.xml</DependentUpon>
    </Compile>
    <Compile Include="Records\Major Records\PerkScriptFragments_Generated.cs">
      <DependentUpon>Perk.xml</DependentUpon>
    </Compile>
    <Compile Include="Records\TypeSolidifier_Generated.cs" />
    <Compile Include="Records\LinkCacheMixIns_Generated.cs" />
    <Compile Include="ImplicitsMixIn_Generated.cs" />
    <Compile Include="Records\SkyrimGroup_Generated.cs">
      <DependentUpon>SkyrimGroup.xml</DependentUpon>
    </Compile>
    <Compile Include="Records\SkyrimListGroup_Generated.cs">
      <DependentUpon>SkyrimGroup.xml</DependentUpon>
    </Compile>
    <Compile Include="Records\Major Records\MagicEffectSound_Generated.cs">
      <DependentUpon>MagicEffect.xml</DependentUpon>
    </Compile>
    <Compile Include="Records\Major Records\MagicEffectArchetype_Generated.cs">
      <DependentUpon>MagicEffect.xml</DependentUpon>
    </Compile>
    <Compile Include="Records\Major Records\MagicEffectLightArchetype_Generated.cs">
      <DependentUpon>MagicEffect.xml</DependentUpon>
    </Compile>
    <Compile Include="Records\Major Records\MagicEffectSummonCreatureArchetype_Generated.cs">
      <DependentUpon>MagicEffect.xml</DependentUpon>
    </Compile>
    <Compile Include="Records\Major Records\MagicEffectGuideArchetype_Generated.cs">
      <DependentUpon>MagicEffect.xml</DependentUpon>
    </Compile>
    <Compile Include="Records\Major Records\MagicEffectSpawnHazardArchetype_Generated.cs">
      <DependentUpon>MagicEffect.xml</DependentUpon>
    </Compile>
    <Compile Include="Records\Major Records\MagicEffectCloakArchetype_Generated.cs">
      <DependentUpon>MagicEffect.xml</DependentUpon>
    </Compile>
    <Compile Include="Records\Major Records\MagicEffectWerewolfArchetype_Generated.cs">
      <DependentUpon>MagicEffect.xml</DependentUpon>
    </Compile>
    <Compile Include="Records\Major Records\MagicEffectVampireArchetype_Generated.cs">
      <DependentUpon>MagicEffect.xml</DependentUpon>
    </Compile>
    <Compile Include="Records\Major Records\MagicEffectEnhanceWeaponArchetype_Generated.cs">
      <DependentUpon>MagicEffect.xml</DependentUpon>
    </Compile>
    <Compile Include="Records\Major Records\MagicEffectPeakValueModArchetype_Generated.cs">
      <DependentUpon>MagicEffect.xml</DependentUpon>
    </Compile>
    <Compile Include="Records\Major Records\MagicEffectBoundArchetype_Generated.cs">
      <DependentUpon>MagicEffect.xml</DependentUpon>
    </Compile>
    <Compile Include="GameEnvironmentMixIn_Generated.cs" />
    <Compile Include="Records\Major Records\CellMaxHeightData_Generated.cs">
      <DependentUpon>Cell.xml</DependentUpon>
    </Compile>
    <Compile Include="Records\Major Records\LandscapeVertexHeightMap_Generated.cs">
      <DependentUpon>Landscape.xml</DependentUpon>
    </Compile>
    <Compile Include="Interfaces\Link\IIdleRelation_Generated.cs" />
    <Compile Include="Interfaces\Link\IObjectId_Generated.cs" />
    <Compile Include="Interfaces\Link\IItem_Generated.cs" />
    <Compile Include="Interfaces\Link\IConstructible_Generated.cs" />
    <Compile Include="Interfaces\Link\IOutfitTarget_Generated.cs" />
    <Compile Include="Interfaces\Link\IBindableEquipment_Generated.cs" />
    <Compile Include="Interfaces\Link\IComplexLocation_Generated.cs" />
    <Compile Include="Interfaces\Link\IDialog_Generated.cs" />
    <Compile Include="Interfaces\Link\ILocationTargetable_Generated.cs" />
    <Compile Include="Interfaces\Link\IOwner_Generated.cs" />
    <Compile Include="Interfaces\Link\IRelatable_Generated.cs" />
    <Compile Include="Interfaces\Link\IRegionTarget_Generated.cs" />
    <Compile Include="Interfaces\Link\IAliasVoiceType_Generated.cs" />
    <Compile Include="Interfaces\Link\ILockList_Generated.cs" />
    <Compile Include="Interfaces\Link\IPlacedTrapTarget_Generated.cs" />
    <Compile Include="Interfaces\Link\IHarvestTarget_Generated.cs" />
    <Compile Include="Interfaces\Link\IKeywordLinkedReference_Generated.cs" />
    <Compile Include="Interfaces\Link\INpcSpawn_Generated.cs" />
    <Compile Include="Interfaces\Link\ISpellRecord_Generated.cs" />
    <Compile Include="Interfaces\Link\IEmittance_Generated.cs" />
    <Compile Include="Interfaces\Link\ILocationRecord_Generated.cs" />
    <Compile Include="Interfaces\Link\IEffectRecord_Generated.cs" />
    <Compile Include="Interfaces\Link\ILinkedReference_Generated.cs" />
    <Compile Include="Interfaces\Link\IPlaced_Generated.cs" />
    <Compile Include="Interfaces\Link\IPlacedSimple_Generated.cs" />
    <Compile Include="Interfaces\Link\IPlacedThing_Generated.cs" />
    <Compile Include="Interfaces\Link\ISound_Generated.cs" />
    <Compile Include="Interfaces\Link\LinkInterfaceMapping_Generated.cs" />
    <Compile Include="Interfaces\Aspect\AspectInterfaceMapping_Generated.cs" />
    <Compile Include="Records\RecordTypes_Generated.cs" />
    <Compile Include="Records\RecordTypeInts_Generated.cs" />
    <Compile Include="Interfaces\InheritingInterfaceMapping_Generated.cs" />
    <Compile Include="Interfaces\IsolatedAbstractInterfaceMapping_Generated.cs" />
    <Compile Include="Records\Major Records\NavigationMesh_Generated.cs">
      <DependentUpon>NavigationMesh.xml</DependentUpon>
    </Compile>
    <Compile Include="Records\Major Records\ANavmeshParent_Generated.cs">
      <DependentUpon>NavigationMesh.xml</DependentUpon>
    </Compile>
    <Compile Include="Records\Major Records\WorldspaceNavmeshParent_Generated.cs">
      <DependentUpon>NavigationMesh.xml</DependentUpon>
    </Compile>
    <Compile Include="Records\Major Records\CellNavmeshParent_Generated.cs">
      <DependentUpon>NavigationMesh.xml</DependentUpon>
    </Compile>
    <Compile Include="Records\Major Records\NavigationMeshData_Generated.cs">
      <DependentUpon>NavigationMesh.xml</DependentUpon>
    </Compile>
    <Compile Include="Records\Major Records\NavmeshTriangle_Generated.cs">
      <DependentUpon>NavigationMesh.xml</DependentUpon>
    </Compile>
    <Compile Include="Records\Major Records\EdgeLink_Generated.cs">
      <DependentUpon>NavigationMesh.xml</DependentUpon>
    </Compile>
    <Compile Include="Records\Major Records\DoorTriangle_Generated.cs">
      <DependentUpon>NavigationMesh.xml</DependentUpon>
    </Compile>
    <Compile Include="Interfaces\Link\IPlaceableObject_Generated.cs" />
    <Compile Include="Interfaces\Link\IExplodeSpawn_Generated.cs" />
    <Compile Include="Records\Major Records\PerkEntryPointModifyValues_Generated.cs">
      <DependentUpon>Perk.xml</DependentUpon>
    </Compile>
  </ItemGroup>
  <ItemGroup>
    <PackageReference Include="GitInfo" Version="2.2.0">
      <PrivateAssets>all</PrivateAssets>
      <IncludeAssets>runtime; build; native; contentfiles; analyzers; buildtransitive</IncludeAssets>
    </PackageReference>
<<<<<<< HEAD
    <PackageReference Include="Loqui" Version="2.49.0" />
    <PackageReference Include="Noggog.CSharpExt" Version="2.49.0" />
    <PackageReference Include="NuGetizer" Version="0.8.0">
=======
    <PackageReference Include="Loqui" Version="2.40.0.1-dev" />
    <PackageReference Include="Noggog.CSharpExt" Version="2.40.0" />
    <PackageReference Include="NuGetizer" Version="0.7.5">
>>>>>>> 4bc922f1
      <PrivateAssets>all</PrivateAssets>
      <IncludeAssets>runtime; build; native; contentfiles; analyzers; buildtransitive</IncludeAssets>
    </PackageReference>
  </ItemGroup>
  <ItemGroup>
    <ProjectReference Include="..\Mutagen.Bethesda.Core\Mutagen.Bethesda.Core.csproj" />
  </ItemGroup>
  <Target Name="PreBuild" BeforeTargets="PreBuildEvent">
    <Exec Command="RD /S /Q &quot;%25USERPROFILE%25\.nuget\packages\mutagen.bethesda.skyrim&quot;" Condition="!$([MSBuild]::IsOSUnixLike())" />
  </Target>
</Project><|MERGE_RESOLUTION|>--- conflicted
+++ resolved
@@ -2111,15 +2111,9 @@
       <PrivateAssets>all</PrivateAssets>
       <IncludeAssets>runtime; build; native; contentfiles; analyzers; buildtransitive</IncludeAssets>
     </PackageReference>
-<<<<<<< HEAD
     <PackageReference Include="Loqui" Version="2.49.0" />
     <PackageReference Include="Noggog.CSharpExt" Version="2.49.0" />
     <PackageReference Include="NuGetizer" Version="0.8.0">
-=======
-    <PackageReference Include="Loqui" Version="2.40.0.1-dev" />
-    <PackageReference Include="Noggog.CSharpExt" Version="2.40.0" />
-    <PackageReference Include="NuGetizer" Version="0.7.5">
->>>>>>> 4bc922f1
       <PrivateAssets>all</PrivateAssets>
       <IncludeAssets>runtime; build; native; contentfiles; analyzers; buildtransitive</IncludeAssets>
     </PackageReference>
