<?xml version="1.0" encoding="utf-8"?>
<Project Sdk="Microsoft.NET.Sdk">
  <PropertyGroup>
    <TargetFramework>netstandard2.1</TargetFramework>
    <GeneratePackageOnBuild>true</GeneratePackageOnBuild>
    <PackageRequireLicenseAcceptance>true</PackageRequireLicenseAcceptance>
<<<<<<< HEAD
    <Version>0.13.6.0</Version>
=======
    <Version>0.14-dev</Version>
>>>>>>> 6b549636
    <Authors>Noggog</Authors>
    <Company>Mutagen</Company>
    <Product>Mutagen</Product>
    <Description>A C# library for manipulating, creating, and analyzing Skyrim mods</Description>
    <Copyright>2020</Copyright>
    <PackageLicenseExpression>GPL-3.0-only</PackageLicenseExpression>
    <PackageProjectUrl>https://github.com/Noggog/Mutagen</PackageProjectUrl>
    <RepositoryUrl>https://github.com/Noggog/Mutagen</RepositoryUrl>
    <EnableDefaultCompileItems>False</EnableDefaultCompileItems>
  </PropertyGroup>
  <PropertyGroup Condition="'$(Configuration)|$(Platform)'=='Debug|AnyCPU'">
    <DocumentationFile>Mutagen.Bethesda.Skyrim.xml</DocumentationFile>
    <DebugType>embedded</DebugType>
    <DebugSymbols>true</DebugSymbols>
  </PropertyGroup>
  <ItemGroup>
    <Compile Include="Constants.cs" />
    <Compile Include="Enums\ActorValue.cs" />
    <Compile Include="Enums\Agression.cs" />
    <Compile Include="Enums\ArmorType.cs" />
    <Compile Include="Enums\Assistance.cs" />
    <Compile Include="Enums\BasicStat.cs" />
    <Compile Include="Enums\BipedObject.cs" />
    <Compile Include="Enums\CastType.cs" />
    <Compile Include="Enums\CombatReaction.cs" />
    <Compile Include="Enums\CompareOperator.cs" />
    <Compile Include="Enums\Confidence.cs" />
    <Compile Include="Enums\EquipType.cs" />
    <Compile Include="Enums\FavorLevel.cs" />
    <Compile Include="Enums\Level.cs" />
    <Compile Include="Enums\LockLevel.cs" />
    <Compile Include="Enums\Mood.cs" />
    <Compile Include="Enums\Responsibility.cs" />
    <Compile Include="Enums\Size.cs" />
    <Compile Include="Enums\Skill.cs" />
    <Compile Include="Enums\SoundLevel.cs" />
    <Compile Include="Enums\SpellDataFlag.cs" />
    <Compile Include="Enums\SpellType.cs" />
    <Compile Include="Enums\TargetObjectType.cs" />
    <Compile Include="Enums\TargetType.cs" />
    <Compile Include="Enums\WeaponAnimationType.cs" />
    <Compile Include="Enums\Emotion.cs" />
    <Compile Include="Interfaces\IAmbientColorsCommon.cs" />
    <Compile Include="Interfaces\IBoundableEquipment.cs" />
    <Compile Include="Interfaces\IHarvestable.cs" />
    <Compile Include="Interfaces\IHasIcons.cs" />
    <Compile Include="Interfaces\IModeled.cs" />
    <Compile Include="Interfaces\IObjectBounded.cs" />
    <Compile Include="Interfaces\IPositionRotation.cs" />
    <Compile Include="Interfaces\IWeightValue.cs" />
    <Compile Include="Records\Common Subrecords\ActivateParents.cs">
      <DependentUpon>ActivateParents.xml</DependentUpon>
    </Compile>
    <Compile Include="Records\Common Subrecords\ATopicReference.cs">
      <DependentUpon>TopicReference.xml</DependentUpon>
    </Compile>
    <Compile Include="Records\Common Subrecords\AttackData.cs">
      <DependentUpon>Attack.xml</DependentUpon>
    </Compile>
    <Compile Include="Records\Common Subrecords\AVirtualMachineAdapter.cs">
      <DependentUpon>VirtualMachineAdapter.xml</DependentUpon>
    </Compile>
    <Compile Include="Records\Common Subrecords\BodyTemplate.cs">
      <DependentUpon>BodyTemplate.xml</DependentUpon>
    </Compile>
    <Compile Include="Records\Common Subrecords\Condition.cs">
      <DependentUpon>Condition.xml</DependentUpon>
    </Compile>
    <Compile Include="Records\Common Subrecords\ConditionData.cs">
      <DependentUpon>Condition.xml</DependentUpon>
    </Compile>
    <Compile Include="Records\Common Subrecords\ConditionFloat.cs">
      <DependentUpon>Condition.xml</DependentUpon>
    </Compile>
    <Compile Include="Records\Common Subrecords\ConditionGlobal.cs">
      <DependentUpon>Condition.xml</DependentUpon>
    </Compile>
    <Compile Include="Records\Common Subrecords\Decal.cs">
      <DependentUpon>Decal.xml</DependentUpon>
    </Compile>
    <Compile Include="Records\Common Subrecords\DestructionStage.cs">
      <DependentUpon>Destructible.xml</DependentUpon>
    </Compile>
    <Compile Include="Records\Common Subrecords\DestructionStageData.cs">
      <DependentUpon>Destructible.xml</DependentUpon>
    </Compile>
    <Compile Include="Records\Common Subrecords\Effect.cs">
      <DependentUpon>Effect.xml</DependentUpon>
    </Compile>
    <Compile Include="Records\Common Subrecords\EnableParent.cs">
      <DependentUpon>EnableParent.xml</DependentUpon>
    </Compile>
    <Compile Include="Records\Common Subrecords\ExtraData.cs">
      <DependentUpon>ExtraData.xml</DependentUpon>
    </Compile>
    <Compile Include="Records\Common Subrecords\LocationTargetRadius.cs">
      <DependentUpon>LocationTargetRadius.xml</DependentUpon>
    </Compile>
    <Compile Include="Records\Common Subrecords\Patrol.cs">
      <DependentUpon>Patrol.xml</DependentUpon>
    </Compile>
    <Compile Include="Records\Common Subrecords\ScriptEntry.cs">
      <DependentUpon>VirtualMachineAdapter.xml</DependentUpon>
    </Compile>
    <Compile Include="Records\Common Subrecords\ScriptFragments.cs">
      <DependentUpon>VirtualMachineAdapter.xml</DependentUpon>
    </Compile>
    <Compile Include="Records\Common Subrecords\ScriptProperty.cs">
      <DependentUpon>VirtualMachineAdapter.xml</DependentUpon>
    </Compile>
    <Compile Include="Records\Common Subrecords\WaterReflection.cs">
      <DependentUpon>WaterReflection.xml</DependentUpon>
    </Compile>
    <Compile Include="Records\Group.cs">
      <DependentUpon>Group.xml</DependentUpon>
    </Compile>
    <Compile Include="Records\ListGroup.cs">
      <DependentUpon>Group.xml</DependentUpon>
    </Compile>
    <Compile Include="Records\Major Records\AcousticSpace.cs">
      <DependentUpon>AcousticSpace.xml</DependentUpon>
    </Compile>
    <Compile Include="Records\Major Records\Activator.cs">
      <DependentUpon>Activator.xml</DependentUpon>
    </Compile>
    <Compile Include="Records\Major Records\ActorValueInformation.cs">
      <DependentUpon>ActorValueInformation.xml</DependentUpon>
    </Compile>
    <Compile Include="Records\Major Records\AddonNode.cs">
      <DependentUpon>AddonNode.xml</DependentUpon>
    </Compile>
    <Compile Include="Records\Major Records\AlchemicalApparatus.cs">
      <DependentUpon>AlchemicalApparatus.xml</DependentUpon>
    </Compile>
    <Compile Include="Records\Major Records\AlphaLayer.cs">
      <DependentUpon>Landscape.xml</DependentUpon>
    </Compile>
    <Compile Include="Records\Major Records\Ammunition.cs">
      <DependentUpon>Ammunition.xml</DependentUpon>
    </Compile>
    <Compile Include="Records\Major Records\ANavigationMesh.cs">
      <DependentUpon>NavigationMesh.xml</DependentUpon>
    </Compile>
    <Compile Include="Records\Major Records\ANavigationMeshData.cs">
      <DependentUpon>NavigationMesh.xml</DependentUpon>
    </Compile>
    <Compile Include="Records\Major Records\AnimatedObject.cs">
      <DependentUpon>AnimatedObject.xml</DependentUpon>
    </Compile>
    <Compile Include="Records\Major Records\APackageData.cs">
      <DependentUpon>Package.xml</DependentUpon>
    </Compile>
    <Compile Include="Records\Major Records\APackageTarget.cs">
      <DependentUpon>Package.xml</DependentUpon>
    </Compile>
    <Compile Include="Records\Major Records\APerkEffect.cs">
      <DependentUpon>Perk.xml</DependentUpon>
    </Compile>
    <Compile Include="Records\Major Records\APerkEntryPointEffect.cs">
      <DependentUpon>Perk.xml</DependentUpon>
    </Compile>
    <Compile Include="Records\Major Records\APlacedTrap.cs">
      <DependentUpon>PlacedTrap.xml</DependentUpon>
    </Compile>
    <Compile Include="Records\Major Records\Armor.cs">
      <DependentUpon>Armor.xml</DependentUpon>
    </Compile>
    <Compile Include="Records\Major Records\ArmorAddon.cs">
      <DependentUpon>ArmorAddon.xml</DependentUpon>
    </Compile>
    <Compile Include="Records\Major Records\ArmorModel.cs">
      <DependentUpon>Armor.xml</DependentUpon>
    </Compile>
    <Compile Include="Records\Major Records\ArtObject.cs">
      <DependentUpon>ArtObject.xml</DependentUpon>
    </Compile>
    <Compile Include="Records\Major Records\AssociationType.cs">
      <DependentUpon>AssociationType.xml</DependentUpon>
    </Compile>
    <Compile Include="Records\Major Records\AStoryManagerNode.cs">
      <DependentUpon>StoryManagerNodes.xml</DependentUpon>
    </Compile>
    <Compile Include="Records\Major Records\AvailableMorphs.cs">
      <DependentUpon>Race.xml</DependentUpon>
    </Compile>
    <Compile Include="Records\Major Records\BodyData.cs">
      <DependentUpon>Race.xml</DependentUpon>
    </Compile>
    <Compile Include="Records\Major Records\BodyPart.cs">
      <DependentUpon>BodyPartData.xml</DependentUpon>
    </Compile>
    <Compile Include="Records\Major Records\BodyPartData.cs">
      <DependentUpon>BodyPartData.xml</DependentUpon>
    </Compile>
    <Compile Include="Records\Major Records\Book.cs">
      <DependentUpon>Book.xml</DependentUpon>
    </Compile>
    <Compile Include="Records\Major Records\CameraPath.cs">
      <DependentUpon>CameraPath.xml</DependentUpon>
    </Compile>
    <Compile Include="Records\Major Records\CameraShot.cs">
      <DependentUpon>CameraShot.xml</DependentUpon>
    </Compile>
    <Compile Include="Records\Major Records\Cell.cs">
      <DependentUpon>Cell.xml</DependentUpon>
    </Compile>
    <Compile Include="Records\Major Records\CellBlock.cs">
      <DependentUpon>Cell.xml</DependentUpon>
    </Compile>
    <Compile Include="Records\Major Records\CellGrid.cs">
      <DependentUpon>Cell.xml</DependentUpon>
    </Compile>
    <Compile Include="Records\Major Records\CellLighting.cs">
      <DependentUpon>Cell.xml</DependentUpon>
    </Compile>
    <Compile Include="Records\Major Records\CellNavigationMesh.cs">
      <DependentUpon>NavigationMesh.xml</DependentUpon>
    </Compile>
    <Compile Include="Records\Major Records\CellNavigationMeshData.cs">
      <DependentUpon>NavigationMesh.xml</DependentUpon>
    </Compile>
    <Compile Include="Records\Major Records\CellSubBlock.cs">
      <DependentUpon>Cell.xml</DependentUpon>
    </Compile>
    <Compile Include="Records\Major Records\Class.cs">
      <DependentUpon>Class.xml</DependentUpon>
    </Compile>
    <Compile Include="Records\Major Records\Climate.cs">
      <DependentUpon>Climate.xml</DependentUpon>
    </Compile>
    <Compile Include="Records\Major Records\CloudLayer.cs">
      <DependentUpon>Weather.xml</DependentUpon>
    </Compile>
    <Compile Include="Records\Major Records\CollisionLayer.cs">
      <DependentUpon>CollisionLayer.xml</DependentUpon>
    </Compile>
    <Compile Include="Records\Major Records\ColorRecord.cs">
      <DependentUpon>ColorRecord.xml</DependentUpon>
    </Compile>
    <Compile Include="Records\Major Records\CombatStyle.cs">
      <DependentUpon>CombatStyle.xml</DependentUpon>
    </Compile>
    <Compile Include="Records\Major Records\ConstructibleObject.cs">
      <DependentUpon>ConstructibleObject.xml</DependentUpon>
    </Compile>
    <Compile Include="Records\Major Records\Container.cs">
      <DependentUpon>Container.xml</DependentUpon>
    </Compile>
    <Compile Include="Records\Major Records\CreateReferenceToObject.cs">
      <DependentUpon>Quest.xml</DependentUpon>
    </Compile>
    <Compile Include="Records\Major Records\CriticalData.cs">
      <DependentUpon>Weapon.xml</DependentUpon>
    </Compile>
    <Compile Include="Records\Major Records\DebrisModel.cs">
      <DependentUpon>Debris.xml</DependentUpon>
    </Compile>
    <Compile Include="Records\Major Records\DialogBranch.cs">
      <DependentUpon>DialogBranch.xml</DependentUpon>
    </Compile>
    <Compile Include="Records\Major Records\DialogResponse.cs">
      <DependentUpon>DialogResponses.xml</DependentUpon>
    </Compile>
    <Compile Include="Records\Major Records\DialogResponses.cs">
      <DependentUpon>DialogResponses.xml</DependentUpon>
    </Compile>
    <Compile Include="Records\Major Records\DialogResponsesAdapter.cs">
      <DependentUpon>DialogResponses.xml</DependentUpon>
    </Compile>
    <Compile Include="Records\Major Records\DialogTopic.cs">
      <DependentUpon>DialogTopic.xml</DependentUpon>
    </Compile>
    <Compile Include="Records\Major Records\Door.cs">
      <DependentUpon>Door.xml</DependentUpon>
    </Compile>
    <Compile Include="Records\Major Records\DualCastData.cs">
      <DependentUpon>DualCastData.xml</DependentUpon>
    </Compile>
    <Compile Include="Records\Major Records\EffectShader.cs">
      <DependentUpon>EffectShader.xml</DependentUpon>
    </Compile>
    <Compile Include="Records\Major Records\EncounterZone.cs">
      <DependentUpon>EncounterZone.xml</DependentUpon>
    </Compile>
    <Compile Include="Records\Major Records\Explosion.cs">
      <DependentUpon>Explosion.xml</DependentUpon>
    </Compile>
    <Compile Include="Records\Major Records\Eyes.cs">
      <DependentUpon>Eyes.xml</DependentUpon>
    </Compile>
    <Compile Include="Records\Major Records\FaceFxPhonemes.cs">
      <DependentUpon>Race.xml</DependentUpon>
    </Compile>
    <Compile Include="Records\Major Records\Faction.cs">
      <DependentUpon>Faction.xml</DependentUpon>
    </Compile>
    <Compile Include="Records\Major Records\FindMatchingRefNearAlias.cs">
      <DependentUpon>Quest.xml</DependentUpon>
    </Compile>
    <Compile Include="Records\Major Records\Flora.cs">
      <DependentUpon>Flora.xml</DependentUpon>
    </Compile>
    <Compile Include="Records\Major Records\FootstepSet.cs">
      <DependentUpon>FootstepSet.xml</DependentUpon>
    </Compile>
    <Compile Include="Records\Major Records\Furniture.cs">
      <DependentUpon>Furniture.xml</DependentUpon>
    </Compile>
    <Compile Include="Records\Major Records\GameSetting.cs">
      <DependentUpon>GameSetting.xml</DependentUpon>
    </Compile>
    <Compile Include="Records\Major Records\GameSettingBool.cs">
      <DependentUpon>GameSetting.xml</DependentUpon>
    </Compile>
    <Compile Include="Records\Major Records\GameSettingFloat.cs">
      <DependentUpon>GameSetting.xml</DependentUpon>
    </Compile>
    <Compile Include="Records\Major Records\GameSettingInt.cs">
      <DependentUpon>GameSetting.xml</DependentUpon>
    </Compile>
    <Compile Include="Records\Major Records\GameSettingString.cs">
      <DependentUpon>GameSetting.xml</DependentUpon>
    </Compile>
    <Compile Include="Records\Major Records\Global.cs">
      <DependentUpon>Global.xml</DependentUpon>
    </Compile>
    <Compile Include="Records\Major Records\GlobalFloat.cs">
      <DependentUpon>Global.xml</DependentUpon>
    </Compile>
    <Compile Include="Records\Major Records\GlobalInt.cs">
      <DependentUpon>Global.xml</DependentUpon>
    </Compile>
    <Compile Include="Records\Major Records\GlobalShort.cs">
      <DependentUpon>Global.xml</DependentUpon>
    </Compile>
    <Compile Include="Records\Major Records\Grass.cs">
      <DependentUpon>Grass.xml</DependentUpon>
    </Compile>
    <Compile Include="Records\Major Records\Hazard.cs">
      <DependentUpon>Hazard.xml</DependentUpon>
    </Compile>
    <Compile Include="Records\Major Records\HeadData.cs">
      <DependentUpon>Race.xml</DependentUpon>
    </Compile>
    <Compile Include="Records\Major Records\HeadPart.cs">
      <DependentUpon>HeadPart.xml</DependentUpon>
    </Compile>
    <Compile Include="Records\Major Records\IdleAnimation.cs">
      <DependentUpon>IdleAnimation.xml</DependentUpon>
    </Compile>
    <Compile Include="Records\Major Records\IdleMarker.cs">
      <DependentUpon>IdleMarker.xml</DependentUpon>
    </Compile>
    <Compile Include="Records\Major Records\ImageSpaceAdapter.cs">
      <DependentUpon>ImageSpaceAdapter.xml</DependentUpon>
    </Compile>
    <Compile Include="Records\Major Records\ImageSpaceDepthOfField.cs">
      <DependentUpon>ImageSpace.xml</DependentUpon>
    </Compile>
    <Compile Include="Records\Major Records\Impact.cs">
      <DependentUpon>Impact.xml</DependentUpon>
    </Compile>
    <Compile Include="Records\Major Records\Ingestible.cs">
      <DependentUpon>Ingestible.xml</DependentUpon>
    </Compile>
    <Compile Include="Records\Major Records\Ingredient.cs">
      <DependentUpon>Ingredient.xml</DependentUpon>
    </Compile>
    <Compile Include="Records\Major Records\Key.cs">
      <DependentUpon>Key.xml</DependentUpon>
    </Compile>
    <Compile Include="Records\Major Records\LandscapeTexture.cs">
      <DependentUpon>LandscapeTexture.xml</DependentUpon>
    </Compile>
    <Compile Include="Records\Major Records\LeveledItem.cs">
      <DependentUpon>LeveledItem.xml</DependentUpon>
    </Compile>
    <Compile Include="Records\Major Records\LeveledNpc.cs">
      <DependentUpon>LeveledNpc.xml</DependentUpon>
    </Compile>
    <Compile Include="Records\Major Records\LeveledSpell.cs">
      <DependentUpon>LeveledSpell.xml</DependentUpon>
    </Compile>
    <Compile Include="Records\Major Records\Light.cs">
      <DependentUpon>Light.xml</DependentUpon>
    </Compile>
    <Compile Include="Records\Major Records\LightingTemplate.cs">
      <DependentUpon>LightingTemplate.xml</DependentUpon>
    </Compile>
    <Compile Include="Records\Major Records\LoadScreen.cs">
      <DependentUpon>LoadScreen.xml</DependentUpon>
    </Compile>
    <Compile Include="Records\Major Records\Location.cs">
      <DependentUpon>Location.xml</DependentUpon>
    </Compile>
    <Compile Include="Records\Major Records\LockData.cs">
      <DependentUpon>PlacedObject.xml</DependentUpon>
    </Compile>
    <Compile Include="Records\Major Records\Lod.cs">
      <DependentUpon>Static.xml</DependentUpon>
    </Compile>
    <Compile Include="Records\Major Records\MagicEffect.cs">
      <DependentUpon>MagicEffect.xml</DependentUpon>
    </Compile>
    <Compile Include="Records\Major Records\MagicEffectArchetype.cs">
      <DependentUpon>MagicEffect.xml</DependentUpon>
    </Compile>
    <Compile Include="Records\Major Records\MagicEffectBoundArchetype.cs">
      <DependentUpon>MagicEffect.xml</DependentUpon>
    </Compile>
    <Compile Include="Records\Major Records\MagicEffectEnchantmentArchetype.cs">
      <DependentUpon>MagicEffect.xml</DependentUpon>
    </Compile>
    <Compile Include="Records\Major Records\MagicEffectGuideArchetype.cs">
      <DependentUpon>MagicEffect.xml</DependentUpon>
    </Compile>
    <Compile Include="Records\Major Records\MagicEffectKeywordArchetype.cs">
      <DependentUpon>MagicEffect.xml</DependentUpon>
    </Compile>
    <Compile Include="Records\Major Records\MagicEffectLightArchetype.cs">
      <DependentUpon>MagicEffect.xml</DependentUpon>
    </Compile>
    <Compile Include="Records\Major Records\MagicEffectNpcArchetype.cs">
      <DependentUpon>MagicEffect.xml</DependentUpon>
    </Compile>
    <Compile Include="Records\Major Records\MagicEffectSpawnHazardArchetype.cs">
      <DependentUpon>MagicEffect.xml</DependentUpon>
    </Compile>
    <Compile Include="Records\Major Records\MagicEffectSpellArchetype.cs">
      <DependentUpon>MagicEffect.xml</DependentUpon>
    </Compile>
    <Compile Include="Records\Major Records\MagicEffectVampireArchetype.cs">
      <DependentUpon>MagicEffect.xml</DependentUpon>
    </Compile>
    <Compile Include="Records\Major Records\MagicEffectWerewolfArchetype.cs">
      <DependentUpon>MagicEffect.xml</DependentUpon>
    </Compile>
    <Compile Include="Records\Major Records\MapMarker.cs">
      <DependentUpon>PlacedObject.xml</DependentUpon>
    </Compile>
    <Compile Include="Records\Major Records\MaterialObject.cs">
      <DependentUpon>MaterialObject.xml</DependentUpon>
    </Compile>
    <Compile Include="Records\Major Records\MaterialType.cs">
      <DependentUpon>MaterialType.xml</DependentUpon>
    </Compile>
    <Compile Include="Records\Major Records\Message.cs">
      <DependentUpon>Message.xml</DependentUpon>
    </Compile>
    <Compile Include="Records\Major Records\MessageButton.cs">
      <DependentUpon>Message.xml</DependentUpon>
    </Compile>
    <Compile Include="Records\Major Records\MiscItem.cs">
      <DependentUpon>MiscItem.xml</DependentUpon>
    </Compile>
    <Compile Include="Records\Major Records\MoveableStatic.cs">
      <DependentUpon>MoveableStatic.xml</DependentUpon>
    </Compile>
    <Compile Include="Records\Major Records\MusicTrack.cs">
      <DependentUpon>MusicTrack.xml</DependentUpon>
    </Compile>
    <Compile Include="Records\Major Records\MusicType.cs">
      <DependentUpon>MusicType.xml</DependentUpon>
    </Compile>
    <Compile Include="Records\Major Records\NavigationMapInfo.cs">
      <DependentUpon>NavigationMeshInfoMap.xml</DependentUpon>
    </Compile>
    <Compile Include="Records\Major Records\NavmeshTriangle.cs">
      <DependentUpon>NavigationMesh.xml</DependentUpon>
    </Compile>
    <Compile Include="Records\Major Records\Npc.cs">
      <DependentUpon>NPC.xml</DependentUpon>
    </Compile>
    <Compile Include="Records\Major Records\NpcConfiguration.cs">
      <DependentUpon>NPC.xml</DependentUpon>
    </Compile>
    <Compile Include="Records\Major Records\NpcSoundType.cs">
      <DependentUpon>NPC.xml</DependentUpon>
    </Compile>
    <Compile Include="Records\Major Records\ObjectEffect.cs">
      <DependentUpon>ObjectEffect.xml</DependentUpon>
    </Compile>
    <Compile Include="Records\Major Records\Package.cs">
      <DependentUpon>Package.xml</DependentUpon>
    </Compile>
    <Compile Include="Records\Major Records\PackageAdapter.cs">
      <DependentUpon>Package.xml</DependentUpon>
    </Compile>
    <Compile Include="Records\Major Records\PackageBranch.cs">
      <DependentUpon>Package.xml</DependentUpon>
    </Compile>
    <Compile Include="Records\Major Records\PackageDataBool.cs">
      <DependentUpon>Package.xml</DependentUpon>
    </Compile>
    <Compile Include="Records\Major Records\PackageDataFloat.cs">
      <DependentUpon>Package.xml</DependentUpon>
    </Compile>
    <Compile Include="Records\Major Records\PackageDataInt.cs">
      <DependentUpon>Package.xml</DependentUpon>
    </Compile>
    <Compile Include="Records\Major Records\PackageDataLocation.cs">
      <DependentUpon>Package.xml</DependentUpon>
    </Compile>
    <Compile Include="Records\Major Records\PackageDataObjectList.cs">
      <DependentUpon>Package.xml</DependentUpon>
    </Compile>
    <Compile Include="Records\Major Records\PackageDataTarget.cs">
      <DependentUpon>Package.xml</DependentUpon>
    </Compile>
    <Compile Include="Records\Major Records\PackageDataTopic.cs">
      <DependentUpon>Package.xml</DependentUpon>
    </Compile>
    <Compile Include="Records\Major Records\PackageEvent.cs">
      <DependentUpon>Package.xml</DependentUpon>
    </Compile>
    <Compile Include="Records\Major Records\PackageIdles.cs">
      <DependentUpon>Package.xml</DependentUpon>
    </Compile>
    <Compile Include="Records\Major Records\PackageRoot.cs">
      <DependentUpon>Package.xml</DependentUpon>
    </Compile>
    <Compile Include="Records\Major Records\PackageScriptFragments.cs">
      <DependentUpon>Package.xml</DependentUpon>
    </Compile>
    <Compile Include="Records\Major Records\Part.cs">
      <DependentUpon>HeadPart.xml</DependentUpon>
    </Compile>
    <Compile Include="Records\Major Records\PcLevelMult.cs">
      <DependentUpon>NPC.xml</DependentUpon>
    </Compile>
    <Compile Include="Records\Major Records\Perk.cs">
      <DependentUpon>Perk.xml</DependentUpon>
    </Compile>
    <Compile Include="Records\Major Records\PerkAdapter.cs">
      <DependentUpon>Perk.xml</DependentUpon>
    </Compile>
    <Compile Include="Records\Major Records\PerkCondition.cs">
      <DependentUpon>Perk.xml</DependentUpon>
    </Compile>
    <Compile Include="Records\Major Records\PerkModifyActorValue.cs">
      <DependentUpon>Perk.xml</DependentUpon>
    </Compile>
    <Compile Include="Records\Major Records\PerkModifyValue.cs">
      <DependentUpon>Perk.xml</DependentUpon>
    </Compile>
    <Compile Include="Records\Major Records\PerkScriptFlag.cs">
      <DependentUpon>Perk.xml</DependentUpon>
    </Compile>
    <Compile Include="Records\Major Records\PerkScriptFragments.cs">
      <DependentUpon>Perk.xml</DependentUpon>
    </Compile>
    <Compile Include="Records\Major Records\SceneAction.cs">
      <DependentUpon>Scene.xml</DependentUpon>
    </Compile>
    <Compile Include="Records\Major Records\SceneActor.cs">
      <DependentUpon>Scene.xml</DependentUpon>
    </Compile>
    <Compile Include="Records\Major Records\ScenePhaseFragment.cs">
      <DependentUpon>Scene.xml</DependentUpon>
    </Compile>
    <Compile Include="Records\Major Records\Phoneme.cs">
      <DependentUpon>Race.xml</DependentUpon>
    </Compile>
    <Compile Include="Records\Major Records\PlacedArrow.cs">
      <DependentUpon>PlacedTrap.xml</DependentUpon>
    </Compile>
    <Compile Include="Records\Major Records\PlacedBarrier.cs">
      <DependentUpon>PlacedTrap.xml</DependentUpon>
    </Compile>
    <Compile Include="Records\Major Records\PlacedBeam.cs">
      <DependentUpon>PlacedTrap.xml</DependentUpon>
    </Compile>
    <Compile Include="Records\Major Records\PlacedCone.cs">
      <DependentUpon>PlacedTrap.xml</DependentUpon>
    </Compile>
    <Compile Include="Records\Major Records\PlacedFlame.cs">
      <DependentUpon>PlacedTrap.xml</DependentUpon>
    </Compile>
    <Compile Include="Records\Major Records\PlacedHazard.cs">
      <DependentUpon>PlacedTrap.xml</DependentUpon>
    </Compile>
    <Compile Include="Records\Major Records\PlacedMissile.cs">
      <DependentUpon>PlacedTrap.xml</DependentUpon>
    </Compile>
    <Compile Include="Records\Major Records\PlacedNpc.cs">
      <DependentUpon>PlacedNpc.xml</DependentUpon>
    </Compile>
    <Compile Include="Records\Major Records\PlacedObject.cs">
      <DependentUpon>PlacedObject.xml</DependentUpon>
    </Compile>
    <Compile Include="Records\Major Records\PlacedPrimitive.cs">
      <DependentUpon>PlacedObject.xml</DependentUpon>
    </Compile>
    <Compile Include="Records\Major Records\PlacedTrap.cs">
      <DependentUpon>PlacedTrap.xml</DependentUpon>
    </Compile>
    <Compile Include="Records\Major Records\PreferredPathing.cs">
      <DependentUpon>NavigationMeshInfoMap.xml</DependentUpon>
    </Compile>
    <Compile Include="Records\Major Records\Projectile.cs">
      <DependentUpon>Projectile.xml</DependentUpon>
    </Compile>
    <Compile Include="Records\Major Records\Quest.cs">
      <DependentUpon>Quest.xml</DependentUpon>
    </Compile>
    <Compile Include="Records\Major Records\QuestAdapter.cs">
      <DependentUpon>Quest.xml</DependentUpon>
    </Compile>
    <Compile Include="Records\Major Records\QuestAlias.cs">
      <DependentUpon>Quest.xml</DependentUpon>
    </Compile>
    <Compile Include="Records\Major Records\QuestFragmentAlias.cs">
      <DependentUpon>Quest.xml</DependentUpon>
    </Compile>
    <Compile Include="Records\Major Records\QuestLogEntry.cs">
      <DependentUpon>Quest.xml</DependentUpon>
    </Compile>
    <Compile Include="Records\Major Records\QuestObjective.cs">
      <DependentUpon>Quest.xml</DependentUpon>
    </Compile>
    <Compile Include="Records\Major Records\QuestObjectiveTarget.cs">
      <DependentUpon>Quest.xml</DependentUpon>
    </Compile>
    <Compile Include="Records\Major Records\QuestStage.cs">
      <DependentUpon>Quest.xml</DependentUpon>
    </Compile>
    <Compile Include="Records\Major Records\QuestTarget.cs">
      <DependentUpon>Quest.xml</DependentUpon>
    </Compile>
    <Compile Include="Records\Major Records\Race.cs">
      <DependentUpon>Race.xml</DependentUpon>
    </Compile>
    <Compile Include="Records\Major Records\Region.cs">
      <DependentUpon>Region.xml</DependentUpon>
    </Compile>
    <Compile Include="Records\Major Records\RegionData.cs">
      <DependentUpon>Region.xml</DependentUpon>
    </Compile>
    <Compile Include="Records\Major Records\RegionDataObject.cs">
      <DependentUpon>Region.xml</DependentUpon>
    </Compile>
    <Compile Include="Records\Major Records\RegionObject.cs">
      <DependentUpon>Region.xml</DependentUpon>
    </Compile>
    <Compile Include="Records\Major Records\RegionSound.cs">
      <DependentUpon>Region.xml</DependentUpon>
    </Compile>
    <Compile Include="Records\Major Records\Relationship.cs">
      <DependentUpon>Relationship.xml</DependentUpon>
    </Compile>
    <Compile Include="Records\Major Records\Scene.cs">
      <DependentUpon>Scene.xml</DependentUpon>
    </Compile>
    <Compile Include="Records\Major Records\SceneAdapter.cs">
      <DependentUpon>Scene.xml</DependentUpon>
    </Compile>
    <Compile Include="Records\Major Records\ScenePhase.cs">
      <DependentUpon>Scene.xml</DependentUpon>
    </Compile>
    <Compile Include="Records\Major Records\ScenePhaseFragments.cs">
      <DependentUpon>Scene.xml</DependentUpon>
    </Compile>
    <Compile Include="Records\Major Records\Scroll.cs">
      <DependentUpon>Scroll.xml</DependentUpon>
    </Compile>
    <Compile Include="Records\Major Records\ShaderParticleGeometry.cs">
      <DependentUpon>ShaderParticleGeometry.xml</DependentUpon>
    </Compile>
    <Compile Include="Records\Major Records\Shout.cs">
      <DependentUpon>Shout.xml</DependentUpon>
    </Compile>
    <Compile Include="Records\Major Records\SoulGem.cs">
      <DependentUpon>SoulGem.xml</DependentUpon>
    </Compile>
    <Compile Include="Records\Major Records\SoundCategory.cs">
      <DependentUpon>SoundCategory.xml</DependentUpon>
    </Compile>
    <Compile Include="Records\Major Records\SoundDescriptor.cs">
      <DependentUpon>SoundDescriptor.xml</DependentUpon>
    </Compile>
    <Compile Include="Records\Major Records\SoundMarker.cs">
      <DependentUpon>SoundMarker.xml</DependentUpon>
    </Compile>
    <Compile Include="Records\Major Records\SoundOutputModel.cs">
      <DependentUpon>SoundOutputModel.xml</DependentUpon>
    </Compile>
    <Compile Include="Records\Major Records\Spell.cs">
      <DependentUpon>Spell.xml</DependentUpon>
    </Compile>
    <Compile Include="Records\Major Records\Static.cs">
      <DependentUpon>Static.xml</DependentUpon>
    </Compile>
    <Compile Include="Records\Major Records\StoryManagerQuestNode.cs">
      <DependentUpon>StoryManagerNodes.xml</DependentUpon>
    </Compile>
    <Compile Include="Records\Major Records\TalkingActivator.cs">
      <DependentUpon>TalkingActivator.xml</DependentUpon>
    </Compile>
    <Compile Include="Records\Major Records\TeleportDestination.cs">
      <DependentUpon>PlacedObject.xml</DependentUpon>
    </Compile>
    <Compile Include="Records\Major Records\TextureSet.cs">
      <DependentUpon>TextureSet.xml</DependentUpon>
    </Compile>
    <Compile Include="Records\Major Records\TintAssets.cs">
      <DependentUpon>Race.xml</DependentUpon>
    </Compile>
    <Compile Include="Records\Major Records\Tree.cs">
      <DependentUpon>Tree.xml</DependentUpon>
    </Compile>
    <Compile Include="Records\Major Records\VisualEffect.cs">
      <DependentUpon>VisualEffect.xml</DependentUpon>
    </Compile>
    <Compile Include="Records\Major Records\VoiceType.cs">
      <DependentUpon>VoiceType.xml</DependentUpon>
    </Compile>
    <Compile Include="Records\Major Records\Water.cs">
      <DependentUpon>Water.xml</DependentUpon>
    </Compile>
    <Compile Include="Records\Major Records\Weapon.cs">
      <DependentUpon>Weapon.xml</DependentUpon>
    </Compile>
    <Compile Include="Records\Major Records\WeaponData.cs">
      <DependentUpon>Weapon.xml</DependentUpon>
    </Compile>
    <Compile Include="Records\Major Records\Weather.cs">
      <DependentUpon>Weather.xml</DependentUpon>
    </Compile>
    <Compile Include="Records\Major Records\WeatherAmbientColorSet.cs">
      <DependentUpon>Weather.xml</DependentUpon>
    </Compile>
    <Compile Include="Records\Major Records\WeatherSound.cs">
      <DependentUpon>Weather.xml</DependentUpon>
    </Compile>
    <Compile Include="Records\Major Records\WordOfPower.cs">
      <DependentUpon>WordOfPower.xml</DependentUpon>
    </Compile>
    <Compile Include="Records\Major Records\WorkbenchData.cs">
      <DependentUpon>Furniture.xml</DependentUpon>
    </Compile>
    <Compile Include="Records\Major Records\Worldspace.cs">
      <DependentUpon>Worldspace.xml</DependentUpon>
    </Compile>
    <Compile Include="Records\Major Records\WorldspaceNavigationMesh.cs">
      <DependentUpon>NavigationMesh.xml</DependentUpon>
    </Compile>
    <Compile Include="Records\Major Records\WorldspaceNavigationMeshData.cs">
      <DependentUpon>NavigationMesh.xml</DependentUpon>
    </Compile>
    <Compile Include="Records\Major Records\WorldspaceObjectBounds.cs">
      <DependentUpon>Worldspace.xml</DependentUpon>
    </Compile>
    <Compile Include="Records\Major Records\WorldspaceParent.cs">
      <DependentUpon>Worldspace.xml</DependentUpon>
    </Compile>
    <Compile Include="Records\Major Records\WorldspaceSubBlock.cs">
      <DependentUpon>Worldspace.xml</DependentUpon>
    </Compile>
    <Compile Include="Records\SkyrimModHeader.cs">
      <DependentUpon>SkyrimModHeader.xml</DependentUpon>
    </Compile>
    <Compile Include="Records\ProtocolDefinition_Skyrim.cs" />
    <Compile Include="Records\SkyrimMajorRecord.cs">
      <DependentUpon>SkyrimMajorRecord.xml</DependentUpon>
    </Compile>
    <Compile Include="Records\SkyrimMod.cs">
      <DependentUpon>SkyrimMod.xml</DependentUpon>
    </Compile>
    <Compile Include="Records\Group_Generated.cs">
      <DependentUpon>Group.xml</DependentUpon>
    </Compile>
    <Compile Include="Records\ListGroup_Generated.cs">
      <DependentUpon>Group.xml</DependentUpon>
    </Compile>
    <Compile Include="Records\ModStats_Generated.cs">
      <DependentUpon>SkyrimModHeader.xml</DependentUpon>
    </Compile>
    <Compile Include="Records\SkyrimMajorRecord_Generated.cs">
      <DependentUpon>SkyrimMajorRecord.xml</DependentUpon>
    </Compile>
    <Compile Include="Records\SkyrimMod_Generated.cs">
      <DependentUpon>SkyrimMod.xml</DependentUpon>
    </Compile>
    <Compile Include="Records\Common Subrecords\ActivateParents_Generated.cs">
      <DependentUpon>ActivateParents.xml</DependentUpon>
    </Compile>
    <Compile Include="Records\Common Subrecords\ActivateParent_Generated.cs">
      <DependentUpon>ActivateParents.xml</DependentUpon>
    </Compile>
    <Compile Include="Records\Common Subrecords\AmbientColors_Generated.cs">
      <DependentUpon>AmbientColors.xml</DependentUpon>
    </Compile>
    <Compile Include="Records\Common Subrecords\Attack_Generated.cs">
      <DependentUpon>Attack.xml</DependentUpon>
    </Compile>
    <Compile Include="Records\Common Subrecords\AttackData_Generated.cs">
      <DependentUpon>Attack.xml</DependentUpon>
    </Compile>
    <Compile Include="Records\Common Subrecords\BodyTemplate_Generated.cs">
      <DependentUpon>BodyTemplate.xml</DependentUpon>
    </Compile>
    <Compile Include="Records\Common Subrecords\Condition_Generated.cs">
      <DependentUpon>Condition.xml</DependentUpon>
    </Compile>
    <Compile Include="Records\Common Subrecords\ConditionGlobal_Generated.cs">
      <DependentUpon>Condition.xml</DependentUpon>
    </Compile>
    <Compile Include="Records\Common Subrecords\ConditionFloat_Generated.cs">
      <DependentUpon>Condition.xml</DependentUpon>
    </Compile>
    <Compile Include="Records\Common Subrecords\ConditionData_Generated.cs">
      <DependentUpon>Condition.xml</DependentUpon>
    </Compile>
    <Compile Include="Records\Common Subrecords\FunctionConditionData_Generated.cs">
      <DependentUpon>Condition.xml</DependentUpon>
    </Compile>
    <Compile Include="Records\Common Subrecords\GetEventData_Generated.cs">
      <DependentUpon>Condition.xml</DependentUpon>
    </Compile>
    <Compile Include="Records\Common Subrecords\ContainerEntry_Generated.cs">
      <DependentUpon>ContainerEntry.xml</DependentUpon>
    </Compile>
    <Compile Include="Records\Common Subrecords\ContainerItem_Generated.cs">
      <DependentUpon>ContainerEntry.xml</DependentUpon>
    </Compile>
    <Compile Include="Records\Common Subrecords\Decal_Generated.cs">
      <DependentUpon>Decal.xml</DependentUpon>
    </Compile>
    <Compile Include="Records\Common Subrecords\Destructible_Generated.cs">
      <DependentUpon>Destructible.xml</DependentUpon>
    </Compile>
    <Compile Include="Records\Common Subrecords\DestructableData_Generated.cs">
      <DependentUpon>Destructible.xml</DependentUpon>
    </Compile>
    <Compile Include="Records\Common Subrecords\DestructionStage_Generated.cs">
      <DependentUpon>Destructible.xml</DependentUpon>
    </Compile>
    <Compile Include="Records\Common Subrecords\DestructionStageData_Generated.cs">
      <DependentUpon>Destructible.xml</DependentUpon>
    </Compile>
    <Compile Include="Records\Common Subrecords\Effect_Generated.cs">
      <DependentUpon>Effect.xml</DependentUpon>
    </Compile>
    <Compile Include="Records\Common Subrecords\EffectData_Generated.cs">
      <DependentUpon>Effect.xml</DependentUpon>
    </Compile>
    <Compile Include="Records\Common Subrecords\EnableParent_Generated.cs">
      <DependentUpon>EnableParent.xml</DependentUpon>
    </Compile>
    <Compile Include="Records\Common Subrecords\ExtraData_Generated.cs">
      <DependentUpon>ExtraData.xml</DependentUpon>
    </Compile>
    <Compile Include="Records\Common Subrecords\OwnerTarget_Generated.cs">
      <DependentUpon>ExtraData.xml</DependentUpon>
    </Compile>
    <Compile Include="Records\Common Subrecords\NpcOwner_Generated.cs">
      <DependentUpon>ExtraData.xml</DependentUpon>
    </Compile>
    <Compile Include="Records\Common Subrecords\FactionOwner_Generated.cs">
      <DependentUpon>ExtraData.xml</DependentUpon>
    </Compile>
    <Compile Include="Records\Common Subrecords\NoOwner_Generated.cs">
      <DependentUpon>ExtraData.xml</DependentUpon>
    </Compile>
    <Compile Include="Records\Common Subrecords\Icons_Generated.cs">
      <DependentUpon>Icons.xml</DependentUpon>
    </Compile>
    <Compile Include="Records\Common Subrecords\LinkedReferences_Generated.cs">
      <DependentUpon>LinkedReferences.xml</DependentUpon>
    </Compile>
    <Compile Include="Records\Common Subrecords\LocationTargetRadius_Generated.cs">
      <DependentUpon>LocationTargetRadius.xml</DependentUpon>
    </Compile>
    <Compile Include="Records\Common Subrecords\ALocationTarget_Generated.cs">
      <DependentUpon>LocationTargetRadius.xml</DependentUpon>
    </Compile>
    <Compile Include="Records\Common Subrecords\LocationTarget_Generated.cs">
      <DependentUpon>LocationTargetRadius.xml</DependentUpon>
    </Compile>
    <Compile Include="Records\Common Subrecords\LocationCell_Generated.cs">
      <DependentUpon>LocationTargetRadius.xml</DependentUpon>
    </Compile>
    <Compile Include="Records\Common Subrecords\LocationObjectId_Generated.cs">
      <DependentUpon>LocationTargetRadius.xml</DependentUpon>
    </Compile>
    <Compile Include="Records\Common Subrecords\LocationObjectType_Generated.cs">
      <DependentUpon>LocationTargetRadius.xml</DependentUpon>
    </Compile>
    <Compile Include="Records\Common Subrecords\LocationKeyword_Generated.cs">
      <DependentUpon>LocationTargetRadius.xml</DependentUpon>
    </Compile>
    <Compile Include="Records\Common Subrecords\LocationFallback_Generated.cs">
      <DependentUpon>LocationTargetRadius.xml</DependentUpon>
    </Compile>
    <Compile Include="Records\Common Subrecords\SimpleModel_Generated.cs">
      <DependentUpon>Model.xml</DependentUpon>
    </Compile>
    <Compile Include="Records\Common Subrecords\Model_Generated.cs">
      <DependentUpon>Model.xml</DependentUpon>
    </Compile>
    <Compile Include="Records\Common Subrecords\AlternateTexture_Generated.cs">
      <DependentUpon>Model.xml</DependentUpon>
    </Compile>
    <Compile Include="Records\Common Subrecords\ObjectBounds_Generated.cs">
      <DependentUpon>ObjectBounds.xml</DependentUpon>
    </Compile>
    <Compile Include="Records\Common Subrecords\Ownership_Generated.cs">
      <DependentUpon>Ownership.xml</DependentUpon>
    </Compile>
    <Compile Include="Records\Common Subrecords\Patrol_Generated.cs">
      <DependentUpon>Patrol.xml</DependentUpon>
    </Compile>
    <Compile Include="Records\Common Subrecords\Relation_Generated.cs">
      <DependentUpon>Relation.xml</DependentUpon>
    </Compile>
    <Compile Include="Records\Common Subrecords\SeasonalIngredientProduction_Generated.cs">
      <DependentUpon>SeasonalIngredientProduction.xml</DependentUpon>
    </Compile>
    <Compile Include="Records\Common Subrecords\ATopicReference_Generated.cs">
      <DependentUpon>TopicReference.xml</DependentUpon>
    </Compile>
    <Compile Include="Records\Common Subrecords\TopicReference_Generated.cs">
      <DependentUpon>TopicReference.xml</DependentUpon>
    </Compile>
    <Compile Include="Records\Common Subrecords\TopicReferenceSubtype_Generated.cs">
      <DependentUpon>TopicReference.xml</DependentUpon>
    </Compile>
    <Compile Include="Records\Common Subrecords\AVirtualMachineAdapter_Generated.cs">
      <DependentUpon>VirtualMachineAdapter.xml</DependentUpon>
    </Compile>
    <Compile Include="Records\Common Subrecords\VirtualMachineAdapter_Generated.cs">
      <DependentUpon>VirtualMachineAdapter.xml</DependentUpon>
    </Compile>
    <Compile Include="Records\Common Subrecords\ScriptEntry_Generated.cs">
      <DependentUpon>VirtualMachineAdapter.xml</DependentUpon>
    </Compile>
    <Compile Include="Records\Common Subrecords\ScriptProperty_Generated.cs">
      <DependentUpon>VirtualMachineAdapter.xml</DependentUpon>
    </Compile>
    <Compile Include="Records\Common Subrecords\ScriptObjectProperty_Generated.cs">
      <DependentUpon>VirtualMachineAdapter.xml</DependentUpon>
    </Compile>
    <Compile Include="Records\Common Subrecords\ScriptStringProperty_Generated.cs">
      <DependentUpon>VirtualMachineAdapter.xml</DependentUpon>
    </Compile>
    <Compile Include="Records\Common Subrecords\ScriptIntProperty_Generated.cs">
      <DependentUpon>VirtualMachineAdapter.xml</DependentUpon>
    </Compile>
    <Compile Include="Records\Common Subrecords\ScriptFloatProperty_Generated.cs">
      <DependentUpon>VirtualMachineAdapter.xml</DependentUpon>
    </Compile>
    <Compile Include="Records\Common Subrecords\ScriptBoolProperty_Generated.cs">
      <DependentUpon>VirtualMachineAdapter.xml</DependentUpon>
    </Compile>
    <Compile Include="Records\Common Subrecords\ScriptObjectListProperty_Generated.cs">
      <DependentUpon>VirtualMachineAdapter.xml</DependentUpon>
    </Compile>
    <Compile Include="Records\Common Subrecords\ScriptIntListProperty_Generated.cs">
      <DependentUpon>VirtualMachineAdapter.xml</DependentUpon>
    </Compile>
    <Compile Include="Records\Common Subrecords\ScriptFloatListProperty_Generated.cs">
      <DependentUpon>VirtualMachineAdapter.xml</DependentUpon>
    </Compile>
    <Compile Include="Records\Common Subrecords\ScriptBoolListProperty_Generated.cs">
      <DependentUpon>VirtualMachineAdapter.xml</DependentUpon>
    </Compile>
    <Compile Include="Records\Common Subrecords\ScriptFragment_Generated.cs">
      <DependentUpon>VirtualMachineAdapter.xml</DependentUpon>
    </Compile>
    <Compile Include="Records\Common Subrecords\IndexedScriptFragment_Generated.cs">
      <DependentUpon>VirtualMachineAdapter.xml</DependentUpon>
    </Compile>
    <Compile Include="Records\Common Subrecords\WaterReflection_Generated.cs">
      <DependentUpon>WaterReflection.xml</DependentUpon>
    </Compile>
    <Compile Include="Records\Common Subrecords\WeatherType_Generated.cs">
      <DependentUpon>WeatherType.xml</DependentUpon>
    </Compile>
    <Compile Include="Records\Major Records\AcousticSpace_Generated.cs">
      <DependentUpon>AcousticSpace.xml</DependentUpon>
    </Compile>
    <Compile Include="Records\Major Records\ActionRecord_Generated.cs">
      <DependentUpon>ActionRecord.xml</DependentUpon>
    </Compile>
    <Compile Include="Records\Major Records\Activator_Generated.cs">
      <DependentUpon>Activator.xml</DependentUpon>
    </Compile>
    <Compile Include="Records\Major Records\ActorValueInformation_Generated.cs">
      <DependentUpon>ActorValueInformation.xml</DependentUpon>
    </Compile>
    <Compile Include="Records\Major Records\ActorValueSkill_Generated.cs">
      <DependentUpon>ActorValueInformation.xml</DependentUpon>
    </Compile>
    <Compile Include="Records\Major Records\ActorValuePerkNode_Generated.cs">
      <DependentUpon>ActorValueInformation.xml</DependentUpon>
    </Compile>
    <Compile Include="Records\Major Records\AddonNode_Generated.cs">
      <DependentUpon>AddonNode.xml</DependentUpon>
    </Compile>
    <Compile Include="Records\Major Records\AlchemicalApparatus_Generated.cs">
      <DependentUpon>AlchemicalApparatus.xml</DependentUpon>
    </Compile>
    <Compile Include="Records\Major Records\Ammunition_Generated.cs">
      <DependentUpon>Ammunition.xml</DependentUpon>
    </Compile>
    <Compile Include="Records\Major Records\AnimatedObject_Generated.cs">
      <DependentUpon>AnimatedObject.xml</DependentUpon>
    </Compile>
    <Compile Include="Records\Major Records\Armor_Generated.cs">
      <DependentUpon>Armor.xml</DependentUpon>
    </Compile>
    <Compile Include="Records\Major Records\ArmorModel_Generated.cs">
      <DependentUpon>Armor.xml</DependentUpon>
    </Compile>
    <Compile Include="Records\Major Records\ArmorAddon_Generated.cs">
      <DependentUpon>ArmorAddon.xml</DependentUpon>
    </Compile>
    <Compile Include="Records\Major Records\ArtObject_Generated.cs">
      <DependentUpon>ArtObject.xml</DependentUpon>
    </Compile>
    <Compile Include="Records\Major Records\ASpell_Generated.cs">
      <DependentUpon>ASpell.xml</DependentUpon>
    </Compile>
    <Compile Include="Records\Major Records\BodyPartData_Generated.cs">
      <DependentUpon>BodyPartData.xml</DependentUpon>
    </Compile>
    <Compile Include="Records\Major Records\BodyPart_Generated.cs">
      <DependentUpon>BodyPartData.xml</DependentUpon>
    </Compile>
    <Compile Include="Records\Major Records\Book_Generated.cs">
      <DependentUpon>Book.xml</DependentUpon>
    </Compile>
    <Compile Include="Records\Major Records\BookTeachTarget_Generated.cs">
      <DependentUpon>Book.xml</DependentUpon>
    </Compile>
    <Compile Include="Records\Major Records\BookSkill_Generated.cs">
      <DependentUpon>Book.xml</DependentUpon>
    </Compile>
    <Compile Include="Records\Major Records\BookSpell_Generated.cs">
      <DependentUpon>Book.xml</DependentUpon>
    </Compile>
    <Compile Include="Records\Major Records\BookTeachesNothing_Generated.cs">
      <DependentUpon>Book.xml</DependentUpon>
    </Compile>
    <Compile Include="Records\Major Records\CameraPath_Generated.cs">
      <DependentUpon>CameraPath.xml</DependentUpon>
    </Compile>
    <Compile Include="Records\Major Records\CameraShot_Generated.cs">
      <DependentUpon>CameraShot.xml</DependentUpon>
    </Compile>
    <Compile Include="Records\Major Records\CellBlock_Generated.cs">
      <DependentUpon>Cell.xml</DependentUpon>
    </Compile>
    <Compile Include="Records\Major Records\CellSubBlock_Generated.cs">
      <DependentUpon>Cell.xml</DependentUpon>
    </Compile>
    <Compile Include="Records\Major Records\Cell_Generated.cs">
      <DependentUpon>Cell.xml</DependentUpon>
    </Compile>
    <Compile Include="Records\Major Records\CellGrid_Generated.cs">
      <DependentUpon>Cell.xml</DependentUpon>
    </Compile>
    <Compile Include="Records\Major Records\CellLighting_Generated.cs">
      <DependentUpon>Cell.xml</DependentUpon>
    </Compile>
    <Compile Include="Records\Major Records\CellWaterVelocity_Generated.cs">
      <DependentUpon>Cell.xml</DependentUpon>
    </Compile>
    <Compile Include="Records\Major Records\Class_Generated.cs">
      <DependentUpon>Class.xml</DependentUpon>
    </Compile>
    <Compile Include="Records\Major Records\Climate_Generated.cs">
      <DependentUpon>Climate.xml</DependentUpon>
    </Compile>
    <Compile Include="Records\Major Records\CollisionLayer_Generated.cs">
      <DependentUpon>CollisionLayer.xml</DependentUpon>
    </Compile>
    <Compile Include="Records\Major Records\ColorRecord_Generated.cs">
      <DependentUpon>ColorRecord.xml</DependentUpon>
    </Compile>
    <Compile Include="Records\Major Records\CombatStyle_Generated.cs">
      <DependentUpon>CombatStyle.xml</DependentUpon>
    </Compile>
    <Compile Include="Records\Major Records\CombatStyleMelee_Generated.cs">
      <DependentUpon>CombatStyle.xml</DependentUpon>
    </Compile>
    <Compile Include="Records\Major Records\CombatStyleCloseRange_Generated.cs">
      <DependentUpon>CombatStyle.xml</DependentUpon>
    </Compile>
    <Compile Include="Records\Major Records\CombatStyleFlight_Generated.cs">
      <DependentUpon>CombatStyle.xml</DependentUpon>
    </Compile>
    <Compile Include="Records\Major Records\ConstructibleObject_Generated.cs">
      <DependentUpon>ConstructibleObject.xml</DependentUpon>
    </Compile>
    <Compile Include="Records\Major Records\Container_Generated.cs">
      <DependentUpon>Container.xml</DependentUpon>
    </Compile>
    <Compile Include="Records\Major Records\Debris_Generated.cs">
      <DependentUpon>Debris.xml</DependentUpon>
    </Compile>
    <Compile Include="Records\Major Records\DebrisModel_Generated.cs">
      <DependentUpon>Debris.xml</DependentUpon>
    </Compile>
    <Compile Include="Records\Major Records\DefaultObjectManager_Generated.cs">
      <DependentUpon>DefaultObjectManager.xml</DependentUpon>
    </Compile>
    <Compile Include="Records\Major Records\DefaultObject_Generated.cs">
      <DependentUpon>DefaultObjectManager.xml</DependentUpon>
    </Compile>
    <Compile Include="Records\Major Records\DialogBranch_Generated.cs">
      <DependentUpon>DialogBranch.xml</DependentUpon>
    </Compile>
    <Compile Include="Records\Major Records\DialogResponses_Generated.cs">
      <DependentUpon>DialogResponses.xml</DependentUpon>
    </Compile>
    <Compile Include="Records\Major Records\DialogResponseFlags_Generated.cs">
      <DependentUpon>DialogResponses.xml</DependentUpon>
    </Compile>
    <Compile Include="Records\Major Records\DialogResponse_Generated.cs">
      <DependentUpon>DialogResponses.xml</DependentUpon>
    </Compile>
    <Compile Include="Records\Major Records\DialogResponsesUnknownData_Generated.cs">
      <DependentUpon>DialogResponses.xml</DependentUpon>
    </Compile>
    <Compile Include="Records\Major Records\DialogResponsesAdapter_Generated.cs">
      <DependentUpon>DialogResponses.xml</DependentUpon>
    </Compile>
    <Compile Include="Records\Major Records\DialogTopic_Generated.cs">
      <DependentUpon>DialogTopic.xml</DependentUpon>
    </Compile>
    <Compile Include="Records\Major Records\Door_Generated.cs">
      <DependentUpon>Door.xml</DependentUpon>
    </Compile>
    <Compile Include="Records\Major Records\DualCastData_Generated.cs">
      <DependentUpon>DualCastData.xml</DependentUpon>
    </Compile>
    <Compile Include="Records\Major Records\EffectShader_Generated.cs">
      <DependentUpon>EffectShader.xml</DependentUpon>
    </Compile>
    <Compile Include="Records\Major Records\EncounterZone_Generated.cs">
      <DependentUpon>EncounterZone.xml</DependentUpon>
    </Compile>
    <Compile Include="Records\Major Records\EquipType_Generated.cs">
      <DependentUpon>EquipType.xml</DependentUpon>
    </Compile>
    <Compile Include="Records\Major Records\Explosion_Generated.cs">
      <DependentUpon>Explosion.xml</DependentUpon>
    </Compile>
    <Compile Include="Records\Major Records\Eyes_Generated.cs">
      <DependentUpon>Eyes.xml</DependentUpon>
    </Compile>
    <Compile Include="Records\Major Records\Faction_Generated.cs">
      <DependentUpon>Faction.xml</DependentUpon>
    </Compile>
    <Compile Include="Records\Major Records\CrimeValues_Generated.cs">
      <DependentUpon>Faction.xml</DependentUpon>
    </Compile>
    <Compile Include="Records\Major Records\VendorValues_Generated.cs">
      <DependentUpon>Faction.xml</DependentUpon>
    </Compile>
    <Compile Include="Records\Major Records\Rank_Generated.cs">
      <DependentUpon>Faction.xml</DependentUpon>
    </Compile>
    <Compile Include="Records\Major Records\Flora_Generated.cs">
      <DependentUpon>Flora.xml</DependentUpon>
    </Compile>
    <Compile Include="Records\Major Records\Footstep_Generated.cs">
      <DependentUpon>Footstep.xml</DependentUpon>
    </Compile>
    <Compile Include="Records\Major Records\FootstepSet_Generated.cs">
      <DependentUpon>FootstepSet.xml</DependentUpon>
    </Compile>
    <Compile Include="Records\Major Records\FormList_Generated.cs">
      <DependentUpon>FormList.xml</DependentUpon>
    </Compile>
    <Compile Include="Records\Major Records\Furniture_Generated.cs">
      <DependentUpon>Furniture.xml</DependentUpon>
    </Compile>
    <Compile Include="Records\Major Records\WorkbenchData_Generated.cs">
      <DependentUpon>Furniture.xml</DependentUpon>
    </Compile>
    <Compile Include="Records\Major Records\FurnitureMarker_Generated.cs">
      <DependentUpon>Furniture.xml</DependentUpon>
    </Compile>
    <Compile Include="Records\Major Records\EntryPoints_Generated.cs">
      <DependentUpon>Furniture.xml</DependentUpon>
    </Compile>
    <Compile Include="Records\Major Records\GameSetting_Generated.cs">
      <DependentUpon>GameSetting.xml</DependentUpon>
    </Compile>
    <Compile Include="Records\Major Records\GameSettingInt_Generated.cs">
      <DependentUpon>GameSetting.xml</DependentUpon>
    </Compile>
    <Compile Include="Records\Major Records\GameSettingFloat_Generated.cs">
      <DependentUpon>GameSetting.xml</DependentUpon>
    </Compile>
    <Compile Include="Records\Major Records\GameSettingString_Generated.cs">
      <DependentUpon>GameSetting.xml</DependentUpon>
    </Compile>
    <Compile Include="Records\Major Records\GameSettingBool_Generated.cs">
      <DependentUpon>GameSetting.xml</DependentUpon>
    </Compile>
    <Compile Include="Records\Major Records\Global_Generated.cs">
      <DependentUpon>Global.xml</DependentUpon>
    </Compile>
    <Compile Include="Records\Major Records\GlobalInt_Generated.cs">
      <DependentUpon>Global.xml</DependentUpon>
    </Compile>
    <Compile Include="Records\Major Records\GlobalShort_Generated.cs">
      <DependentUpon>Global.xml</DependentUpon>
    </Compile>
    <Compile Include="Records\Major Records\GlobalFloat_Generated.cs">
      <DependentUpon>Global.xml</DependentUpon>
    </Compile>
    <Compile Include="Records\Major Records\Grass_Generated.cs">
      <DependentUpon>Grass.xml</DependentUpon>
    </Compile>
    <Compile Include="Records\Major Records\Hair_Generated.cs">
      <DependentUpon>Hair.xml</DependentUpon>
    </Compile>
    <Compile Include="Records\Major Records\Hazard_Generated.cs">
      <DependentUpon>Hazard.xml</DependentUpon>
    </Compile>
    <Compile Include="Records\Major Records\HeadPart_Generated.cs">
      <DependentUpon>HeadPart.xml</DependentUpon>
    </Compile>
    <Compile Include="Records\Major Records\Part_Generated.cs">
      <DependentUpon>HeadPart.xml</DependentUpon>
    </Compile>
    <Compile Include="Records\Major Records\IdleAnimation_Generated.cs">
      <DependentUpon>IdleAnimation.xml</DependentUpon>
    </Compile>
    <Compile Include="Records\Major Records\IdleMarker_Generated.cs">
      <DependentUpon>IdleMarker.xml</DependentUpon>
    </Compile>
    <Compile Include="Records\Major Records\ImageSpace_Generated.cs">
      <DependentUpon>ImageSpace.xml</DependentUpon>
    </Compile>
    <Compile Include="Records\Major Records\ImageSpaceHdr_Generated.cs">
      <DependentUpon>ImageSpace.xml</DependentUpon>
    </Compile>
    <Compile Include="Records\Major Records\ImageSpaceCinematic_Generated.cs">
      <DependentUpon>ImageSpace.xml</DependentUpon>
    </Compile>
    <Compile Include="Records\Major Records\ImageSpaceTint_Generated.cs">
      <DependentUpon>ImageSpace.xml</DependentUpon>
    </Compile>
    <Compile Include="Records\Major Records\ImageSpaceDepthOfField_Generated.cs">
      <DependentUpon>ImageSpace.xml</DependentUpon>
    </Compile>
    <Compile Include="Records\Major Records\ImageSpaceAdapter_Generated.cs">
      <DependentUpon>ImageSpaceAdapter.xml</DependentUpon>
    </Compile>
    <Compile Include="Records\Major Records\KeyFrame_Generated.cs">
      <DependentUpon>ImageSpaceAdapter.xml</DependentUpon>
    </Compile>
    <Compile Include="Records\Major Records\ColorFrame_Generated.cs">
      <DependentUpon>ImageSpaceAdapter.xml</DependentUpon>
    </Compile>
    <Compile Include="Records\Major Records\Impact_Generated.cs">
      <DependentUpon>Impact.xml</DependentUpon>
    </Compile>
    <Compile Include="Records\Major Records\ImpactDataSet_Generated.cs">
      <DependentUpon>ImpactDataSet.xml</DependentUpon>
    </Compile>
    <Compile Include="Records\Major Records\ImpactData_Generated.cs">
      <DependentUpon>ImpactDataSet.xml</DependentUpon>
    </Compile>
    <Compile Include="Records\Major Records\Ingestible_Generated.cs">
      <DependentUpon>Ingestible.xml</DependentUpon>
    </Compile>
    <Compile Include="Records\Major Records\Ingredient_Generated.cs">
      <DependentUpon>Ingredient.xml</DependentUpon>
    </Compile>
    <Compile Include="Records\Major Records\Key_Generated.cs">
      <DependentUpon>Key.xml</DependentUpon>
    </Compile>
    <Compile Include="Records\Major Records\Keyword_Generated.cs">
      <DependentUpon>Keyword.xml</DependentUpon>
    </Compile>
    <Compile Include="Records\Major Records\Landscape_Generated.cs">
      <DependentUpon>Landscape.xml</DependentUpon>
    </Compile>
    <Compile Include="Records\Major Records\BaseLayer_Generated.cs">
      <DependentUpon>Landscape.xml</DependentUpon>
    </Compile>
    <Compile Include="Records\Major Records\AlphaLayer_Generated.cs">
      <DependentUpon>Landscape.xml</DependentUpon>
    </Compile>
    <Compile Include="Records\Major Records\LayerHeader_Generated.cs">
      <DependentUpon>Landscape.xml</DependentUpon>
    </Compile>
    <Compile Include="Records\Major Records\LandscapeTexture_Generated.cs">
      <DependentUpon>LandscapeTexture.xml</DependentUpon>
    </Compile>
    <Compile Include="Records\Major Records\LensFlare_Generated.cs">
      <DependentUpon>LensFlare.xml</DependentUpon>
    </Compile>
    <Compile Include="Records\Major Records\LeveledItem_Generated.cs">
      <DependentUpon>LeveledItem.xml</DependentUpon>
    </Compile>
    <Compile Include="Records\Major Records\LeveledItemEntry_Generated.cs">
      <DependentUpon>LeveledItem.xml</DependentUpon>
    </Compile>
    <Compile Include="Records\Major Records\LeveledItemEntryData_Generated.cs">
      <DependentUpon>LeveledItem.xml</DependentUpon>
    </Compile>
    <Compile Include="Records\Major Records\LeveledNpc_Generated.cs">
      <DependentUpon>LeveledNpc.xml</DependentUpon>
    </Compile>
    <Compile Include="Records\Major Records\LeveledNpcEntry_Generated.cs">
      <DependentUpon>LeveledNpc.xml</DependentUpon>
    </Compile>
    <Compile Include="Records\Major Records\LeveledNpcEntryData_Generated.cs">
      <DependentUpon>LeveledNpc.xml</DependentUpon>
    </Compile>
    <Compile Include="Records\Major Records\LeveledSpell_Generated.cs">
      <DependentUpon>LeveledSpell.xml</DependentUpon>
    </Compile>
    <Compile Include="Records\Major Records\LeveledSpellEntry_Generated.cs">
      <DependentUpon>LeveledSpell.xml</DependentUpon>
    </Compile>
    <Compile Include="Records\Major Records\LeveledSpellEntryData_Generated.cs">
      <DependentUpon>LeveledSpell.xml</DependentUpon>
    </Compile>
    <Compile Include="Records\Major Records\Light_Generated.cs">
      <DependentUpon>Light.xml</DependentUpon>
    </Compile>
    <Compile Include="Records\Major Records\LightingTemplate_Generated.cs">
      <DependentUpon>LightingTemplate.xml</DependentUpon>
    </Compile>
    <Compile Include="Records\Major Records\LoadScreen_Generated.cs">
      <DependentUpon>LoadScreen.xml</DependentUpon>
    </Compile>
    <Compile Include="Records\Major Records\Int16MinMax_Generated.cs">
      <DependentUpon>LoadScreen.xml</DependentUpon>
    </Compile>
    <Compile Include="Records\Major Records\Location_Generated.cs">
      <DependentUpon>Location.xml</DependentUpon>
    </Compile>
    <Compile Include="Records\Major Records\LocationReference_Generated.cs">
      <DependentUpon>Location.xml</DependentUpon>
    </Compile>
    <Compile Include="Records\Major Records\LocationCellUnique_Generated.cs">
      <DependentUpon>Location.xml</DependentUpon>
    </Compile>
    <Compile Include="Records\Major Records\LocationCellStaticReference_Generated.cs">
      <DependentUpon>Location.xml</DependentUpon>
    </Compile>
    <Compile Include="Records\Major Records\LocationCoordinate_Generated.cs">
      <DependentUpon>Location.xml</DependentUpon>
    </Compile>
    <Compile Include="Records\Major Records\LocationCellEnablePoint_Generated.cs">
      <DependentUpon>Location.xml</DependentUpon>
    </Compile>
    <Compile Include="Records\Major Records\LocationReferenceType_Generated.cs">
      <DependentUpon>LocationReferenceType.xml</DependentUpon>
    </Compile>
    <Compile Include="Records\Major Records\MagicEffect_Generated.cs">
      <DependentUpon>MagicEffect.xml</DependentUpon>
    </Compile>
    <Compile Include="Records\Major Records\MagicEffectSound_Generated.cs">
      <DependentUpon>MagicEffect.xml</DependentUpon>
    </Compile>
    <Compile Include="Records\Major Records\MagicEffectArchetype_Generated.cs">
      <DependentUpon>MagicEffect.xml</DependentUpon>
    </Compile>
    <Compile Include="Records\Major Records\MagicEffectLightArchetype_Generated.cs">
      <DependentUpon>MagicEffect.xml</DependentUpon>
    </Compile>
    <Compile Include="Records\Major Records\MagicEffectBoundArchetype_Generated.cs">
      <DependentUpon>MagicEffect.xml</DependentUpon>
    </Compile>
    <Compile Include="Records\Major Records\MagicEffectNpcArchetype_Generated.cs">
      <DependentUpon>MagicEffect.xml</DependentUpon>
    </Compile>
    <Compile Include="Records\Major Records\MagicEffectGuideArchetype_Generated.cs">
      <DependentUpon>MagicEffect.xml</DependentUpon>
    </Compile>
    <Compile Include="Records\Major Records\MagicEffectSpawnHazardArchetype_Generated.cs">
      <DependentUpon>MagicEffect.xml</DependentUpon>
    </Compile>
    <Compile Include="Records\Major Records\MagicEffectSpellArchetype_Generated.cs">
      <DependentUpon>MagicEffect.xml</DependentUpon>
    </Compile>
    <Compile Include="Records\Major Records\MagicEffectWerewolfArchetype_Generated.cs">
      <DependentUpon>MagicEffect.xml</DependentUpon>
    </Compile>
    <Compile Include="Records\Major Records\MagicEffectVampireArchetype_Generated.cs">
      <DependentUpon>MagicEffect.xml</DependentUpon>
    </Compile>
    <Compile Include="Records\Major Records\MagicEffectEnchantmentArchetype_Generated.cs">
      <DependentUpon>MagicEffect.xml</DependentUpon>
    </Compile>
    <Compile Include="Records\Major Records\MagicEffectKeywordArchetype_Generated.cs">
      <DependentUpon>MagicEffect.xml</DependentUpon>
    </Compile>
    <Compile Include="Records\Major Records\MaterialObject_Generated.cs">
      <DependentUpon>MaterialObject.xml</DependentUpon>
    </Compile>
    <Compile Include="Records\Major Records\MaterialType_Generated.cs">
      <DependentUpon>MaterialType.xml</DependentUpon>
    </Compile>
    <Compile Include="Records\Major Records\Message_Generated.cs">
      <DependentUpon>Message.xml</DependentUpon>
    </Compile>
    <Compile Include="Records\Major Records\MessageButton_Generated.cs">
      <DependentUpon>Message.xml</DependentUpon>
    </Compile>
    <Compile Include="Records\Major Records\MiscItem_Generated.cs">
      <DependentUpon>MiscItem.xml</DependentUpon>
    </Compile>
    <Compile Include="Records\Major Records\MoveableStatic_Generated.cs">
      <DependentUpon>MoveableStatic.xml</DependentUpon>
    </Compile>
    <Compile Include="Records\Major Records\MovementType_Generated.cs">
      <DependentUpon>MovementType.xml</DependentUpon>
    </Compile>
    <Compile Include="Records\Major Records\MusicTrack_Generated.cs">
      <DependentUpon>MusicTrack.xml</DependentUpon>
    </Compile>
    <Compile Include="Records\Major Records\MusicType_Generated.cs">
      <DependentUpon>MusicType.xml</DependentUpon>
    </Compile>
    <Compile Include="Records\Major Records\MusicTypeData_Generated.cs">
      <DependentUpon>MusicType.xml</DependentUpon>
    </Compile>
    <Compile Include="Records\Major Records\ANavigationMesh_Generated.cs">
      <DependentUpon>NavigationMesh.xml</DependentUpon>
    </Compile>
    <Compile Include="Records\Major Records\WorldspaceNavigationMesh_Generated.cs">
      <DependentUpon>NavigationMesh.xml</DependentUpon>
    </Compile>
    <Compile Include="Records\Major Records\CellNavigationMesh_Generated.cs">
      <DependentUpon>NavigationMesh.xml</DependentUpon>
    </Compile>
    <Compile Include="Records\Major Records\ANavigationMeshData_Generated.cs">
      <DependentUpon>NavigationMesh.xml</DependentUpon>
    </Compile>
    <Compile Include="Records\Major Records\WorldspaceNavigationMeshData_Generated.cs">
      <DependentUpon>NavigationMesh.xml</DependentUpon>
    </Compile>
    <Compile Include="Records\Major Records\CellNavigationMeshData_Generated.cs">
      <DependentUpon>NavigationMesh.xml</DependentUpon>
    </Compile>
    <Compile Include="Records\Major Records\NavmeshTriangle_Generated.cs">
      <DependentUpon>NavigationMesh.xml</DependentUpon>
    </Compile>
    <Compile Include="Records\Major Records\EdgeLink_Generated.cs">
      <DependentUpon>NavigationMesh.xml</DependentUpon>
    </Compile>
    <Compile Include="Records\Major Records\DoorTriangle_Generated.cs">
      <DependentUpon>NavigationMesh.xml</DependentUpon>
    </Compile>
    <Compile Include="Records\Major Records\NavigationMeshInfoMap_Generated.cs">
      <DependentUpon>NavigationMeshInfoMap.xml</DependentUpon>
    </Compile>
    <Compile Include="Records\Major Records\NavigationMapInfo_Generated.cs">
      <DependentUpon>NavigationMeshInfoMap.xml</DependentUpon>
    </Compile>
    <Compile Include="Records\Major Records\LinkedDoor_Generated.cs">
      <DependentUpon>NavigationMeshInfoMap.xml</DependentUpon>
    </Compile>
    <Compile Include="Records\Major Records\IslandData_Generated.cs">
      <DependentUpon>NavigationMeshInfoMap.xml</DependentUpon>
    </Compile>
    <Compile Include="Records\Major Records\PreferredPathing_Generated.cs">
      <DependentUpon>NavigationMeshInfoMap.xml</DependentUpon>
    </Compile>
    <Compile Include="Records\Major Records\NavmeshSet_Generated.cs">
      <DependentUpon>NavigationMeshInfoMap.xml</DependentUpon>
    </Compile>
    <Compile Include="Records\Major Records\NavmeshNode_Generated.cs">
      <DependentUpon>NavigationMeshInfoMap.xml</DependentUpon>
    </Compile>
    <Compile Include="Records\Major Records\Npc_Generated.cs">
      <DependentUpon>Npc.xml</DependentUpon>
    </Compile>
    <Compile Include="Records\Major Records\NpcConfiguration_Generated.cs">
      <DependentUpon>Npc.xml</DependentUpon>
    </Compile>
    <Compile Include="Records\Major Records\ANpcLevel_Generated.cs">
      <DependentUpon>Npc.xml</DependentUpon>
    </Compile>
    <Compile Include="Records\Major Records\NpcLevel_Generated.cs">
      <DependentUpon>Npc.xml</DependentUpon>
    </Compile>
    <Compile Include="Records\Major Records\PcLevelMult_Generated.cs">
      <DependentUpon>Npc.xml</DependentUpon>
    </Compile>
    <Compile Include="Records\Major Records\RankPlacement_Generated.cs">
      <DependentUpon>Npc.xml</DependentUpon>
    </Compile>
    <Compile Include="Records\Major Records\PerkPlacement_Generated.cs">
      <DependentUpon>Npc.xml</DependentUpon>
    </Compile>
    <Compile Include="Records\Major Records\AIData_Generated.cs">
      <DependentUpon>Npc.xml</DependentUpon>
    </Compile>
    <Compile Include="Records\Major Records\PlayerSkills_Generated.cs">
      <DependentUpon>Npc.xml</DependentUpon>
    </Compile>
    <Compile Include="Records\Major Records\ANpcSoundDefinition_Generated.cs">
      <DependentUpon>Npc.xml</DependentUpon>
    </Compile>
    <Compile Include="Records\Major Records\NpcInheritSound_Generated.cs">
      <DependentUpon>Npc.xml</DependentUpon>
    </Compile>
    <Compile Include="Records\Major Records\NpcSoundTypes_Generated.cs">
      <DependentUpon>Npc.xml</DependentUpon>
    </Compile>
    <Compile Include="Records\Major Records\NpcSoundType_Generated.cs">
      <DependentUpon>Npc.xml</DependentUpon>
    </Compile>
    <Compile Include="Records\Major Records\NpcSound_Generated.cs">
      <DependentUpon>Npc.xml</DependentUpon>
    </Compile>
    <Compile Include="Records\Major Records\NpcFaceMorph_Generated.cs">
      <DependentUpon>Npc.xml</DependentUpon>
    </Compile>
    <Compile Include="Records\Major Records\NpcFaceParts_Generated.cs">
      <DependentUpon>Npc.xml</DependentUpon>
    </Compile>
    <Compile Include="Records\Major Records\TintLayer_Generated.cs">
      <DependentUpon>Npc.xml</DependentUpon>
    </Compile>
    <Compile Include="Records\Major Records\ObjectEffect_Generated.cs">
      <DependentUpon>ObjectEffect.xml</DependentUpon>
    </Compile>
    <Compile Include="Records\Major Records\Outfit_Generated.cs">
      <DependentUpon>Outfit.xml</DependentUpon>
    </Compile>
    <Compile Include="Records\Major Records\Package_Generated.cs">
      <DependentUpon>Package.xml</DependentUpon>
    </Compile>
    <Compile Include="Records\Major Records\PackageIdles_Generated.cs">
      <DependentUpon>Package.xml</DependentUpon>
    </Compile>
    <Compile Include="Records\Major Records\APackageData_Generated.cs">
      <DependentUpon>Package.xml</DependentUpon>
    </Compile>
    <Compile Include="Records\Major Records\PackageDataBool_Generated.cs">
      <DependentUpon>Package.xml</DependentUpon>
    </Compile>
    <Compile Include="Records\Major Records\PackageDataInt_Generated.cs">
      <DependentUpon>Package.xml</DependentUpon>
    </Compile>
    <Compile Include="Records\Major Records\PackageDataFloat_Generated.cs">
      <DependentUpon>Package.xml</DependentUpon>
    </Compile>
    <Compile Include="Records\Major Records\PackageDataObjectList_Generated.cs">
      <DependentUpon>Package.xml</DependentUpon>
    </Compile>
    <Compile Include="Records\Major Records\PackageDataLocation_Generated.cs">
      <DependentUpon>Package.xml</DependentUpon>
    </Compile>
    <Compile Include="Records\Major Records\PackageDataTarget_Generated.cs">
      <DependentUpon>Package.xml</DependentUpon>
    </Compile>
    <Compile Include="Records\Major Records\PackageDataTopic_Generated.cs">
      <DependentUpon>Package.xml</DependentUpon>
    </Compile>
    <Compile Include="Records\Major Records\APackageTarget_Generated.cs">
      <DependentUpon>Package.xml</DependentUpon>
    </Compile>
    <Compile Include="Records\Major Records\PackageTargetSpecificReference_Generated.cs">
      <DependentUpon>Package.xml</DependentUpon>
    </Compile>
    <Compile Include="Records\Major Records\PackageTargetObjectID_Generated.cs">
      <DependentUpon>Package.xml</DependentUpon>
    </Compile>
    <Compile Include="Records\Major Records\PackageTargetObjectType_Generated.cs">
      <DependentUpon>Package.xml</DependentUpon>
    </Compile>
    <Compile Include="Records\Major Records\PackageTargetReference_Generated.cs">
      <DependentUpon>Package.xml</DependentUpon>
    </Compile>
    <Compile Include="Records\Major Records\PackageTargetAlias_Generated.cs">
      <DependentUpon>Package.xml</DependentUpon>
    </Compile>
    <Compile Include="Records\Major Records\PackageTargetUnknown_Generated.cs">
      <DependentUpon>Package.xml</DependentUpon>
    </Compile>
    <Compile Include="Records\Major Records\PackageTargetSelf_Generated.cs">
      <DependentUpon>Package.xml</DependentUpon>
    </Compile>
    <Compile Include="Records\Major Records\PackageBranch_Generated.cs">
      <DependentUpon>Package.xml</DependentUpon>
    </Compile>
    <Compile Include="Records\Major Records\PackageRoot_Generated.cs">
      <DependentUpon>Package.xml</DependentUpon>
    </Compile>
    <Compile Include="Records\Major Records\PackageFlagsOverride_Generated.cs">
      <DependentUpon>Package.xml</DependentUpon>
    </Compile>
    <Compile Include="Records\Major Records\PackageEvent_Generated.cs">
      <DependentUpon>Package.xml</DependentUpon>
    </Compile>
    <Compile Include="Records\Major Records\PackageAdapter_Generated.cs">
      <DependentUpon>Package.xml</DependentUpon>
    </Compile>
    <Compile Include="Records\Major Records\PackageScriptFragments_Generated.cs">
      <DependentUpon>Package.xml</DependentUpon>
    </Compile>
    <Compile Include="Records\Major Records\Perk_Generated.cs">
      <DependentUpon>Perk.xml</DependentUpon>
    </Compile>
    <Compile Include="Records\Major Records\APerkEffect_Generated.cs">
      <DependentUpon>Perk.xml</DependentUpon>
    </Compile>
    <Compile Include="Records\Major Records\PerkQuestEffect_Generated.cs">
      <DependentUpon>Perk.xml</DependentUpon>
    </Compile>
    <Compile Include="Records\Major Records\PerkAbilityEffect_Generated.cs">
      <DependentUpon>Perk.xml</DependentUpon>
    </Compile>
    <Compile Include="Records\Major Records\APerkEntryPointEffect_Generated.cs">
      <DependentUpon>Perk.xml</DependentUpon>
    </Compile>
    <Compile Include="Records\Major Records\PerkModifyValue_Generated.cs">
      <DependentUpon>Perk.xml</DependentUpon>
    </Compile>
    <Compile Include="Records\Major Records\PerkAddRangeToValue_Generated.cs">
      <DependentUpon>Perk.xml</DependentUpon>
    </Compile>
    <Compile Include="Records\Major Records\PerkModifyActorValue_Generated.cs">
      <DependentUpon>Perk.xml</DependentUpon>
    </Compile>
    <Compile Include="Records\Major Records\PerkAbsoluteValue_Generated.cs">
      <DependentUpon>Perk.xml</DependentUpon>
    </Compile>
    <Compile Include="Records\Major Records\PerkAddLeveledItem_Generated.cs">
      <DependentUpon>Perk.xml</DependentUpon>
    </Compile>
    <Compile Include="Records\Major Records\PerkAddActivateChoice_Generated.cs">
      <DependentUpon>Perk.xml</DependentUpon>
    </Compile>
    <Compile Include="Records\Major Records\PerkSelectSpell_Generated.cs">
      <DependentUpon>Perk.xml</DependentUpon>
    </Compile>
    <Compile Include="Records\Major Records\PerkSelectText_Generated.cs">
      <DependentUpon>Perk.xml</DependentUpon>
    </Compile>
    <Compile Include="Records\Major Records\PerkSetText_Generated.cs">
      <DependentUpon>Perk.xml</DependentUpon>
    </Compile>
    <Compile Include="Records\Major Records\PerkCondition_Generated.cs">
      <DependentUpon>Perk.xml</DependentUpon>
    </Compile>
    <Compile Include="Records\Major Records\PerkScriptFlag_Generated.cs">
      <DependentUpon>Perk.xml</DependentUpon>
    </Compile>
    <Compile Include="Records\Major Records\PerkAdapter_Generated.cs">
      <DependentUpon>Perk.xml</DependentUpon>
    </Compile>
    <Compile Include="Records\Major Records\PerkScriptFragments_Generated.cs">
      <DependentUpon>Perk.xml</DependentUpon>
    </Compile>
    <Compile Include="Records\Major Records\PlacedNpc_Generated.cs">
      <DependentUpon>PlacedNpc.xml</DependentUpon>
    </Compile>
    <Compile Include="Records\Major Records\LinkedReferenceColor_Generated.cs">
      <DependentUpon>PlacedNpc.xml</DependentUpon>
    </Compile>
    <Compile Include="Records\Major Records\PlacedObject_Generated.cs">
      <DependentUpon>PlacedObject.xml</DependentUpon>
    </Compile>
    <Compile Include="Records\Major Records\PlacedPrimitive_Generated.cs">
      <DependentUpon>PlacedObject.xml</DependentUpon>
    </Compile>
    <Compile Include="Records\Major Records\Portal_Generated.cs">
      <DependentUpon>PlacedObject.xml</DependentUpon>
    </Compile>
    <Compile Include="Records\Major Records\LightData_Generated.cs">
      <DependentUpon>PlacedObject.xml</DependentUpon>
    </Compile>
    <Compile Include="Records\Major Records\Alpha_Generated.cs">
      <DependentUpon>PlacedObject.xml</DependentUpon>
    </Compile>
    <Compile Include="Records\Major Records\TeleportDestination_Generated.cs">
      <DependentUpon>PlacedObject.xml</DependentUpon>
    </Compile>
    <Compile Include="Records\Major Records\WaterVelocity_Generated.cs">
      <DependentUpon>PlacedObject.xml</DependentUpon>
    </Compile>
    <Compile Include="Records\Major Records\LockData_Generated.cs">
      <DependentUpon>PlacedObject.xml</DependentUpon>
    </Compile>
    <Compile Include="Records\Major Records\NavigationDoorLink_Generated.cs">
      <DependentUpon>PlacedObject.xml</DependentUpon>
    </Compile>
    <Compile Include="Records\Major Records\MapMarker_Generated.cs">
      <DependentUpon>PlacedObject.xml</DependentUpon>
    </Compile>
    <Compile Include="Records\Major Records\APlacedTrap_Generated.cs">
      <DependentUpon>PlacedTrap.xml</DependentUpon>
    </Compile>
    <Compile Include="Records\Major Records\PlacedArrow_Generated.cs">
      <DependentUpon>PlacedTrap.xml</DependentUpon>
    </Compile>
    <Compile Include="Records\Major Records\PlacedBeam_Generated.cs">
      <DependentUpon>PlacedTrap.xml</DependentUpon>
    </Compile>
    <Compile Include="Records\Major Records\PlacedFlame_Generated.cs">
      <DependentUpon>PlacedTrap.xml</DependentUpon>
    </Compile>
    <Compile Include="Records\Major Records\PlacedCone_Generated.cs">
      <DependentUpon>PlacedTrap.xml</DependentUpon>
    </Compile>
    <Compile Include="Records\Major Records\PlacedBarrier_Generated.cs">
      <DependentUpon>PlacedTrap.xml</DependentUpon>
    </Compile>
    <Compile Include="Records\Major Records\PlacedTrap_Generated.cs">
      <DependentUpon>PlacedTrap.xml</DependentUpon>
    </Compile>
    <Compile Include="Records\Major Records\PlacedHazard_Generated.cs">
      <DependentUpon>PlacedTrap.xml</DependentUpon>
    </Compile>
    <Compile Include="Records\Major Records\PlacedMissile_Generated.cs">
      <DependentUpon>PlacedTrap.xml</DependentUpon>
    </Compile>
    <Compile Include="Records\Major Records\Projectile_Generated.cs">
      <DependentUpon>Projectile.xml</DependentUpon>
    </Compile>
    <Compile Include="Records\Major Records\Quest_Generated.cs">
      <DependentUpon>Quest.xml</DependentUpon>
    </Compile>
    <Compile Include="Records\Major Records\QuestAdapter_Generated.cs">
      <DependentUpon>Quest.xml</DependentUpon>
    </Compile>
    <Compile Include="Records\Major Records\QuestScriptFragment_Generated.cs">
      <DependentUpon>Quest.xml</DependentUpon>
    </Compile>
    <Compile Include="Records\Major Records\QuestFragmentAlias_Generated.cs">
      <DependentUpon>Quest.xml</DependentUpon>
    </Compile>
    <Compile Include="Records\Major Records\QuestStage_Generated.cs">
      <DependentUpon>Quest.xml</DependentUpon>
    </Compile>
    <Compile Include="Records\Major Records\QuestLogEntry_Generated.cs">
      <DependentUpon>Quest.xml</DependentUpon>
    </Compile>
    <Compile Include="Records\Major Records\QuestObjective_Generated.cs">
      <DependentUpon>Quest.xml</DependentUpon>
    </Compile>
    <Compile Include="Records\Major Records\QuestObjectiveTarget_Generated.cs">
      <DependentUpon>Quest.xml</DependentUpon>
    </Compile>
    <Compile Include="Records\Major Records\QuestAlias_Generated.cs">
      <DependentUpon>Quest.xml</DependentUpon>
    </Compile>
    <Compile Include="Records\Major Records\LocationAliasReference_Generated.cs">
      <DependentUpon>Quest.xml</DependentUpon>
    </Compile>
    <Compile Include="Records\Major Records\ExternalAliasReference_Generated.cs">
      <DependentUpon>Quest.xml</DependentUpon>
    </Compile>
    <Compile Include="Records\Major Records\CreateReferenceToObject_Generated.cs">
      <DependentUpon>Quest.xml</DependentUpon>
    </Compile>
    <Compile Include="Records\Major Records\FindMatchingRefNearAlias_Generated.cs">
      <DependentUpon>Quest.xml</DependentUpon>
    </Compile>
    <Compile Include="Records\Major Records\FindMatchingRefFromEvent_Generated.cs">
      <DependentUpon>Quest.xml</DependentUpon>
    </Compile>
    <Compile Include="Records\Major Records\QuestTarget_Generated.cs">
      <DependentUpon>Quest.xml</DependentUpon>
    </Compile>
    <Compile Include="Records\Major Records\Race_Generated.cs">
      <DependentUpon>Race.xml</DependentUpon>
    </Compile>
    <Compile Include="Records\Major Records\SkillBoost_Generated.cs">
      <DependentUpon>Race.xml</DependentUpon>
    </Compile>
    <Compile Include="Records\Major Records\BodyData_Generated.cs">
      <DependentUpon>Race.xml</DependentUpon>
    </Compile>
    <Compile Include="Records\Major Records\RaceMovementType_Generated.cs">
      <DependentUpon>Race.xml</DependentUpon>
    </Compile>
    <Compile Include="Records\Major Records\SpeedOverrides_Generated.cs">
      <DependentUpon>Race.xml</DependentUpon>
    </Compile>
    <Compile Include="Records\Major Records\FaceFxPhonemes_Generated.cs">
      <DependentUpon>Race.xml</DependentUpon>
    </Compile>
    <Compile Include="Records\Major Records\Phoneme_Generated.cs">
      <DependentUpon>Race.xml</DependentUpon>
    </Compile>
    <Compile Include="Records\Major Records\HeadData_Generated.cs">
      <DependentUpon>Race.xml</DependentUpon>
    </Compile>
    <Compile Include="Records\Major Records\HeadPartReference_Generated.cs">
      <DependentUpon>Race.xml</DependentUpon>
    </Compile>
    <Compile Include="Records\Major Records\AvailableMorphs_Generated.cs">
      <DependentUpon>Race.xml</DependentUpon>
    </Compile>
    <Compile Include="Records\Major Records\Morph_Generated.cs">
      <DependentUpon>Race.xml</DependentUpon>
    </Compile>
    <Compile Include="Records\Major Records\TintAssets_Generated.cs">
      <DependentUpon>Race.xml</DependentUpon>
    </Compile>
    <Compile Include="Records\Major Records\TintPreset_Generated.cs">
      <DependentUpon>Race.xml</DependentUpon>
    </Compile>
    <Compile Include="Records\Major Records\MountData_Generated.cs">
      <DependentUpon>Race.xml</DependentUpon>
    </Compile>
    <Compile Include="Records\Major Records\Region_Generated.cs">
      <DependentUpon>Region.xml</DependentUpon>
    </Compile>
    <Compile Include="Records\Major Records\RegionArea_Generated.cs">
      <DependentUpon>Region.xml</DependentUpon>
    </Compile>
    <Compile Include="Records\Major Records\RegionData_Generated.cs">
      <DependentUpon>Region.xml</DependentUpon>
    </Compile>
    <Compile Include="Records\Major Records\RegionDataHeader_Generated.cs">
      <DependentUpon>Region.xml</DependentUpon>
    </Compile>
    <Compile Include="Records\Major Records\RegionSounds_Generated.cs">
      <DependentUpon>Region.xml</DependentUpon>
    </Compile>
    <Compile Include="Records\Major Records\RegionSound_Generated.cs">
      <DependentUpon>Region.xml</DependentUpon>
    </Compile>
    <Compile Include="Records\Major Records\RegionMap_Generated.cs">
      <DependentUpon>Region.xml</DependentUpon>
    </Compile>
    <Compile Include="Records\Major Records\RegionObjects_Generated.cs">
      <DependentUpon>Region.xml</DependentUpon>
    </Compile>
    <Compile Include="Records\Major Records\RegionObject_Generated.cs">
      <DependentUpon>Region.xml</DependentUpon>
    </Compile>
    <Compile Include="Records\Major Records\RegionWeather_Generated.cs">
      <DependentUpon>Region.xml</DependentUpon>
    </Compile>
    <Compile Include="Records\Major Records\RegionGrasses_Generated.cs">
      <DependentUpon>Region.xml</DependentUpon>
    </Compile>
    <Compile Include="Records\Major Records\RegionGrass_Generated.cs">
      <DependentUpon>Region.xml</DependentUpon>
    </Compile>
    <Compile Include="Records\Major Records\RegionLand_Generated.cs">
      <DependentUpon>Region.xml</DependentUpon>
    </Compile>
    <Compile Include="Records\Major Records\ReverbParameters_Generated.cs">
      <DependentUpon>ReverbParameters.xml</DependentUpon>
    </Compile>
    <Compile Include="Records\Major Records\Scroll_Generated.cs">
      <DependentUpon>Scroll.xml</DependentUpon>
    </Compile>
    <Compile Include="Records\Major Records\ShaderParticleGeometry_Generated.cs">
      <DependentUpon>ShaderParticleGeometry.xml</DependentUpon>
    </Compile>
    <Compile Include="Records\Major Records\Shout_Generated.cs">
      <DependentUpon>Shout.xml</DependentUpon>
    </Compile>
    <Compile Include="Records\Major Records\SoulGem_Generated.cs">
      <DependentUpon>SoulGem.xml</DependentUpon>
    </Compile>
    <Compile Include="Records\Major Records\SoundDescriptor_Generated.cs">
      <DependentUpon>SoundDescriptor.xml</DependentUpon>
    </Compile>
    <Compile Include="Records\Major Records\SoundMarker_Generated.cs">
      <DependentUpon>SoundMarker.xml</DependentUpon>
    </Compile>
    <Compile Include="Records\Major Records\SoundOutputModel_Generated.cs">
      <DependentUpon>SoundOutputModel.xml</DependentUpon>
    </Compile>
    <Compile Include="Records\Major Records\Spell_Generated.cs">
      <DependentUpon>Spell.xml</DependentUpon>
    </Compile>
    <Compile Include="Records\Major Records\Static_Generated.cs">
      <DependentUpon>Static.xml</DependentUpon>
    </Compile>
    <Compile Include="Records\Major Records\Lod_Generated.cs">
      <DependentUpon>Static.xml</DependentUpon>
    </Compile>
    <Compile Include="Records\Major Records\AStoryManagerNode_Generated.cs">
      <DependentUpon>StoryManagerNodes.xml</DependentUpon>
    </Compile>
    <Compile Include="Records\Major Records\StoryManagerBranchNode_Generated.cs">
      <DependentUpon>StoryManagerNodes.xml</DependentUpon>
    </Compile>
    <Compile Include="Records\Major Records\StoryManagerQuestNode_Generated.cs">
      <DependentUpon>StoryManagerNodes.xml</DependentUpon>
    </Compile>
    <Compile Include="Records\Major Records\StoryManagerQuest_Generated.cs">
      <DependentUpon>StoryManagerNodes.xml</DependentUpon>
    </Compile>
    <Compile Include="Records\Major Records\StoryManagerEventNode_Generated.cs">
      <DependentUpon>StoryManagerNodes.xml</DependentUpon>
    </Compile>
    <Compile Include="Records\Major Records\TalkingActivator_Generated.cs">
      <DependentUpon>TalkingActivator.xml</DependentUpon>
    </Compile>
    <Compile Include="Records\Major Records\TextureSet_Generated.cs">
      <DependentUpon>TextureSet.xml</DependentUpon>
    </Compile>
    <Compile Include="Records\Major Records\Tree_Generated.cs">
      <DependentUpon>Tree.xml</DependentUpon>
    </Compile>
    <Compile Include="Records\Major Records\VisualEffect_Generated.cs">
      <DependentUpon>VisualEffect.xml</DependentUpon>
    </Compile>
    <Compile Include="Records\Major Records\VoiceType_Generated.cs">
      <DependentUpon>VoiceType.xml</DependentUpon>
    </Compile>
    <Compile Include="Records\Major Records\VolumetricLighting_Generated.cs">
      <DependentUpon>VolumetricLighting.xml</DependentUpon>
    </Compile>
    <Compile Include="Records\Major Records\Water_Generated.cs">
      <DependentUpon>Water.xml</DependentUpon>
    </Compile>
    <Compile Include="Records\Major Records\Weapon_Generated.cs">
      <DependentUpon>Weapon.xml</DependentUpon>
    </Compile>
    <Compile Include="Records\Major Records\WeaponBasicStats_Generated.cs">
      <DependentUpon>Weapon.xml</DependentUpon>
    </Compile>
    <Compile Include="Records\Major Records\WeaponData_Generated.cs">
      <DependentUpon>Weapon.xml</DependentUpon>
    </Compile>
    <Compile Include="Records\Major Records\CriticalData_Generated.cs">
      <DependentUpon>Weapon.xml</DependentUpon>
    </Compile>
    <Compile Include="Records\Major Records\Weather_Generated.cs">
      <DependentUpon>Weather.xml</DependentUpon>
    </Compile>
    <Compile Include="Records\Major Records\CloudLayer_Generated.cs">
      <DependentUpon>Weather.xml</DependentUpon>
    </Compile>
    <Compile Include="Records\Major Records\WeatherColor_Generated.cs">
      <DependentUpon>Weather.xml</DependentUpon>
    </Compile>
    <Compile Include="Records\Major Records\WeatherAlpha_Generated.cs">
      <DependentUpon>Weather.xml</DependentUpon>
    </Compile>
    <Compile Include="Records\Major Records\WeatherSound_Generated.cs">
      <DependentUpon>Weather.xml</DependentUpon>
    </Compile>
    <Compile Include="Records\Major Records\WeatherImageSpaces_Generated.cs">
      <DependentUpon>Weather.xml</DependentUpon>
    </Compile>
    <Compile Include="Records\Major Records\WeatherVolumetricLighting_Generated.cs">
      <DependentUpon>Weather.xml</DependentUpon>
    </Compile>
    <Compile Include="Records\Major Records\WeatherAmbientColorSet_Generated.cs">
      <DependentUpon>Weather.xml</DependentUpon>
    </Compile>
    <Compile Include="Records\Major Records\Worldspace_Generated.cs">
      <DependentUpon>Worldspace.xml</DependentUpon>
    </Compile>
    <Compile Include="Records\Major Records\WorldspaceBlock_Generated.cs">
      <DependentUpon>Worldspace.xml</DependentUpon>
    </Compile>
    <Compile Include="Records\Major Records\WorldspaceSubBlock_Generated.cs">
      <DependentUpon>Worldspace.xml</DependentUpon>
    </Compile>
    <Compile Include="Records\Major Records\WorldspaceGridReference_Generated.cs">
      <DependentUpon>Worldspace.xml</DependentUpon>
    </Compile>
    <Compile Include="Records\Major Records\WorldspaceReference_Generated.cs">
      <DependentUpon>Worldspace.xml</DependentUpon>
    </Compile>
    <Compile Include="Records\Major Records\WorldspaceMaxHeight_Generated.cs">
      <DependentUpon>Worldspace.xml</DependentUpon>
    </Compile>
    <Compile Include="Records\Major Records\WorldspaceParent_Generated.cs">
      <DependentUpon>Worldspace.xml</DependentUpon>
    </Compile>
    <Compile Include="Records\Major Records\WorldspaceLandDefaults_Generated.cs">
      <DependentUpon>Worldspace.xml</DependentUpon>
    </Compile>
    <Compile Include="Records\Major Records\WorldspaceMap_Generated.cs">
      <DependentUpon>Worldspace.xml</DependentUpon>
    </Compile>
    <Compile Include="Records\Major Records\WorldspaceMapOffset_Generated.cs">
      <DependentUpon>Worldspace.xml</DependentUpon>
    </Compile>
    <Compile Include="Records\Major Records\WorldspaceObjectBounds_Generated.cs">
      <DependentUpon>Worldspace.xml</DependentUpon>
    </Compile>
    <Compile Include="Interfaces\IIdleRelation_Generated.cs" />
    <Compile Include="Interfaces\IObjectId_Generated.cs" />
    <Compile Include="Interfaces\IItem_Generated.cs" />
    <Compile Include="Interfaces\IComplexLocation_Generated.cs" />
    <Compile Include="Interfaces\IDialog_Generated.cs" />
    <Compile Include="Interfaces\ILocationTargetable_Generated.cs" />
    <Compile Include="Interfaces\IOwner_Generated.cs" />
    <Compile Include="Interfaces\IRelatable_Generated.cs" />
    <Compile Include="Interfaces\IRegionTarget_Generated.cs" />
    <Compile Include="Interfaces\IAliasVoiceType_Generated.cs" />
    <Compile Include="Interfaces\ILockList_Generated.cs" />
    <Compile Include="Interfaces\IPlacedTrapTarget_Generated.cs" />
    <Compile Include="Interfaces\IHarvestTarget_Generated.cs" />
    <Compile Include="Interfaces\IKeywordLinkedReference_Generated.cs" />
    <Compile Include="Interfaces\INpcSpawn_Generated.cs" />
    <Compile Include="Interfaces\ISpellSpawn_Generated.cs" />
    <Compile Include="Interfaces\IEmittance_Generated.cs" />
    <Compile Include="Interfaces\ILocationRecord_Generated.cs" />
    <Compile Include="Interfaces\IEffectRecord_Generated.cs" />
    <Compile Include="Interfaces\ILinkedReference_Generated.cs" />
    <Compile Include="Interfaces\IPlaced_Generated.cs" />
    <Compile Include="Interfaces\IPlacedSimple_Generated.cs" />
    <Compile Include="Interfaces\IPlacedThing_Generated.cs" />
    <Compile Include="Interfaces\ISound_Generated.cs" />
    <Compile Include="WarmupSkyrim_Generated.cs" />
    <Compile Include="Records\Major Records\AssociationType_Generated.cs">
      <DependentUpon>AssociationType.xml</DependentUpon>
    </Compile>
    <Compile Include="Records\Major Records\DialogView_Generated.cs">
      <DependentUpon>DialogView.xml</DependentUpon>
    </Compile>
    <Compile Include="Records\Major Records\MusicTrackLoopData_Generated.cs">
      <DependentUpon>MusicTrack.xml</DependentUpon>
    </Compile>
    <Compile Include="Records\Major Records\Relationship_Generated.cs">
      <DependentUpon>Relationship.xml</DependentUpon>
    </Compile>
    <Compile Include="Records\Major Records\ShoutWord_Generated.cs">
      <DependentUpon>Shout.xml</DependentUpon>
    </Compile>
    <Compile Include="Records\Major Records\WordOfPower_Generated.cs">
      <DependentUpon>WordOfPower.xml</DependentUpon>
    </Compile>
    <Compile Include="Records\Major Records\Scene_Generated.cs">
      <DependentUpon>Scene.xml</DependentUpon>
    </Compile>
    <Compile Include="Records\Major Records\SceneAdapter_Generated.cs">
      <DependentUpon>Scene.xml</DependentUpon>
    </Compile>
    <Compile Include="Records\Major Records\ScenePhaseFragment_Generated.cs">
      <DependentUpon>Scene.xml</DependentUpon>
    </Compile>
    <Compile Include="Records\Major Records\ScenePhase_Generated.cs">
      <DependentUpon>Scene.xml</DependentUpon>
    </Compile>
    <Compile Include="Records\Major Records\ScenePhaseUnusedData_Generated.cs">
      <DependentUpon>Scene.xml</DependentUpon>
    </Compile>
    <Compile Include="Records\Major Records\SceneActor_Generated.cs">
      <DependentUpon>Scene.xml</DependentUpon>
    </Compile>
    <Compile Include="Records\Major Records\SceneAction_Generated.cs">
      <DependentUpon>Scene.xml</DependentUpon>
    </Compile>
    <Compile Include="Records\Common Subrecords\ScriptFragments_Generated.cs">
      <DependentUpon>VirtualMachineAdapter.xml</DependentUpon>
    </Compile>
    <Compile Include="Records\Major Records\SceneScriptFragments_Generated.cs">
      <DependentUpon>Scene.xml</DependentUpon>
    </Compile>
    <Compile Include="Interfaces\IOutfitTarget_Generated.cs" />
    <Compile Include="Records\Major Records\AnimationChangeThresholds_Generated.cs">
      <DependentUpon>MovementType.xml</DependentUpon>
    </Compile>
    <Compile Include="Records\Major Records\SoundCategory_Generated.cs">
      <DependentUpon>SoundCategory.xml</DependentUpon>
    </Compile>
    <Compile Include="Records\Major Records\SoundLoopAndRumble_Generated.cs">
      <DependentUpon>SoundDescriptor.xml</DependentUpon>
    </Compile>
    <Compile Include="Records\Major Records\SoundOutputChannels_Generated.cs">
      <DependentUpon>SoundOutputModel.xml</DependentUpon>
    </Compile>
    <Compile Include="Records\Major Records\SoundOutputChannel_Generated.cs">
      <DependentUpon>SoundOutputModel.xml</DependentUpon>
    </Compile>
    <Compile Include="Records\Major Records\SoundOutputAttenuation_Generated.cs">
      <DependentUpon>SoundOutputModel.xml</DependentUpon>
    </Compile>
    <Compile Include="Records\Major Records\SoundOutputData_Generated.cs">
      <DependentUpon>SoundOutputModel.xml</DependentUpon>
    </Compile>
    <Compile Include="Interfaces\LinkInterfaceMapping_Generated.cs" />
    <Compile Include="Records\RecordTypes_Generated.cs" />
    <Compile Include="Records\RecordTypeInts_Generated.cs" />
    <Compile Include="Records\Common Subrecords\Placement_Generated.cs">
      <DependentUpon>Placement.xml</DependentUpon>
    </Compile>
    <Compile Include="Records\Major Records\Bounding_Generated.cs">
      <DependentUpon>PlacedObject.xml</DependentUpon>
    </Compile>
    <Compile Include="Records\Common Subrecords\ScriptStringListProperty_Generated.cs">
      <DependentUpon>VirtualMachineAdapter.xml</DependentUpon>
    </Compile>
    <Compile Include="Records\SkyrimModHeader_Generated.cs">
      <DependentUpon>SkyrimModHeader.xml</DependentUpon>
    </Compile>
  </ItemGroup>
  <ItemGroup>
    <PackageReference Include="Loqui" Version="1.2.2" />
    <PackageReference Include="Noggog.CSharpExt" Version="1.1.4-dev" />
  </ItemGroup>
  <ItemGroup>
    <ProjectReference Include="..\Mutagen.Bethesda.Core\Mutagen.Bethesda.Core.csproj" />
  </ItemGroup>
  <Target Name="PreBuild" BeforeTargets="PreBuildEvent">
    <Exec Command="RD /S /Q &quot;%25USERPROFILE%25\.nuget\packages\mutagen.bethesda.skyrim&quot;" />
  </Target>
</Project><|MERGE_RESOLUTION|>--- conflicted
+++ resolved
@@ -4,11 +4,7 @@
     <TargetFramework>netstandard2.1</TargetFramework>
     <GeneratePackageOnBuild>true</GeneratePackageOnBuild>
     <PackageRequireLicenseAcceptance>true</PackageRequireLicenseAcceptance>
-<<<<<<< HEAD
-    <Version>0.13.6.0</Version>
-=======
     <Version>0.14-dev</Version>
->>>>>>> 6b549636
     <Authors>Noggog</Authors>
     <Company>Mutagen</Company>
     <Product>Mutagen</Product>
