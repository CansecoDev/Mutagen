--- conflicted
+++ resolved
@@ -23,297 +23,11 @@
 
     public enum EffectType
     {
-<<<<<<< HEAD
         Quest,
         Ability,
         EntryPoint,
     }
 }
-=======
-        public partial class PerkBinaryCreateTranslation
-        {
-            static void FillBinaryConditionsCustom(MutagenFrame frame, IPerkInternal item)
-            {
-                ConditionBinaryCreateTranslation.FillConditionsList(item.Conditions, frame);
-            }
-
-            public static IEnumerable<APerkEffect> ParseEffects(IMutagenReadStream stream)
-            {
-                while (stream.TryReadSubrecordFrame(RecordTypes.PRKE, out var prkeFrame))
-                {
-                    var type = (Perk.EffectType)prkeFrame.Content[0];
-                    var rank = prkeFrame.Content[1];
-                    var priority = prkeFrame.Content[2];
-                    APerkEffect effect;
-                    if (stream.TryReadSubrecordFrame(RecordTypes.DATA, out var dataFrame))
-                    {
-                        switch (type)
-                        {
-                            case Perk.EffectType.Quest:
-                                effect = new PerkQuestEffect()
-                                {
-                                    Quest = new FormLink<IQuestGetter>(FormKeyBinaryTranslation.Instance.Parse(dataFrame.Content, stream.MetaData.MasterReferences!)),
-                                    Stage = dataFrame.Content[4],
-                                    Unknown = dataFrame.Content.Slice(5, 3).ToArray(),
-                                };
-                                effect.Conditions.SetTo(
-                                    ListBinaryTranslation<PerkCondition>.Instance.Parse(
-                                        reader: new MutagenFrame(stream),
-                                        transl: (MutagenFrame r, [MaybeNullWhen(false)] out PerkCondition listSubItem) =>
-                                        {
-                                            return LoquiBinaryTranslation<PerkCondition>.Instance.Parse(
-                                                frame: r,
-                                                item: out listSubItem!);
-                                        }));
-                                break;
-                            case Perk.EffectType.Ability:
-                                effect = new PerkAbilityEffect()
-                                {
-                                    Ability = new FormLink<ISpellGetter>(FormKeyBinaryTranslation.Instance.Parse(dataFrame.Content, stream.MetaData.MasterReferences!)),
-                                };
-                                effect.Conditions.SetTo(
-                                    ListBinaryTranslation<PerkCondition>.Instance.Parse(
-                                        reader: new MutagenFrame(stream),
-                                        transl: (MutagenFrame r, [MaybeNullWhen(false)] out PerkCondition listSubItem) =>
-                                        {
-                                            return LoquiBinaryTranslation<PerkCondition>.Instance.Parse(
-                                                frame: r,
-                                                item: out listSubItem!);
-                                        }));
-                                break;
-                            case Perk.EffectType.EntryPoint:
-                                var entryPt = (APerkEntryPointEffect.EntryType)dataFrame.Content[0];
-                                var func = (APerkEntryPointEffect.FunctionType)dataFrame.Content[1];
-                                var tabCount = dataFrame.Content[2];
-                                var conditions = ListBinaryTranslation<PerkCondition>.Instance.Parse(
-                                    reader: new MutagenFrame(stream),
-                                    transl: (MutagenFrame r, [MaybeNullWhen(false)] out PerkCondition listSubItem) =>
-                                    {
-                                        return LoquiBinaryTranslation<PerkCondition>.Instance.Parse(
-                                            frame: r,
-                                            item: out listSubItem!);
-                                    })
-                                    .ToList();
-                                ReadOnlyMemorySlice<byte>? epf2 = null;
-                                ReadOnlyMemorySlice<byte>? epf3 = null;
-                                ReadOnlyMemorySlice<byte>? epfd = null;
-                                ReadOnlyMemorySlice<byte>? epft = null;
-                                while (stream.TryReadSubrecordFrame(out var subFrame))
-                                {
-                                    switch (subFrame.RecordTypeInt)
-                                    {
-                                        case RecordTypeInts.EPF2:
-                                            epf2 = subFrame.Content;
-                                            break;
-                                        case RecordTypeInts.EPF3:
-                                            epf3 = subFrame.Content;
-                                            break;
-                                        case RecordTypeInts.EPFD:
-                                            epfd = subFrame.Content;
-                                            break;
-                                        case RecordTypeInts.EPFT:
-                                            epft = subFrame.Content;
-                                            break;
-                                        default:
-                                            stream.Position -= subFrame.Content.Length;
-                                            goto searchDone;
-                                    }
-                                }
-                            searchDone:
-                                APerkEntryPointEffect entryPointEffect;
-                                switch (func)
-                                {
-                                    case APerkEntryPointEffect.FunctionType.SetValue:
-                                    case APerkEntryPointEffect.FunctionType.AddValue:
-                                    case APerkEntryPointEffect.FunctionType.MultiplyValue:
-                                        if (epf2.HasValue) stream.MetaData.ReportIssue(RecordTypes.EPF2, $"{nameof(PerkEntryPointModifyValue)} had EPF2 unexpectedly");
-                                        if (epf3.HasValue) stream.MetaData.ReportIssue(RecordTypes.EPF3, $"{nameof(PerkEntryPointModifyValue)} had EPF3 unexpectedly");
-                                        float? f;
-                                        if (epft == null && epfd == null)
-                                        {
-                                            f = null;
-                                        }
-                                        else
-                                        {
-                                            if (!epft.HasValue) throw new ArgumentException($"{nameof(PerkEntryPointModifyValue)} did not have expected EPFT record");
-                                            if (!epfd.HasValue) throw new ArgumentException($"{nameof(PerkEntryPointModifyValue)} did not have expected EPFD record");
-                                            if (epft.Value[0] != (byte)APerkEntryPointEffect.ParameterType.Float)
-                                            {
-                                                throw new ArgumentException($"{nameof(PerkEntryPointModifyValue)} did not have expected parameter type flag: {epft.Value[0]}");
-                                            }
-
-                                            f = epfd.Value.Float();
-                                        }
-                                        entryPointEffect = new PerkEntryPointModifyValue()
-                                        {
-                                            Value = f,
-                                            Modification = func switch
-                                            {
-                                                APerkEntryPointEffect.FunctionType.SetValue => PerkEntryPointModifyValue.ModificationType.Set,
-                                                APerkEntryPointEffect.FunctionType.MultiplyValue => PerkEntryPointModifyValue.ModificationType.Multiply,
-                                                APerkEntryPointEffect.FunctionType.AddValue => PerkEntryPointModifyValue.ModificationType.Add,
-                                                _ => throw new ArgumentException(),
-                                            }
-                                        };
-                                        break;
-                                    case APerkEntryPointEffect.FunctionType.AddRangeToValue:
-                                        if (epf2.HasValue) stream.MetaData.ReportIssue(RecordTypes.EPF2, $"{nameof(PerkEntryPointModifyValue)} had EPF2 unexpectedly");
-                                        if (epf3.HasValue) stream.MetaData.ReportIssue(RecordTypes.EPF3, $"{nameof(PerkEntryPointModifyValue)} had EPF3 unexpectedly");
-                                        if (!epft.HasValue) throw new ArgumentException($"{nameof(PerkEntryPointAddRangeToValue)} did not have expected EPFT record");
-                                        if (!epfd.HasValue) throw new ArgumentException($"{nameof(PerkEntryPointAddRangeToValue)} did not have expected EPFD record");
-                                        if (epft.Value[0] != (byte)APerkEntryPointEffect.ParameterType.FloatFloat)
-                                        {
-                                            throw new ArgumentException($"{nameof(PerkEntryPointAddRangeToValue)} did not have expected parameter type flag: {epft.Value[0]}");
-                                        }
-                                        entryPointEffect = new PerkEntryPointAddRangeToValue()
-                                        {
-                                            From = epfd.Value.Float(),
-                                            To = epfd.Value.Slice(4).Float(),
-                                        };
-                                        break;
-                                    case APerkEntryPointEffect.FunctionType.SetToActorValueMult:
-                                    case APerkEntryPointEffect.FunctionType.MultiplyActorValueMult:
-                                    case APerkEntryPointEffect.FunctionType.MultiplyOnePlusActorValueMult:
-                                    case APerkEntryPointEffect.FunctionType.AddActorValueMult:
-                                        if (epf2.HasValue) stream.MetaData.ReportIssue(RecordTypes.EPF2, $"{nameof(PerkEntryPointModifyValue)} had EPF2 unexpectedly");
-                                        if (epf3.HasValue) stream.MetaData.ReportIssue(RecordTypes.EPF3, $"{nameof(PerkEntryPointModifyValue)} had EPF3 unexpectedly");
-                                        if (!epft.HasValue) throw new ArgumentException($"{nameof(PerkEntryPointModifyActorValue)} did not have expected EPFT record");
-                                        if (!epfd.HasValue) throw new ArgumentException($"{nameof(PerkEntryPointModifyActorValue)} did not have expected EPFD record");
-                                        if (epft.Value[0] != (byte)APerkEntryPointEffect.ParameterType.FloatFloat)
-                                        {
-                                            throw new ArgumentException($"{nameof(PerkEntryPointModifyActorValue)} did not have expected parameter type flag: {epft.Value[0]}");
-                                        }
-                                        entryPointEffect = new PerkEntryPointModifyActorValue()
-                                        {
-                                            ActorValue = (ActorValue)BinaryPrimitives.ReadSingleLittleEndian(epfd.Value),
-                                            Value = epfd.Value.Slice(4).Float(),
-                                            Modification = func switch
-                                            {
-                                                APerkEntryPointEffect.FunctionType.SetToActorValueMult => PerkEntryPointModifyActorValue.ModificationType.SetToAVMult,
-                                                APerkEntryPointEffect.FunctionType.AddActorValueMult => PerkEntryPointModifyActorValue.ModificationType.AddAVMult,
-                                                APerkEntryPointEffect.FunctionType.MultiplyActorValueMult => PerkEntryPointModifyActorValue.ModificationType.MultiplyAVMult,
-                                                APerkEntryPointEffect.FunctionType.MultiplyOnePlusActorValueMult => PerkEntryPointModifyActorValue.ModificationType.MultiplyOnePlusAVMult,
-                                                _ => throw new ArgumentException(),
-                                            }
-                                        };
-                                        break;
-                                    case APerkEntryPointEffect.FunctionType.AbsoluteValue:
-                                    case APerkEntryPointEffect.FunctionType.NegativeAbsoluteValue:
-                                        if (epf2.HasValue) stream.MetaData.ReportIssue(RecordTypes.EPF2, $"{nameof(PerkEntryPointModifyValue)} had EPF2 unexpectedly");
-                                        if (epf3.HasValue) stream.MetaData.ReportIssue(RecordTypes.EPF3, $"{nameof(PerkEntryPointModifyValue)} had EPF3 unexpectedly");
-                                        if (epft.HasValue && epft.Value[0] != (byte)APerkEntryPointEffect.ParameterType.None)
-                                        {
-                                            throw new ArgumentException($"{nameof(PerkEntryPointAbsoluteValue)} did not have expected parameter type flag: {epft.Value[0]}");
-                                        }
-                                        entryPointEffect = new PerkEntryPointAbsoluteValue()
-                                        {
-                                            Negative = func == APerkEntryPointEffect.FunctionType.NegativeAbsoluteValue
-                                        };
-                                        break;
-                                    case APerkEntryPointEffect.FunctionType.AddLeveledList:
-                                        if (epf2.HasValue) stream.MetaData.ReportIssue(RecordTypes.EPF2, $"{nameof(PerkEntryPointModifyValue)} had EPF2 unexpectedly");
-                                        if (epf3.HasValue) stream.MetaData.ReportIssue(RecordTypes.EPF3, $"{nameof(PerkEntryPointModifyValue)} had EPF3 unexpectedly");
-                                        if (!epft.HasValue) throw new ArgumentException($"{nameof(PerkEntryPointAddLeveledItem)} did not have expected EPFT record");
-                                        if (epft.Value[0] != (byte)APerkEntryPointEffect.ParameterType.LeveledItem)
-                                        {
-                                            throw new ArgumentException($"{nameof(PerkEntryPointAddLeveledItem)} did not have expected parameter type flag: {epft.Value[0]}");
-                                        }
-                                        entryPointEffect = new PerkEntryPointAddLeveledItem()
-                                        {
-                                            Item = new FormLink<ILeveledItemGetter>(epfd.HasValue ? FormKeyBinaryTranslation.Instance.Parse(epfd.Value, stream.MetaData.MasterReferences!) : FormKey.Null)
-                                        };
-                                        break;
-                                    case APerkEntryPointEffect.FunctionType.AddActivateChoice:
-                                        if (!epft.HasValue) throw new ArgumentException($"{nameof(PerkEntryPointAddActivateChoice)} did not have expected EPFT record");
-                                        if (!epf3.HasValue) throw new ArgumentException($"{nameof(PerkEntryPointAddActivateChoice)} did not have expected EPF3 record");
-                                        if (epft.Value[0] != (byte)APerkEntryPointEffect.ParameterType.SpellWithStrings)
-                                        {
-                                            throw new ArgumentException($"{nameof(PerkEntryPointAddActivateChoice)} did not have expected parameter type flag: {epft.Value[0]}");
-                                        }
-                                        entryPointEffect = new PerkEntryPointAddActivateChoice()
-                                        {
-                                            Spell = new FormLinkNullable<ISpellGetter>(epfd.HasValue ? FormKeyBinaryTranslation.Instance.Parse(epfd.Value, stream.MetaData.MasterReferences!) : default(FormKey?)),
-                                            ButtonLabel = epf2.HasValue ? StringBinaryTranslation.Instance.Parse(epf2.Value, StringsSource.Normal, stream.MetaData) : null,
-                                            Flags = new PerkScriptFlag()
-                                            {
-                                                Flags = (PerkScriptFlag.Flag)BinaryPrimitives.ReadInt16LittleEndian(epf3.Value),
-                                                FragmentIndex = BinaryPrimitives.ReadUInt16LittleEndian(epf3.Value.Slice(2))
-                                            },
-                                        };
-                                        break;
-                                    case APerkEntryPointEffect.FunctionType.SelectSpell:
-                                        if (epf2.HasValue) stream.MetaData.ReportIssue(RecordTypes.EPF2, $"{nameof(PerkEntryPointModifyValue)} had EPF2 unexpectedly");
-                                        if (epf3.HasValue) stream.MetaData.ReportIssue(RecordTypes.EPF3, $"{nameof(PerkEntryPointModifyValue)} had EPF3 unexpectedly");
-                                        if (!epft.HasValue) throw new ArgumentException($"{nameof(PerkEntryPointSelectSpell)} did not have expected EPFT record");
-                                        if (epft.Value[0] != (byte)APerkEntryPointEffect.ParameterType.Spell)
-                                        {
-                                            throw new ArgumentException($"{nameof(PerkEntryPointSelectSpell)} did not have expected parameter type flag: {epft.Value[0]}");
-                                        }
-                                        entryPointEffect = new PerkEntryPointSelectSpell()
-                                        {
-                                            Spell = new FormLink<ISpellGetter>(epfd.HasValue ? FormKeyBinaryTranslation.Instance.Parse(epfd.Value, stream.MetaData.MasterReferences!) : FormKey.Null),
-                                        };
-                                        break;
-                                    case APerkEntryPointEffect.FunctionType.SelectText:
-                                        if (epf2.HasValue) stream.MetaData.ReportIssue(RecordTypes.EPF2, $"{nameof(PerkEntryPointModifyValue)} had EPF2 unexpectedly");
-                                        if (epf3.HasValue) stream.MetaData.ReportIssue(RecordTypes.EPF3, $"{nameof(PerkEntryPointModifyValue)} had EPF3 unexpectedly");
-                                        if (!epft.HasValue) throw new ArgumentException($"{nameof(PerkEntryPointSelectText)} did not have expected EPFT record");
-                                        if (epft.Value[0] != (byte)APerkEntryPointEffect.ParameterType.String)
-                                        {
-                                            throw new ArgumentException($"{nameof(PerkEntryPointSelectText)} did not have expected parameter type flag: {epft.Value[0]}");
-                                        }
-                                        entryPointEffect = new PerkEntryPointSelectText()
-                                        {
-                                            Text = epfd.HasValue ? BinaryStringUtility.ProcessWholeToZString(epfd.Value, stream.MetaData.Encodings.NonTranslated) : string.Empty
-                                        };
-                                        break;
-                                    case APerkEntryPointEffect.FunctionType.SetText:
-                                        if (epf2.HasValue) stream.MetaData.ReportIssue(RecordTypes.EPF2, $"{nameof(PerkEntryPointModifyValue)} had EPF2 unexpectedly");
-                                        if (epf3.HasValue) stream.MetaData.ReportIssue(RecordTypes.EPF3, $"{nameof(PerkEntryPointModifyValue)} had EPF3 unexpectedly");
-                                        if (!epft.HasValue) throw new ArgumentException($"{nameof(PerkEntryPointSetText)} did not have expected EPFT record");
-                                        if (epft.Value[0] != (byte)APerkEntryPointEffect.ParameterType.LString)
-                                        {
-                                            throw new ArgumentException($"{nameof(PerkEntryPointSetText)} did not have expected parameter type flag: {epft.Value[0]}");
-                                        }
-                                        entryPointEffect = new PerkEntryPointSetText()
-                                        {
-                                            Text = epfd.HasValue ? StringBinaryTranslation.Instance.Parse(epfd.Value, StringsSource.Normal, stream.MetaData) : (TranslatedString)string.Empty,
-                                        };
-                                        break;
-                                    default:
-                                        throw new NotImplementedException();
-                                }
-                                entryPointEffect.EntryPoint = entryPt;
-                                entryPointEffect.PerkConditionTabCount = tabCount;
-                                entryPointEffect.Conditions.SetTo(conditions);
-                                effect = entryPointEffect;
-                                break;
-                            default:
-                                throw new NotImplementedException();
-                        }
-                    }
-                    else
-                    {
-                        effect = type switch
-                        {
-                            Perk.EffectType.Quest => new PerkQuestEffect(),
-                            Perk.EffectType.Ability => new PerkAbilityEffect(),
-                            _ => throw new ArgumentException($"Expected DATA subrecord that did not exist."),
-                        };
-                    }
-                    effect.Rank = rank;
-                    effect.Priority = priority;
-                    if (stream.TryReadSubrecordFrame(RecordTypes.EPFT, out var epftFrame)
-                        && epftFrame.ContentLength != 1
-                        && epftFrame.Content[0] != (byte)APerkEntryPointEffect.ParameterType.None)
-                    {
-                        throw new ArgumentException($"Encountered an unexpected epft frame.");
-                    }
-                    stream.TryReadSubrecordFrame(RecordTypes.PRKF, out var _);
-                    yield return effect;
-                }
-            }
->>>>>>> fc2d8980
 
 partial class PerkBinaryCreateTranslation
 {
@@ -466,16 +180,11 @@
                                 if (!epfd.HasValue) throw new ArgumentException($"{nameof(PerkEntryPointModifyActorValue)} did not have expected EPFD record");
                                 if (epft.Value[0] != (byte)APerkEntryPointEffect.ParameterType.FloatFloat)
                                 {
-<<<<<<< HEAD
                                     throw new ArgumentException($"{nameof(PerkEntryPointModifyActorValue)} did not have expected parameter type flag: {epft.Value[0]}");
-=======
-                                    writer.Write((float)actorVal.ActorValue);
-                                    writer.Write(actorVal.Value);
->>>>>>> fc2d8980
                                 }
                                 entryPointEffect = new PerkEntryPointModifyActorValue()
                                 {
-                                    ActorValue = (ActorValue)BinaryPrimitives.ReadInt32LittleEndian(epfd.Value),
+                                    ActorValue = (ActorValue)BinaryPrimitives.ReadSingleLittleEndian(epfd.Value),
                                     Value = epfd.Value.Slice(4).Float(),
                                     Modification = func switch
                                     {
@@ -739,7 +448,7 @@
                     case PerkEntryPointModifyActorValue actorVal:
                         using (HeaderExport.Subrecord(writer, RecordTypes.EPFD))
                         {
-                            writer.Write((int)actorVal.ActorValue);
+                            writer.Write((float)actorVal.ActorValue);
                             writer.Write(actorVal.Value);
                         }
                         break;
