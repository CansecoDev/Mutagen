<Project Sdk="Microsoft.NET.Sdk">

    <PropertyGroup>
        <TargetFramework>netstandard2.0</TargetFramework>
        <LangVersion>Latest</LangVersion>
    </PropertyGroup>
    
    <PropertyGroup>
        <PackageId>Mutagen.Bethesda.SourceGenerators</PackageId>
        <Authors>Noggog</Authors>
        <Company>Mutagen</Company>
        <Product>Mutagen</Product>
        <Description>A C# library for manipulating, creating, and analyzing Bethesda mods. Contains source generators to provide extra build-time functionality</Description>
        <Copyright>2021</Copyright>
        <PackageLicenseExpression>GPL-3.0-only</PackageLicenseExpression>
        <PackageProjectUrl>https://github.com/Noggog/Mutagen</PackageProjectUrl>
        <RepositoryUrl>https://github.com/Noggog/Mutagen</RepositoryUrl>
        <PackageReleaseNotes>Bethesda Modding</PackageReleaseNotes>
        <PackageRequireLicenseAcceptance>true</PackageRequireLicenseAcceptance>
        <GeneratePackageOnBuild>true</GeneratePackageOnBuild>
        <IsPackable>true</IsPackable>
        <IncludeBuildOutput>false</IncludeBuildOutput>
    </PropertyGroup>

    <ItemGroup>
<<<<<<< HEAD
      <PackageReference Include="Loqui" Version="2.21.0.1-dev" GeneratePathProperty="true" />
      <PackageReference Include="Loqui.Generation" Version="2.21.0.1-dev" GeneratePathProperty="true" />
      <PackageReference Include="Microsoft.CodeAnalysis.Analyzers" Version="3.3.2" PrivateAssets="all" />
      <PackageReference Include="Microsoft.CodeAnalysis.CSharp" Version="3.9.0" PrivateAssets="all" />
      <PackageReference Include="Noggog.CSharpExt" Version="2.21.0.1-dev" GeneratePathProperty="true" />
=======
      <PackageReference Include="Loqui" Version="2.23.0" GeneratePathProperty="true" />
      <PackageReference Include="Loqui.Generation" Version="2.23.0" GeneratePathProperty="true" />
      <PackageReference Include="Microsoft.CodeAnalysis.Analyzers" Version="3.3.2" PrivateAssets="all" />
      <PackageReference Include="Microsoft.CodeAnalysis.CSharp" Version="3.9.0" PrivateAssets="all" />
      <PackageReference Include="Noggog.CSharpExt" Version="2.23.0" GeneratePathProperty="true" />
>>>>>>> 4ccd7749
        <PackageReference Include="GitInfo" Version="2.1.2">
            <PrivateAssets>all</PrivateAssets>
            <IncludeAssets>runtime; build; native; contentfiles; analyzers; buildtransitive</IncludeAssets>
        </PackageReference>
    </ItemGroup>

  <ItemGroup>
    <!-- Package the generator in the analyzer directory of the nuget package -->
    <None Include="$(OutputPath)\$(AssemblyName).dll" Pack="true" PackagePath="analyzers/dotnet/cs" Visible="false" />

    <!-- Package the dependencies alongside the generator assembly -->
    <None Include="$(PkgNoggog_CSharpExt)\lib\netstandard2.0\*.dll" Pack="true" PackagePath="analyzers/dotnet/cs" Visible="false" />
    <None Include="$(PkgLoqui)\lib\netstandard2.0\*.dll" Pack="true" PackagePath="analyzers/dotnet/cs" Visible="false" />
    <None Include="$(PkgLoqui_Generation)\lib\netstandard2.0\*.dll" Pack="true" PackagePath="analyzers/dotnet/cs" Visible="false" />
  </ItemGroup>

  <Target Name="PreBuild" BeforeTargets="PreBuildEvent">
    <Exec Command="RD /S /Q &quot;%25USERPROFILE%25\.nuget\packages\mutagen.bethesda.sourcegenerators&quot;" />
  </Target>
    
</Project><|MERGE_RESOLUTION|>--- conflicted
+++ resolved
@@ -23,19 +23,11 @@
     </PropertyGroup>
 
     <ItemGroup>
-<<<<<<< HEAD
-      <PackageReference Include="Loqui" Version="2.21.0.1-dev" GeneratePathProperty="true" />
-      <PackageReference Include="Loqui.Generation" Version="2.21.0.1-dev" GeneratePathProperty="true" />
-      <PackageReference Include="Microsoft.CodeAnalysis.Analyzers" Version="3.3.2" PrivateAssets="all" />
-      <PackageReference Include="Microsoft.CodeAnalysis.CSharp" Version="3.9.0" PrivateAssets="all" />
-      <PackageReference Include="Noggog.CSharpExt" Version="2.21.0.1-dev" GeneratePathProperty="true" />
-=======
       <PackageReference Include="Loqui" Version="2.23.0" GeneratePathProperty="true" />
       <PackageReference Include="Loqui.Generation" Version="2.23.0" GeneratePathProperty="true" />
       <PackageReference Include="Microsoft.CodeAnalysis.Analyzers" Version="3.3.2" PrivateAssets="all" />
       <PackageReference Include="Microsoft.CodeAnalysis.CSharp" Version="3.9.0" PrivateAssets="all" />
       <PackageReference Include="Noggog.CSharpExt" Version="2.23.0" GeneratePathProperty="true" />
->>>>>>> 4ccd7749
         <PackageReference Include="GitInfo" Version="2.1.2">
             <PrivateAssets>all</PrivateAssets>
             <IncludeAssets>runtime; build; native; contentfiles; analyzers; buildtransitive</IncludeAssets>
