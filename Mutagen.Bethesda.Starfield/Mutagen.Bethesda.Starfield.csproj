--- conflicted
+++ resolved
@@ -5601,8 +5601,6 @@
     <Compile Include="Records\Common Subrecords\TraversalReference_Generated.cs">
       <DependentUpon>TraversalReference.xml</DependentUpon>
     </Compile>
-<<<<<<< HEAD
-=======
     <Compile Include="Records\Common Subrecords\ObjectPaletteDefaultsComponent_Generated.cs">
       <DependentUpon>Component.xml</DependentUpon>
     </Compile>
@@ -5693,6 +5691,5 @@
     <Compile Include="Records\Major Records\DialogResponseTROT_Generated.cs">
       <DependentUpon>DialogResponses.xml</DependentUpon>
     </Compile>
->>>>>>> 25ea250e
   </ItemGroup>
 </Project>