<?xml version="1.0" encoding="us-ascii"?>
<Loqui xmlns="http://tempuri.org/LoquiSource.xsd">
  <Object name="StarfieldMod" objType="Mod" ctorPermission="protected" inferredAssets="true">
    <Fields>
      <RefDirect name="ModHeader" refName="StarfieldModHeader" singleton="true" />
      <Group name="GameSettings" refName="GameSetting" />
      <Group name="Keywords" refName="Keyword" />
      <Group name="FFKW" refName="FFKWRecord" />
      <Group name="LocationReferenceTypes" refName="LocationReferenceType" />
      <Group name="Actions" refName="ActionRecord" />
      <Group name="Transforms" refName="Transform" />
      <Group name="TextureSets" refName="TextureSet" />
      <Group name="Globals" refName="Global" />
      <Group name="DamageTypes" refName="DamageType" />
      <Group name="Classes" refName="Class" />
      <Group name="Factions" refName="Faction" />
      <Group name="AffinityEvents" refName="AffinityEvent" />
      <Group name="HeadParts" refName="HeadPart" />
      <Group name="Races" refName="Race" />
      <Group name="AudioOcclusionPrimitives" refName="AudioOcclusionPrimitive" />
      <Group name="Planets" refName="Planet" />
<<<<<<< HEAD
      <Group name="Outfit" refName="Outfit" />
      <Group name="LandscapeTexture" refName="LandscapeTexture" />
      <Group name="AnimatedObject" refName="AnimatedObject" />
      <Group name="StaticCollection" refName="StaticCollection" />
=======
      <Group name="SurfacePatternStyles" refName="SurfacePatternStyle" />
      <Group name="Debris" refName="Debris" />
      <Group name="ActorValueModulations" refName="ActorValueModulation" />
      <Group name="BiomeSwaps" refName="BiomeSwap" />
>>>>>>> 55a8cb09
    </Fields>
  </Object>
</Loqui><|MERGE_RESOLUTION|>--- conflicted
+++ resolved
@@ -19,17 +19,14 @@
       <Group name="Races" refName="Race" />
       <Group name="AudioOcclusionPrimitives" refName="AudioOcclusionPrimitive" />
       <Group name="Planets" refName="Planet" />
-<<<<<<< HEAD
+      <Group name="SurfacePatternStyles" refName="SurfacePatternStyle" />
+      <Group name="Debris" refName="Debris" />
+      <Group name="ActorValueModulations" refName="ActorValueModulation" />
+      <Group name="BiomeSwaps" refName="BiomeSwap" />
       <Group name="Outfit" refName="Outfit" />
       <Group name="LandscapeTexture" refName="LandscapeTexture" />
       <Group name="AnimatedObject" refName="AnimatedObject" />
       <Group name="StaticCollection" refName="StaticCollection" />
-=======
-      <Group name="SurfacePatternStyles" refName="SurfacePatternStyle" />
-      <Group name="Debris" refName="Debris" />
-      <Group name="ActorValueModulations" refName="ActorValueModulation" />
-      <Group name="BiomeSwaps" refName="BiomeSwap" />
->>>>>>> 55a8cb09
     </Fields>
   </Object>
 </Loqui>