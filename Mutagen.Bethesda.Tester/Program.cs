﻿using Loqui;
using Mutagen.Bethesda.Binary;
using Mutagen.Bethesda.Internals;
using Mutagen.Bethesda.Oblivion;
using Mutagen.Bethesda.Tests;
using System.Reactive.Linq;
using Noggog.Utility;
using System;
using System.Collections.Generic;
using System.IO;
using System.Linq;
using System.Text;
using System.Threading.Tasks;
using System.Collections.Concurrent;

namespace Mutagen.Bethesda.Tester
{
    class Program
    {
        static async Task Main(string[] args)
        {
            LoquiRegistrationSettings.AutomaticRegistration = false;

<<<<<<< HEAD
            //var pool = new ObjectPool<MutagenFrame>(
            //    creator: new MutagenFrame(
            //        new BinaryReadStream(@"C:\Games\Steam\steamapps\common\Oblivion\Data\Oblivion.esm")),
            //    maxInstances: 15,
            //    actions: new LifecycleActions<MutagenFrame>()
            //    {

            //    });
            var mod = OblivionMod_Observable.Create_Binary(
                () => new FileStream(
                    @"C:\Games\Steam\steamapps\common\Oblivion\Data\Oblivion.esm",
                    FileMode.Open,
                    FileAccess.Read));
            await mod.GameSettings
                .SelectMany(x => x.Items.Values)
                .Switch()
                .Do((x) =>
                {
                    System.Console.WriteLine($"Testing {x}");
                });


            //var tests = new Oblivion_Passthrough_Tests();
            //tests.OblivionESM_Folder_Reimport().Wait();

            //var mod = OblivionMod.Create_Binary(
            //    //@"C:\Games\Oblivion\Data\Oblivion.esm",
            //    @"C:\Users\Levia\AppData\Local\Temp\Mutagen_Oblivion_Binary\Oblivion.esm_Uncompressed",
            //    out var inputErrMask);
            //GC.Collect();
            //System.Console.ReadLine();
            //System.Console.WriteLine(mod.NPCs.Items.Count);
            System.Console.WriteLine("DONE");
            System.Console.ReadLine();
=======
            TestBattery.RunTests(
                reuseCaches: true,
                deleteCaches: false).Wait();
>>>>>>> 3f4d5779
        }
    }
}<|MERGE_RESOLUTION|>--- conflicted
+++ resolved
@@ -3,7 +3,6 @@
 using Mutagen.Bethesda.Internals;
 using Mutagen.Bethesda.Oblivion;
 using Mutagen.Bethesda.Tests;
-using System.Reactive.Linq;
 using Noggog.Utility;
 using System;
 using System.Collections.Generic;
@@ -11,56 +10,18 @@
 using System.Linq;
 using System.Text;
 using System.Threading.Tasks;
-using System.Collections.Concurrent;
 
 namespace Mutagen.Bethesda.Tester
 {
     class Program
     {
-        static async Task Main(string[] args)
+        static void Main(string[] args)
         {
             LoquiRegistrationSettings.AutomaticRegistration = false;
 
-<<<<<<< HEAD
-            //var pool = new ObjectPool<MutagenFrame>(
-            //    creator: new MutagenFrame(
-            //        new BinaryReadStream(@"C:\Games\Steam\steamapps\common\Oblivion\Data\Oblivion.esm")),
-            //    maxInstances: 15,
-            //    actions: new LifecycleActions<MutagenFrame>()
-            //    {
-
-            //    });
-            var mod = OblivionMod_Observable.Create_Binary(
-                () => new FileStream(
-                    @"C:\Games\Steam\steamapps\common\Oblivion\Data\Oblivion.esm",
-                    FileMode.Open,
-                    FileAccess.Read));
-            await mod.GameSettings
-                .SelectMany(x => x.Items.Values)
-                .Switch()
-                .Do((x) =>
-                {
-                    System.Console.WriteLine($"Testing {x}");
-                });
-
-
-            //var tests = new Oblivion_Passthrough_Tests();
-            //tests.OblivionESM_Folder_Reimport().Wait();
-
-            //var mod = OblivionMod.Create_Binary(
-            //    //@"C:\Games\Oblivion\Data\Oblivion.esm",
-            //    @"C:\Users\Levia\AppData\Local\Temp\Mutagen_Oblivion_Binary\Oblivion.esm_Uncompressed",
-            //    out var inputErrMask);
-            //GC.Collect();
-            //System.Console.ReadLine();
-            //System.Console.WriteLine(mod.NPCs.Items.Count);
-            System.Console.WriteLine("DONE");
-            System.Console.ReadLine();
-=======
             TestBattery.RunTests(
                 reuseCaches: true,
                 deleteCaches: false).Wait();
->>>>>>> 3f4d5779
         }
     }
 }