<Project Sdk="Microsoft.NET.Sdk">

  <PropertyGroup>
    <OutputType>WinExe</OutputType>
    <TargetFramework>net6.0</TargetFramework>
    <UseWPF>true</UseWPF>
    <IsPackable>false</IsPackable>
    <TargetPlatformIdentifier>Windows</TargetPlatformIdentifier>
    <WarningsAsErrors>nullable</WarningsAsErrors>
    <GenerateDocumentationFile>true</GenerateDocumentationFile>
  </PropertyGroup>

  <ItemGroup>
    <PackageReference Include="GitInfo" Version="2.2.0">
      <PrivateAssets>all</PrivateAssets>
      <IncludeAssets>runtime; build; native; contentfiles; analyzers; buildtransitive</IncludeAssets>
    </PackageReference>
    <PackageReference Include="Newtonsoft.Json" Version="13.0.1" />
    <PackageReference Include="Noggog.CSharpExt" Version="2.50.1" />
    <PackageReference Include="Noggog.WPF" Version="2.50.1" />
<<<<<<< HEAD
    <PackageReference Include="NuGetizer" Version="0.7.5">
=======
    <PackageReference Include="NuGetizer" Version="0.8.0">
>>>>>>> 7ae3a8c5
      <PrivateAssets>all</PrivateAssets>
      <IncludeAssets>runtime; build; native; contentfiles; analyzers; buildtransitive</IncludeAssets>
    </PackageReference>
    <PackageReference Include="ReactiveUI" Version="18.0.10" />
    <PackageReference Include="ReactiveUI.Fody" Version="18.0.10" />
    <PackageReference Include="Simple.Wpf.Terminal" Version="2.3.49" />
  </ItemGroup>

  <ItemGroup>
    <ProjectReference Include="..\Mutagen.Bethesda.Core\Mutagen.Bethesda.Core.csproj" />
    <ProjectReference Include="..\Mutagen.Bethesda.Fallout4\Mutagen.Bethesda.Fallout4.csproj" />
    <ProjectReference Include="..\Mutagen.Bethesda.Generation\Mutagen.Bethesda.Generation.csproj" />
    <ProjectReference Include="..\Mutagen.Bethesda.Tests\Mutagen.Bethesda.Tests.csproj" />
  </ItemGroup>

  <Target Name="SetVersion" BeforeTargets="GetAssemblyVersion;GetPackageVersion" Condition="'$(ExcludeRestorePackageImports)' != 'true'">
    <PropertyGroup>
      <AssemblyVersion>0.0.1.0</AssemblyVersion>
      <FileVersion>0.0.1.0</FileVersion>
      <PackageVersion>0.0.1.0</PackageVersion>
      <InformationalVersion>0.0.1.0</InformationalVersion>
    </PropertyGroup>
  </Target>
</Project><|MERGE_RESOLUTION|>--- conflicted
+++ resolved
@@ -18,11 +18,7 @@
     <PackageReference Include="Newtonsoft.Json" Version="13.0.1" />
     <PackageReference Include="Noggog.CSharpExt" Version="2.50.1" />
     <PackageReference Include="Noggog.WPF" Version="2.50.1" />
-<<<<<<< HEAD
-    <PackageReference Include="NuGetizer" Version="0.7.5">
-=======
     <PackageReference Include="NuGetizer" Version="0.8.0">
->>>>>>> 7ae3a8c5
       <PrivateAssets>all</PrivateAssets>
       <IncludeAssets>runtime; build; native; contentfiles; analyzers; buildtransitive</IncludeAssets>
     </PackageReference>
