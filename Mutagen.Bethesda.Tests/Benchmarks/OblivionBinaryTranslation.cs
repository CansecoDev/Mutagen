using BenchmarkDotNet.Attributes;
using Mutagen.Bethesda.Binary;
using Mutagen.Bethesda.Oblivion;
using Mutagen.Bethesda.Oblivion.Internals;
using Noggog;
using Noggog.Utility;
using System;
using System.Collections.Generic;
using System.IO;
using System.Text;
using System.Threading.Tasks;

namespace Mutagen.Bethesda.Tests.Benchmarks
{
    [MemoryDiagnoser]
    public class OblivionBinaryTranslation
    {
        public static TestingSettings Settings;
        public static OblivionMod Mod;
        public static TempFolder TempFolder;
        public static ModKey ModKey;
        public static string DataPath;
        public static string BinaryPath;
        public static TempFolder ProcessedFilesFolder;
        public static byte[] PathGridBytes;
        public static MutagenMemoryReadStream PathGridReader;

        [GlobalSetup]
        public async Task Setup()
        {
            // Load Settings
            System.Console.WriteLine("Running in directory: " + Directory.GetCurrentDirectory());
            FilePath settingsPath = "../../../../TestingSettings.xml";
            System.Console.WriteLine("Settings path: " + settingsPath);
            Settings = TestingSettings.CreateFromXml(settingsPath.Path);
            System.Console.WriteLine("Target settings: " + Settings.ToString());

            // Setup folders and paths
            ModKey = new ModKey("Oblivion", true);
            TempFolder = new TempFolder(deleteAfter: true);
            DataPath = Path.Combine(Settings.DataFolderLocations.Oblivion, "Oblivion.esm");
            BinaryPath = Path.Combine(TempFolder.Dir.Path, "Oblivion.esm");

            // Setup
            Mod = await OblivionMod.CreateFromBinary(
                DataPath,
                ModKey);

            var passthrough = new Oblivion_Passthrough_Test(Settings, new Target()
            {
                Path = $"Oblivion.esm",
                Do = true,
                GameMode = GameMode.Oblivion,
            });
            ProcessedFilesFolder = await passthrough.SetupProcessedFiles();
            using (var stream = new BinaryReadStream(passthrough.ProcessedPath(ProcessedFilesFolder)))
            {
                stream.Position = 0xCF614B;
                PathGridBytes = stream.ReadBytes(0x14C7);
            }
            PathGridReader = new MutagenMemoryReadStream(PathGridBytes);
        }

        [GlobalCleanup]
        public void Cleanup()
        {
            TempFolder.Dispose();
            ProcessedFilesFolder.Dispose();
        }

        [Benchmark]
        public void CreateBinary()
        {
            OblivionMod.CreateFromBinary(
                DataPath,
                ModKey).Wait();
        }

        [Benchmark]
        public void WriteBinary()
        {
            Mod.WriteToBinary(
                BinaryPath,
                ModKey);
        }

        [Benchmark]
        public PathGrid PathGridImporting()
        {
            PathGridReader.Position = 0;
            var pathGrid = new PathGrid(FormKey.NULL);
<<<<<<< HEAD
            PathGridBinaryCreateTranslation.FillBinary_PointToPointConnections_Custom_Public(
=======
            PathGridBinaryTranslation.FillBinaryPointToPointConnectionsCustomPublic(
>>>>>>> 85fe4664
                new Binary.MutagenFrame(PathGridReader),
                pathGrid,
                masterReferences: null,
                errorMask: null);
            return pathGrid;
        }
    }
}<|MERGE_RESOLUTION|>--- conflicted
+++ resolved
@@ -89,11 +89,7 @@
         {
             PathGridReader.Position = 0;
             var pathGrid = new PathGrid(FormKey.NULL);
-<<<<<<< HEAD
-            PathGridBinaryCreateTranslation.FillBinary_PointToPointConnections_Custom_Public(
-=======
-            PathGridBinaryTranslation.FillBinaryPointToPointConnectionsCustomPublic(
->>>>>>> 85fe4664
+            PathGridBinaryCreateTranslation.FillBinaryPointToPointConnectionsCustomPublic(
                 new Binary.MutagenFrame(PathGridReader),
                 pathGrid,
                 masterReferences: null,
