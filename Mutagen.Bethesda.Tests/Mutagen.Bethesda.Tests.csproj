--- conflicted
+++ resolved
@@ -23,15 +23,9 @@
       <PrivateAssets>all</PrivateAssets>
       <IncludeAssets>runtime; build; native; contentfiles; analyzers; buildtransitive</IncludeAssets>
     </PackageReference>
-<<<<<<< HEAD
-    <PackageReference Include="Loqui" Version="2.21.0.1-dev" />
-    <PackageReference Include="Newtonsoft.Json" Version="13.0.1" />
-    <PackageReference Include="Noggog.CSharpExt" Version="2.21.0.1-dev" />
-=======
     <PackageReference Include="Loqui" Version="2.23.0" />
     <PackageReference Include="Newtonsoft.Json" Version="13.0.1" />
     <PackageReference Include="Noggog.CSharpExt" Version="2.23.0" />
->>>>>>> 4ccd7749
     <PackageReference Include="NuGetizer" Version="0.7.0">
       <PrivateAssets>all</PrivateAssets>
       <IncludeAssets>runtime; build; native; contentfiles; analyzers; buildtransitive</IncludeAssets>
