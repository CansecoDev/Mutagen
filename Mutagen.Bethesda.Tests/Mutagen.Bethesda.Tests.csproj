<?xml version="1.0" encoding="Windows-1252"?>
<Project ToolsVersion="15.0" xmlns="http://schemas.microsoft.com/developer/msbuild/2003">
  <Import Project="$(MSBuildExtensionsPath)\$(MSBuildToolsVersion)\Microsoft.Common.props" Condition="Exists('$(MSBuildExtensionsPath)\$(MSBuildToolsVersion)\Microsoft.Common.props')" />
  <PropertyGroup>
    <Configuration Condition=" '$(Configuration)' == '' ">Debug</Configuration>
    <Platform Condition=" '$(Platform)' == '' ">AnyCPU</Platform>
    <ProjectGuid>{8838681B-F77C-421D-BD96-46D2C89388C5}</ProjectGuid>
    <OutputType>Library</OutputType>
    <AppDesignerFolder>Properties</AppDesignerFolder>
    <RootNamespace>Mutagen.Bethesda.Tests</RootNamespace>
    <AssemblyName>Mutagen.Bethesda.Tests</AssemblyName>
    <TargetFrameworkVersion>v4.7.1</TargetFrameworkVersion>
    <FileAlignment>512</FileAlignment>
    <TargetFrameworkProfile />
  </PropertyGroup>
  <PropertyGroup Condition=" '$(Configuration)|$(Platform)' == 'Debug|AnyCPU' ">
    <DebugSymbols>true</DebugSymbols>
    <DebugType>full</DebugType>
    <Optimize>false</Optimize>
    <OutputPath>bin\Debug\</OutputPath>
    <DefineConstants>DEBUG;TRACE</DefineConstants>
    <ErrorReport>prompt</ErrorReport>
    <WarningLevel>4</WarningLevel>
    <NoWarn>CS1998</NoWarn>
    <WarningsAsErrors>CS4014</WarningsAsErrors>
  </PropertyGroup>
  <PropertyGroup Condition=" '$(Configuration)|$(Platform)' == 'Release|AnyCPU' ">
    <DebugType>pdbonly</DebugType>
    <Optimize>true</Optimize>
    <OutputPath>bin\Release\</OutputPath>
    <DefineConstants>TRACE</DefineConstants>
    <ErrorReport>prompt</ErrorReport>
    <WarningLevel>4</WarningLevel>
    <NoWarn>CS1998</NoWarn>
    <WarningsAsErrors>CS4014</WarningsAsErrors>
  </PropertyGroup>
  <ItemGroup>
    <Reference Include="PresentationCore" />
    <Reference Include="System" />
    <Reference Include="System.Core" />
    <Reference Include="System.Xml.Linq" />
    <Reference Include="System.Data.DataSetExtensions" />
    <Reference Include="Microsoft.CSharp" />
    <Reference Include="System.Data" />
    <Reference Include="System.Net.Http" />
    <Reference Include="System.Xml" />
  </ItemGroup>
  <ItemGroup>
    <Compile Include="BinaryProcessor_Tests.cs" />
    <Compile Include="ComparisonStream.cs" />
    <Compile Include="FlattenedMod_Tests.cs" />
    <Compile Include="ModKey_Tests.cs" />
    <Compile Include="ModList_Tests.cs" />
    <Compile Include="Specific Passthrough Tests\Oblivion\Knights_Passthrough_Tests.cs" />
    <Compile Include="Misc_Tests.cs" />
    <Compile Include="Specific Passthrough Tests\Oblivion\OblivionESM_Passthrough_Tests.cs" />
    <Compile Include="FormID_Tests.cs" />
    <Compile Include="Passthrough_Tests.cs" />
    <Compile Include="Properties\AssemblyInfo.cs" />
    <Compile Include="Properties\Settings.Designer.cs">
      <AutoGen>True</AutoGen>
      <DesignTimeSharedInput>True</DesignTimeSharedInput>
      <DependentUpon>Settings.settings</DependentUpon>
    </Compile>
    <Compile Include="RecordType_Tests.cs" />
    <Compile Include="Specific Passthrough Tests\Oblivion\Oblivion_Passthrough_Test.cs" />
    <Compile Include="TestBattery.cs" />
    <Compile Include="TestingConstants.cs" />
    <Compile Include="Settings\TestingSettings_LoquiGenerated.cs">
      <DependentUpon>TestingSettings.xml</DependentUpon>
    </Compile>
    <Compile Include="Settings\ProtocolDefinition_Tests.cs" />
    <Compile Include="Settings\Passthrough_LoquiGenerated.cs">
      <DependentUpon>TestingSettings.xml</DependentUpon>
    </Compile>
  </ItemGroup>
  <ItemGroup>
    <PackageReference Include="System.ValueTuple">
      <Version>4.5.0</Version>
    </PackageReference>
    <PackageReference Include="xunit">
      <Version>2.4.0</Version>
    </PackageReference>
    <PackageReference Include="xunit.runner.visualstudio">
      <Version>2.4.0</Version>
<<<<<<< HEAD
      <IncludeAssets>runtime; build; native; contentfiles; analyzers</IncludeAssets>
      <PrivateAssets>all</PrivateAssets>
=======
>>>>>>> 9637454b
    </PackageReference>
  </ItemGroup>
  <ItemGroup>
    <None Include="app.config" />
    <None Include="Properties\Settings.settings">
      <Generator>SettingsSingleFileGenerator</Generator>
      <LastGenOutput>Settings.Designer.cs</LastGenOutput>
    </None>
    <None Include="Settings\TestingSettings.xsd">
      <DependentUpon>TestingSettings.xml</DependentUpon>
    </None>
    <None Include="Settings\Common.xsd" />
    <None Include="Settings\Passthrough.xsd">
      <DependentUpon>TestingSettings.xml</DependentUpon>
    </None>
  </ItemGroup>
  <ItemGroup>
    <ProjectReference Include="..\..\CSharpExt\CSharpExt\CSharpExt.csproj">
      <Project>{c56b9607-41cf-4f59-9eef-f79d57309eda}</Project>
      <Name>CSharpExt</Name>
    </ProjectReference>
    <ProjectReference Include="..\..\Loqui\Loqui\Loqui.csproj">
      <Project>{91f19c1e-adf8-4b84-9452-04c2cd8f46d4}</Project>
      <Name>Loqui</Name>
    </ProjectReference>
    <ProjectReference Include="..\Mutagen.Bethesda\Mutagen.Bethesda.csproj">
      <Project>{FE4B569A-C9E5-4A2B-B990-8C5161235C21}</Project>
      <Name>Mutagen.Bethesda</Name>
    </ProjectReference>
    <ProjectReference Include="..\Mutagen.Bethesda.Oblivion\Mutagen.Bethesda.Oblivion.csproj">
      <Project>{c9fc687d-7da3-4bfc-b49a-d66c0f1c1774}</Project>
      <Name>Mutagen.Bethesda.Oblivion</Name>
    </ProjectReference>
  </ItemGroup>
  <ItemGroup>
    <Service Include="{82A7F48D-3B50-4B1E-B82E-3ADA8210C358}" />
  </ItemGroup>
  <ItemGroup>
    <Content Include="Settings\TestingSettings.xml">
      <SubType>Designer</SubType>
    </Content>
  </ItemGroup>
  <Import Project="$(MSBuildToolsPath)\Microsoft.CSharp.targets" />
</Project><|MERGE_RESOLUTION|>--- conflicted
+++ resolved
@@ -83,11 +83,8 @@
     </PackageReference>
     <PackageReference Include="xunit.runner.visualstudio">
       <Version>2.4.0</Version>
-<<<<<<< HEAD
       <IncludeAssets>runtime; build; native; contentfiles; analyzers</IncludeAssets>
       <PrivateAssets>all</PrivateAssets>
-=======
->>>>>>> 9637454b
     </PackageReference>
   </ItemGroup>
   <ItemGroup>
