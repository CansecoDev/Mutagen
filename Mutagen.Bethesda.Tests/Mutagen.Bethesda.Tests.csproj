<?xml version="1.0" encoding="us-ascii"?>
<Project Sdk="Microsoft.NET.Sdk">
  <PropertyGroup>
    <TargetFramework>netstandard2.0</TargetFramework>
    <LangVersion>7.3</LangVersion>
    <EnableDefaultCompileItems>False</EnableDefaultCompileItems>
  </PropertyGroup>
<<<<<<< HEAD
  <PropertyGroup Condition="'$(Configuration)|$(Platform)'=='Release|AnyCPU'">
    <AllowUnsafeBlocks>true</AllowUnsafeBlocks>
  </PropertyGroup>
  <PropertyGroup Condition="'$(Configuration)|$(Platform)'=='Debug|AnyCPU'">
    <AllowUnsafeBlocks>true</AllowUnsafeBlocks>
  </PropertyGroup>
  <ItemGroup>
    <Compile Include="Benchmarks\Benchmarks.cs" />
    <Compile Include="Benchmarks\FormKeyParsing.cs" />
    <Compile Include="Benchmarks\MiscOverhead.cs" />
    <Compile Include="Benchmarks\OblivionBinaryTranslation.cs" />
    <Compile Include="Benchmarks\OblivionXmlTranslation.cs" />
    <Compile Include="Benchmarks\StringParsing.cs" />
    <Compile Include="ComparisonStream.cs" />
    <Compile Include="FlattenedMod_Tests.cs" />
    <Compile Include="ModList_Tests.cs" />
    <Compile Include="Passthrough_Tests.cs" />
    <Compile Include="Settings\PassthroughSettings_LoquiGenerated.cs">
      <DependentUpon>TestingSettings.xml</DependentUpon>
    </Compile>
    <Compile Include="Settings\Passthrough_LoquiGenerated.cs">
      <DependentUpon>TestingSettings.xml</DependentUpon>
    </Compile>
    <Compile Include="Settings\ProtocolDefinition_Tests.cs" />
    <Compile Include="Settings\TestingSettings_LoquiGenerated.cs">
      <DependentUpon>TestingSettings.xml</DependentUpon>
    </Compile>
    <Compile Include="Specific Passthrough Tests\Oblivion\OblivionESM_Passthrough_Tests.cs" />
    <Compile Include="Specific Passthrough Tests\Oblivion\Oblivion_Passthrough_Test.cs" />
    <Compile Include="TestBattery.cs" />
    <Compile Include="TestingConstants.cs" />
  </ItemGroup>
=======
>>>>>>> 87833aca
  <ItemGroup>
    <PackageReference Include="BenchmarkDotNet" Version="0.11.5" />
    <PackageReference Include="xunit" Version="2.4.1" />
  </ItemGroup>
  <ItemGroup>
    <ProjectReference Include="..\..\CSharpExt\CSharpExt\CSharpExt.csproj" />
    <ProjectReference Include="..\..\DynamicData\DynamicData\DynamicData.csproj" />
    <ProjectReference Include="..\..\Loqui\Loqui.Presentation\Loqui.Presentation.csproj" />
    <ProjectReference Include="..\..\Loqui\Loqui\Loqui.csproj" />
    <ProjectReference Include="..\Mutagen.Bethesda.Oblivion\Mutagen.Bethesda.Oblivion.csproj" />
    <ProjectReference Include="..\Mutagen.Bethesda.Skyrim\Mutagen.Bethesda.Skyrim.csproj" />
    <ProjectReference Include="..\Mutagen.Bethesda\Mutagen.Bethesda.csproj" />
  </ItemGroup>
  <ItemGroup>
<<<<<<< HEAD
=======
    <Compile Include="Benchmarks\Benchmarks.cs" />
    <Compile Include="Benchmarks\FormKeyParsing.cs" />
    <Compile Include="Benchmarks\OblivionBinaryTranslation.cs" />
    <Compile Include="ComparisonStream.cs" />
    <Compile Include="FlattenedMod_Tests.cs" />
    <Compile Include="ModList_Tests.cs" />
    <Compile Include="Passthrough_Tests.cs" />
    <Compile Include="Settings\DataFolderLocations.cs" />
    <Compile Include="Settings\TestingSettings_LoquiGenerated.cs">
      <DependentUpon>TestingSettings.xml</DependentUpon>
    </Compile>
    <Compile Include="Settings\PassthroughSettings_LoquiGenerated.cs">
      <DependentUpon>TestingSettings.xml</DependentUpon>
    </Compile>
    <Compile Include="Settings\Passthrough_LoquiGenerated.cs">
      <DependentUpon>TestingSettings.xml</DependentUpon>
    </Compile>
    <Compile Include="Settings\ProtocolDefinition_Tests.cs" />
    <Compile Include="Specific Passthrough Tests\OtherTests.cs" />
    <Compile Include="Specific Passthrough Tests\Oblivion_Passthrough_Test.cs" />
    <Compile Include="Specific Passthrough Tests\PassthroughTest.cs" />
    <Compile Include="Specific Passthrough Tests\Skyrim_Passthrough_Test.cs" />
    <Compile Include="TestBattery.cs" />
    <Compile Include="TestingConstants.cs" />
    <Compile Include="Settings\DataFolderLocations_LoquiGenerated.cs">
      <DependentUpon>TestingSettings.xml</DependentUpon>
    </Compile>
    <Compile Include="Settings\PassthroughGroup_LoquiGenerated.cs">
      <DependentUpon>TestingSettings.xml</DependentUpon>
    </Compile>
  </ItemGroup>
  <ItemGroup>
>>>>>>> 87833aca
    <None Include="Settings\TestingSettings.xsd">
      <DependentUpon>TestingSettings.xml</DependentUpon>
    </None>
    <None Include="Settings\PassthroughSettings.xsd">
      <DependentUpon>TestingSettings.xml</DependentUpon>
    </None>
    <None Include="Settings\Passthrough.xsd">
      <DependentUpon>TestingSettings.xml</DependentUpon>
    </None>
    <None Include="Settings\Common.xsd" />
<<<<<<< HEAD
=======
    <None Include="Settings\DataFolderLocations.xsd">
      <DependentUpon>TestingSettings.xml</DependentUpon>
    </None>
    <None Include="Settings\PassthroughGroup.xsd">
      <DependentUpon>TestingSettings.xml</DependentUpon>
    </None>
>>>>>>> 87833aca
  </ItemGroup>
</Project><|MERGE_RESOLUTION|>--- conflicted
+++ resolved
@@ -5,41 +5,9 @@
     <LangVersion>7.3</LangVersion>
     <EnableDefaultCompileItems>False</EnableDefaultCompileItems>
   </PropertyGroup>
-<<<<<<< HEAD
   <PropertyGroup Condition="'$(Configuration)|$(Platform)'=='Release|AnyCPU'">
     <AllowUnsafeBlocks>true</AllowUnsafeBlocks>
   </PropertyGroup>
-  <PropertyGroup Condition="'$(Configuration)|$(Platform)'=='Debug|AnyCPU'">
-    <AllowUnsafeBlocks>true</AllowUnsafeBlocks>
-  </PropertyGroup>
-  <ItemGroup>
-    <Compile Include="Benchmarks\Benchmarks.cs" />
-    <Compile Include="Benchmarks\FormKeyParsing.cs" />
-    <Compile Include="Benchmarks\MiscOverhead.cs" />
-    <Compile Include="Benchmarks\OblivionBinaryTranslation.cs" />
-    <Compile Include="Benchmarks\OblivionXmlTranslation.cs" />
-    <Compile Include="Benchmarks\StringParsing.cs" />
-    <Compile Include="ComparisonStream.cs" />
-    <Compile Include="FlattenedMod_Tests.cs" />
-    <Compile Include="ModList_Tests.cs" />
-    <Compile Include="Passthrough_Tests.cs" />
-    <Compile Include="Settings\PassthroughSettings_LoquiGenerated.cs">
-      <DependentUpon>TestingSettings.xml</DependentUpon>
-    </Compile>
-    <Compile Include="Settings\Passthrough_LoquiGenerated.cs">
-      <DependentUpon>TestingSettings.xml</DependentUpon>
-    </Compile>
-    <Compile Include="Settings\ProtocolDefinition_Tests.cs" />
-    <Compile Include="Settings\TestingSettings_LoquiGenerated.cs">
-      <DependentUpon>TestingSettings.xml</DependentUpon>
-    </Compile>
-    <Compile Include="Specific Passthrough Tests\Oblivion\OblivionESM_Passthrough_Tests.cs" />
-    <Compile Include="Specific Passthrough Tests\Oblivion\Oblivion_Passthrough_Test.cs" />
-    <Compile Include="TestBattery.cs" />
-    <Compile Include="TestingConstants.cs" />
-  </ItemGroup>
-=======
->>>>>>> 87833aca
   <ItemGroup>
     <PackageReference Include="BenchmarkDotNet" Version="0.11.5" />
     <PackageReference Include="xunit" Version="2.4.1" />
@@ -54,16 +22,19 @@
     <ProjectReference Include="..\Mutagen.Bethesda\Mutagen.Bethesda.csproj" />
   </ItemGroup>
   <ItemGroup>
-<<<<<<< HEAD
-=======
     <Compile Include="Benchmarks\Benchmarks.cs" />
     <Compile Include="Benchmarks\FormKeyParsing.cs" />
+    <Compile Include="Benchmarks\MiscOverhead.cs" />
     <Compile Include="Benchmarks\OblivionBinaryTranslation.cs" />
+    <Compile Include="Benchmarks\OblivionXmlTranslation.cs" />
+    <Compile Include="Benchmarks\StringParsing.cs" />
     <Compile Include="ComparisonStream.cs" />
     <Compile Include="FlattenedMod_Tests.cs" />
     <Compile Include="ModList_Tests.cs" />
     <Compile Include="Passthrough_Tests.cs" />
-    <Compile Include="Settings\DataFolderLocations.cs" />
+    <Compile Include="Settings\DataFolderLocations.cs">
+      <DependentUpon>TestingSettings.xml</DependentUpon>
+    </Compile>
     <Compile Include="Settings\TestingSettings_LoquiGenerated.cs">
       <DependentUpon>TestingSettings.xml</DependentUpon>
     </Compile>
@@ -88,7 +59,6 @@
     </Compile>
   </ItemGroup>
   <ItemGroup>
->>>>>>> 87833aca
     <None Include="Settings\TestingSettings.xsd">
       <DependentUpon>TestingSettings.xml</DependentUpon>
     </None>
@@ -99,14 +69,11 @@
       <DependentUpon>TestingSettings.xml</DependentUpon>
     </None>
     <None Include="Settings\Common.xsd" />
-<<<<<<< HEAD
-=======
     <None Include="Settings\DataFolderLocations.xsd">
       <DependentUpon>TestingSettings.xml</DependentUpon>
     </None>
     <None Include="Settings\PassthroughGroup.xsd">
       <DependentUpon>TestingSettings.xml</DependentUpon>
     </None>
->>>>>>> 87833aca
   </ItemGroup>
 </Project>