--- conflicted
+++ resolved
@@ -670,7 +670,6 @@
             return ret;
         }
 
-<<<<<<< HEAD
         private async Task OblivionESM_Typical(bool deleteAfter)
         {
             using (var tmp = new TempFolder(new DirectoryInfo(Path.Combine(Path.GetTempPath(), "Mutagen_Oblivion_Binary")), deleteAfter: deleteAfter))
@@ -679,12 +678,6 @@
                 var uncompressedPath = Path.Combine(tmp.Dir.FullName, $"{Constants.OBLIVION_ESM}_Uncompressed");
                 var alignedPath = Path.Combine(tmp.Dir.FullName, $"{Constants.OBLIVION_ESM}_Aligned");
                 var processedPath = Path.Combine(tmp.Dir.FullName, $"{Constants.OBLIVION_ESM}_Processed");
-=======
-            using (var tmp = new TempFolder("Mutagen_Oblivion_Binary"))
-            {
-                var oblivionOutputPath = Path.Combine(tmp.Dir.Path, Constants.OBLIVION_ESM);
-                var processedPath = Path.Combine(tmp.Dir.Path, $"{Constants.OBLIVION_ESM}_Processed");
->>>>>>> 2c1f4838
 
                 ModDecompressor.Decompress(
                     inputPath: Properties.Settings.Default.OblivionESM,
@@ -797,17 +790,6 @@
                         targetSkips: new RangeCollection(instructions.Instruction.SkipOutputSections),
                         amountToReport: 15);
                     Assert.False(outputErrMask?.IsInError() ?? false);
-<<<<<<< HEAD
-=======
-                    CopyOverOffendingRecords(
-                        mod: mod,
-                        sections: ret.Sections,
-                        tmpFolder: tmp.Dir.Path,
-                        origPath: Properties.Settings.Default.OblivionESM,
-                        processedPath: processedPath,
-                        outputPath: oblivionOutputPath,
-                        originalFileLocs: fileLocs);
->>>>>>> 2c1f4838
                     if (ret.Exception != null)
                     {
                         throw ret.Exception;
@@ -955,11 +937,7 @@
         {
             MajorRecordLocator.FileLocations fileLocs = await longsTasks;
 
-<<<<<<< HEAD
-            using (var tmp = new TempFolder(new DirectoryInfo(Path.Combine(Path.GetTempPath(), "Mutagen_Oblivion_Binary_CompressionTests")), deleteAfter: deleteAfter))
-=======
-            using (var tmp = new TempFolder("Mutagen_Oblivion_Binary_CompressionTests"))
->>>>>>> 2c1f4838
+            using (var tmp = new TempFolder("Mutagen_Oblivion_Binary_CompressionTests", deleteAfter: deleteAfter))
             {
                 List<Task> tasks = new List<Task>();
                 int i = 0;
@@ -1063,11 +1041,7 @@
                 await Task.WhenAll(tasks);
             }
         }
-<<<<<<< HEAD
-        
-=======
-
-        [Fact]
+
         public async Task OblivionESM_Folder_Reimport()
         {
             var mod = OblivionMod.Create_Binary(
@@ -1083,14 +1057,11 @@
             }
         }
 
-        [Fact]
         public void OblivionESM_Equals()
         {
             throw new NotImplementedException();
         }
 
-        [Fact]
->>>>>>> 2c1f4838
         public void KnightsESP_Binary()
         {
             //OblivionMod_ErrorMask inputErrMask, outputErrMask;
