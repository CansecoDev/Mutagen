--- conflicted
+++ resolved
@@ -91,18 +91,10 @@
 
         public static async Task OblivionESM_Folder_Reimport(PassthroughSettings settings, Passthrough passthrough)
         {
-<<<<<<< HEAD
-            var mod = OblivionMod.Create_Binary(
-                Path.Combine(settings.DataFolder, passthrough.Path),
-                modKey: Mutagen.Bethesda.Oblivion.Constants.Oblivion,
-                errorMask: out var inputErrMask);
-            Assert.False(inputErrMask?.IsInError() ?? false);
-=======
->>>>>>> 6ec7c745
             using (var tmp = new TempFolder("Mutagen_Oblivion_XmlFolder", deleteAfter: false))
             {
                 var mod = OblivionMod.Create_Binary(
-                    this.FilePath,
+                    Path.Combine(settings.DataFolder, passthrough.Path),
                     modKey: Mutagen.Bethesda.Oblivion.Constants.Oblivion,
                     errorMask: out var inputErrMask);
                 var exportMask = await mod.Write_XmlFolder(
