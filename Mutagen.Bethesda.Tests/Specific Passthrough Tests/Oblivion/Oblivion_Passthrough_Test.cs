--- conflicted
+++ resolved
@@ -210,14 +210,11 @@
             ProcessAIPackages(stream, formID, recType, instr, loc, fileLocs, lengthTracker);
             ProcessCombatStyle(stream, formID, recType, instr, loc, fileLocs, lengthTracker);
             ProcessWater(stream, formID, recType, instr, loc, fileLocs, lengthTracker);
-<<<<<<< HEAD
             ProcessGameSettings(stream, formID, recType, instr, loc, fileLocs, lengthTracker);
             ProcessBooks(stream, formID, recType, instr, loc, fileLocs, lengthTracker);
             ProcessLights(stream, formID, recType, instr, loc, fileLocs, lengthTracker);
-=======
             ProcessSpell(stream, formID, recType, instr, loc, fileLocs, numMasters, lengthTracker);
             ProcessMisindexedRecords(stream, formID, instr, loc, numMasters);
->>>>>>> 9637454b
         }
 
         private void ProcessLengths(
@@ -1033,18 +1030,13 @@
                 lengthTracker);
         }
 
-<<<<<<< HEAD
         private void ProcessGameSettings(
-=======
-        private void ProcessSpell(
->>>>>>> 9637454b
-            BinaryReadStream stream,
-            FormID formID,
-            RecordType recType,
-            BinaryFileProcessor.Config instr,
-            RangeInt64 loc,
-            RecordLocator.FileLocations fileLocs,
-<<<<<<< HEAD
+            BinaryReadStream stream,
+            FormID formID,
+            RecordType recType,
+            BinaryFileProcessor.Config instr,
+            RangeInt64 loc,
+            RecordLocator.FileLocations fileLocs,
             Dictionary<long, uint> lengthTracker)
         {
             if (!GameSetting_Registration.TRIGGERING_RECORD_TYPE.Equals(recType)) return;
@@ -1127,7 +1119,16 @@
                     stream.Position - 4,
                     new byte[4]);
                 return;
-=======
+            }
+        }
+
+        private void ProcessSpell(
+            BinaryReadStream stream,
+            FormID formID,
+            RecordType recType,
+            BinaryFileProcessor.Config instr,
+            RangeInt64 loc,
+            RecordLocator.FileLocations fileLocs,
             byte numMasters,
             Dictionary<long, uint> lengthTracker)
         {
@@ -1170,7 +1171,6 @@
                     len -= 4;
                     formIDIndex += 4;
                 }
->>>>>>> 9637454b
             }
         }
 
