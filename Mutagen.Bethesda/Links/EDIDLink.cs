﻿using Noggog;
using Noggog.Notifying;
using ReactiveUI;
using System;
using System.Collections.Generic;
using System.Linq;
using System.Text;
using System.Threading.Tasks;

namespace Mutagen.Bethesda
{
    public class EDIDLink<T> : FormIDLink<T>, IEDIDLink<T>
       where T : IMajorRecord
    {
        public static readonly RecordType UNLINKED = new RecordType("\0\0\0\0");
        private IDisposable edidSub;
        public RecordType EDID { get; private set; } = UNLINKED;

        public EDIDLink()
            : base()
        {
        }

        public EDIDLink(RecordType unlinkedEDID)
            : this()
        {
            this.EDID = unlinkedEDID;
        }

        public EDIDLink(FormKey unlinkedForm)
            : base(unlinkedForm)
        {
        }

        public override void Set(T value, NotifyingFireParameters cmds = null)
        {
            HandleItemChange(new Change<T>(this.Item, value));
            base.Set(value, cmds);
        }

        public void Set(IEDIDLink<T> link, NotifyingFireParameters cmds = null)
        {
            if (link.Linked)
            {
                this.Set(link.Item, cmds);
            }
            else
            {
                this.EDID = link.EDID;
            }
        }

        private void HandleItemChange(Change<T> change)
        {
            this.EDID = EDIDLink<T>.UNLINKED;
<<<<<<< HEAD
            this.edidSub?.Dispose();
            this.edidSub = change.New?.WhenAny(x => x.EditorID)
                .Subscribe(UpdateUnlinked);
=======
            change.Old?.EditorID_Property.Unsubscribe(this);
            change.New?.EditorID_Property.Subscribe(this, (c) => UpdateUnlinked(c.New));
>>>>>>> 9637454b
        }

        private void UpdateUnlinked(string change)
        {
            this.EDID = new RecordType(change);
        }

        public void SetIfSucceeded(TryGet<RecordType> item)
        {
            if (item.Failed) return;
            Set(item.Value);
        }

        public void Set(RecordType item)
        {
            this.EDID = item;
        }

        public void SetIfSuccessful(TryGet<string> item)
        {
            if (!item.Succeeded) return;
            Set(item.Value);
        }

        public void Set(string item)
        {
            this.EDID = new RecordType(item);
        }

        public void SetIfSucceededOrDefault(TryGet<RecordType> item)
        {
            if (item.Failed)
            {
                this.Unset();
                return;
            }
            this.EDID = item.Value;
        }

        public void SetIfSuccessfulOrDefault(TryGet<string> item)
        {
            if (!item.Succeeded)
            {
                this.Unset();
                return;
            }
            this.EDID = new RecordType(item.Value);
        }

        private static bool TryLinkToMod<M>(
            IEDIDLink<T> link,
            M mod,
            NotifyingFireParameters cmds = null)
            where M : IMod<M>
        {
            if (string.IsNullOrWhiteSpace(link.EDID.Type)) return false;
            var group = mod.GetGroup<T>();
            foreach (var rec in group.Values)
            {
                if (link.EDID.Type.Equals(rec.EditorID))
                {
                    link.Set(rec, cmds);
                    return true;
                }
            }
            return false;
        }

        public static bool TryLink<M>(
            IEDIDLink<T> link,
            ModList<M> modList, 
            M sourceMod,
            NotifyingFireParameters cmds = null)
            where M : IMod<M>
        {
#if DEBUG
            link.AttemptedLink = true;
#endif
            if (TryLinkToMod(link, sourceMod, cmds)) return true;
            if (modList == null) return false;
            foreach (var listing in modList)
            {
                if (!listing.Loaded) return false;
                if (TryLinkToMod(link, listing.Mod, cmds)) return true;
            }
            return false;
        }

        public override bool Link<M>(ModList<M> modList, M sourceMod, NotifyingFireParameters cmds = null)
        {
            if (this.UnlinkedForm.HasValue)
            {
                return base.Link(modList, sourceMod, cmds);
            }
            return TryLink(this, modList, sourceMod, cmds);
        }
    }
}<|MERGE_RESOLUTION|>--- conflicted
+++ resolved
@@ -53,14 +53,9 @@
         private void HandleItemChange(Change<T> change)
         {
             this.EDID = EDIDLink<T>.UNLINKED;
-<<<<<<< HEAD
             this.edidSub?.Dispose();
             this.edidSub = change.New?.WhenAny(x => x.EditorID)
                 .Subscribe(UpdateUnlinked);
-=======
-            change.Old?.EditorID_Property.Unsubscribe(this);
-            change.New?.EditorID_Property.Subscribe(this, (c) => UpdateUnlinked(c.New));
->>>>>>> 9637454b
         }
 
         private void UpdateUnlinked(string change)
