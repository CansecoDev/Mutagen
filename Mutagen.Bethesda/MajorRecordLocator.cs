--- conflicted
+++ resolved
@@ -12,6 +12,8 @@
 {
     public static class MajorRecordLocator
     {
+        private readonly static RecordType GRUP = new RecordType("GRUP");
+
         public class FileLocations
         {
             private Dictionary<FormID, FileSection> _fromFormIDs = new Dictionary<FormID, FileSection>();
@@ -124,15 +126,6 @@
             RecordInterest interest = null)
         {
             FileLocations ret = new FileLocations();
-<<<<<<< HEAD
-            foreach (var rec in MajorRecordIterator.GetFileLocations(
-                stream: stream,
-                interestingTypes: interestingTypes,
-                uninterestingTypes: uninterestingTypes))
-            {
-
-                ret.Add(rec.FormID, rec.Section);
-=======
             using (var reader = new MutagenReader(stream, dispose: false))
             {
                 // Skip header
@@ -366,7 +359,6 @@
                     default:
                         throw new NotImplementedException();
                 }
->>>>>>> 6e81537f
             }
         }
     }
