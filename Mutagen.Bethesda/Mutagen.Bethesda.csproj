--- conflicted
+++ resolved
@@ -1,57 +1,53 @@
-<?xml version="1.0" encoding="utf-8"?>
-<Project Sdk="Microsoft.NET.Sdk">
-  <PropertyGroup>
-    <TargetFrameworks>net5.0;netstandard2.1</TargetFrameworks>
-    <EnableDefaultCompileItems>False</EnableDefaultCompileItems>
-    <GeneratePackageOnBuild>true</GeneratePackageOnBuild>
-    <Company>Mutagen</Company>
-    <Product>Mutagen</Product>
-    <Description>A C# library for manipulating, creating, and analyzing Bethesda mods.</Description>
-    <Copyright>2020</Copyright>
-    <PackageLicenseExpression>GPL-3.0-only</PackageLicenseExpression>
-    <PackageProjectUrl>https://github.com/Noggog/Mutagen</PackageProjectUrl>
-    <RepositoryUrl>https://github.com/Noggog/Mutagen</RepositoryUrl>
-    <PackageReleaseNotes>Bethesda Modding</PackageReleaseNotes>
-    <PackageRequireLicenseAcceptance>true</PackageRequireLicenseAcceptance>
-    <AllowedOutputExtensionsInPackageBuildOutputFolder>$(AllowedOutputExtensionsInPackageBuildOutputFolder);.pdb</AllowedOutputExtensionsInPackageBuildOutputFolder>
-    <Authors>Noggog</Authors>
-    <IsPackable>true</IsPackable>
-  </PropertyGroup>
-  <PropertyGroup Condition="'$(Configuration)|$(Platform)'=='Debug|AnyCPU'">
-    <DocumentationFile>Mutagen.Bethesda.xml</DocumentationFile>
-    <DebugType>embedded</DebugType>
-    <DebugSymbols>true</DebugSymbols>
-  </PropertyGroup>
-  <ItemGroup>
-    <Compile Include="Extensions\GameCategoryExt.cs" />
-    <Compile Include="ModInstantiator.cs" />
-    <Compile Include="Records\ProtocolDefinition_All.cs" />
-    <Compile Include="WarmupAll_Generated.cs" />
-  </ItemGroup>
-  <ItemGroup>
-    <PackageReference Include="DotNetZip" Version="1.15.0" />
-    <PackageReference Include="GitInfo" Version="2.1.2">
-      <PrivateAssets>all</PrivateAssets>
-      <IncludeAssets>runtime; build; native; contentfiles; analyzers; buildtransitive</IncludeAssets>
-    </PackageReference>
-<<<<<<< HEAD
-    <PackageReference Include="Loqui" Version="2.4.0" />
-=======
-    <PackageReference Include="Loqui" Version="2.5.0" />
->>>>>>> 95531de4
-    <PackageReference Include="Noggog.CSharpExt" Version="2.5.0" />
-    <PackageReference Include="NuGetizer" Version="0.6.0">
-      <PrivateAssets>all</PrivateAssets>
-      <IncludeAssets>runtime; build; native; contentfiles; analyzers; buildtransitive</IncludeAssets>
-    </PackageReference>
-  </ItemGroup>
-  <ItemGroup>
-    <ProjectReference Include="..\Mutagen.Bethesda.Fallout4\Mutagen.Bethesda.Fallout4.csproj" />
-    <ProjectReference Include="..\Mutagen.Bethesda.Skyrim\Mutagen.Bethesda.Skyrim.csproj" />
-    <ProjectReference Include="..\Mutagen.Bethesda.Core\Mutagen.Bethesda.Core.csproj" />
-    <ProjectReference Include="..\Mutagen.Bethesda.Oblivion\Mutagen.Bethesda.Oblivion.csproj" />
-  </ItemGroup>
-  <Target Name="PreBuild" BeforeTargets="PreBuildEvent">
-    <Exec Command="RD /S /Q &quot;%25USERPROFILE%25\.nuget\packages\mutagen.bethesda&quot;" />
-  </Target>
+<?xml version="1.0" encoding="utf-8"?>
+<Project Sdk="Microsoft.NET.Sdk">
+  <PropertyGroup>
+    <TargetFrameworks>net5.0;netstandard2.1</TargetFrameworks>
+    <EnableDefaultCompileItems>False</EnableDefaultCompileItems>
+    <GeneratePackageOnBuild>true</GeneratePackageOnBuild>
+    <Company>Mutagen</Company>
+    <Product>Mutagen</Product>
+    <Description>A C# library for manipulating, creating, and analyzing Bethesda mods.</Description>
+    <Copyright>2020</Copyright>
+    <PackageLicenseExpression>GPL-3.0-only</PackageLicenseExpression>
+    <PackageProjectUrl>https://github.com/Noggog/Mutagen</PackageProjectUrl>
+    <RepositoryUrl>https://github.com/Noggog/Mutagen</RepositoryUrl>
+    <PackageReleaseNotes>Bethesda Modding</PackageReleaseNotes>
+    <PackageRequireLicenseAcceptance>true</PackageRequireLicenseAcceptance>
+    <AllowedOutputExtensionsInPackageBuildOutputFolder>$(AllowedOutputExtensionsInPackageBuildOutputFolder);.pdb</AllowedOutputExtensionsInPackageBuildOutputFolder>
+    <Authors>Noggog</Authors>
+    <IsPackable>true</IsPackable>
+  </PropertyGroup>
+  <PropertyGroup Condition="'$(Configuration)|$(Platform)'=='Debug|AnyCPU'">
+    <DocumentationFile>Mutagen.Bethesda.xml</DocumentationFile>
+    <DebugType>embedded</DebugType>
+    <DebugSymbols>true</DebugSymbols>
+  </PropertyGroup>
+  <ItemGroup>
+    <Compile Include="Extensions\GameCategoryExt.cs" />
+    <Compile Include="ModInstantiator.cs" />
+    <Compile Include="Records\ProtocolDefinition_All.cs" />
+    <Compile Include="WarmupAll_Generated.cs" />
+  </ItemGroup>
+  <ItemGroup>
+    <PackageReference Include="DotNetZip" Version="1.15.0" />
+    <PackageReference Include="GitInfo" Version="2.1.2">
+      <PrivateAssets>all</PrivateAssets>
+      <IncludeAssets>runtime; build; native; contentfiles; analyzers; buildtransitive</IncludeAssets>
+    </PackageReference>
+    <PackageReference Include="Loqui" Version="2.5.0" />
+    <PackageReference Include="Noggog.CSharpExt" Version="2.5.0" />
+    <PackageReference Include="NuGetizer" Version="0.6.0">
+      <PrivateAssets>all</PrivateAssets>
+      <IncludeAssets>runtime; build; native; contentfiles; analyzers; buildtransitive</IncludeAssets>
+    </PackageReference>
+  </ItemGroup>
+  <ItemGroup>
+    <ProjectReference Include="..\Mutagen.Bethesda.Fallout4\Mutagen.Bethesda.Fallout4.csproj" />
+    <ProjectReference Include="..\Mutagen.Bethesda.Skyrim\Mutagen.Bethesda.Skyrim.csproj" />
+    <ProjectReference Include="..\Mutagen.Bethesda.Core\Mutagen.Bethesda.Core.csproj" />
+    <ProjectReference Include="..\Mutagen.Bethesda.Oblivion\Mutagen.Bethesda.Oblivion.csproj" />
+  </ItemGroup>
+  <Target Name="PreBuild" BeforeTargets="PreBuildEvent">
+    <Exec Command="RD /S /Q &quot;%25USERPROFILE%25\.nuget\packages\mutagen.bethesda&quot;" />
+  </Target>
 </Project>