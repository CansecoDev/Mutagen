<?xml version="1.0" encoding="us-ascii"?>
<Project Sdk="Microsoft.NET.Sdk">
  <PropertyGroup>
    <TargetFramework>netstandard2.1</TargetFramework>
    <EnableDefaultCompileItems>False</EnableDefaultCompileItems>
    <GeneratePackageOnBuild>true</GeneratePackageOnBuild>
    <Version>0.8</Version>
    <Company>Mutagen</Company>
    <Product>Mutagen</Product>
    <Description>A C# library for manipulating, creating, and analyzing Bethesda mods.</Description>
    <Copyright>2020</Copyright>
    <PackageLicenseExpression>GPL-3.0-only</PackageLicenseExpression>
    <PackageProjectUrl>https://github.com/Noggog/Mutagen</PackageProjectUrl>
    <RepositoryUrl>https://github.com/Noggog/Mutagen</RepositoryUrl>
    <PackageReleaseNotes>Bethesda Modding</PackageReleaseNotes>
    <PackageRequireLicenseAcceptance>true</PackageRequireLicenseAcceptance>
    <AllowedOutputExtensionsInPackageBuildOutputFolder>$(AllowedOutputExtensionsInPackageBuildOutputFolder);.pdb</AllowedOutputExtensionsInPackageBuildOutputFolder>
  </PropertyGroup>
  <PropertyGroup Condition="'$(Configuration)|$(Platform)'=='Debug|AnyCPU'">
    <DocumentationFile>C:\Users\Levia\Documents\Repos\Mutagen\Mutagen.Bethesda\Mutagen.Bethesda.xml</DocumentationFile>
  </PropertyGroup>
  <ItemGroup>
    <Compile Include="Oblivion\Records\Major Records\Activator.cs">
      <DependentUpon>Activator.xml</DependentUpon>
    </Compile>
    <Compile Include="Oblivion\Records\Major Records\AmmunitionData.cs">
      <DependentUpon>Ammunition.xml</DependentUpon>
    </Compile>
    <Compile Include="Oblivion\Records\Major Records\Birthsign.cs">
      <DependentUpon>Birthsign.xml</DependentUpon>
    </Compile>
    <Compile Include="Oblivion\Records\Major Records\AClothing.cs">
      <DependentUpon>AClothing.xml</DependentUpon>
    </Compile>
    <Compile Include="Oblivion\Records\Major Records\Flora.cs">
      <DependentUpon>Flora.xml</DependentUpon>
    </Compile>
    <Compile Include="Oblivion\Records\Major Records\Furniture.cs">
      <DependentUpon>Furniture.xml</DependentUpon>
    </Compile>
    <Compile Include="Oblivion\Records\Major Records\Ingredient.cs">
      <DependentUpon>Ingredient.xml</DependentUpon>
    </Compile>
    <Compile Include="Oblivion\Records\Major Records\Key.cs">
      <DependentUpon>Key.xml</DependentUpon>
    </Compile>
    <Compile Include="Oblivion\Records\Major Records\Miscellaneous.cs">
      <DependentUpon>Miscellaneous.xml</DependentUpon>
    </Compile>
    <Compile Include="Oblivion\Records\Major Records\Potion.cs">
      <DependentUpon>Potion.xml</DependentUpon>
    </Compile>
    <Compile Include="Oblivion\Records\Major Records\RegionObject.cs">
      <DependentUpon>Region.xml</DependentUpon>
    </Compile>
    <Compile Include="Oblivion\Records\Major Records\SigilStone.cs">
      <DependentUpon>SigilStone.xml</DependentUpon>
    </Compile>
    <Compile Include="Oblivion\Records\Major Records\SoulGem.cs">
      <DependentUpon>SoulGem.xml</DependentUpon>
    </Compile>
    <Compile Include="Skyrim\Constants.cs" />
    <Compile Include="Skyrim\Enums\Agression.cs" />
    <Compile Include="Skyrim\Enums\Assistance.cs" />
    <Compile Include="Skyrim\Enums\BasicStat.cs" />
    <Compile Include="Skyrim\Enums\Confidence.cs" />
    <Compile Include="Skyrim\Enums\FavorLevel.cs" />
    <Compile Include="Skyrim\Enums\Level.cs" />
    <Compile Include="Skyrim\Enums\LockLevel.cs" />
    <Compile Include="Skyrim\Enums\Mood.cs" />
    <Compile Include="Common\Enums\Quadrant.cs" />
    <Compile Include="Skyrim\Enums\TargetObjectType.cs" />
    <Compile Include="Skyrim\Enums\Responsibility.cs" />
    <Compile Include="Skyrim\Enums\Size.cs" />
    <Compile Include="Skyrim\Enums\SpellDataFlag.cs" />
    <Compile Include="Skyrim\Enums\SpellType.cs" />
    <Compile Include="Skyrim\Enums\WeaponAnimationType.cs" />
    <Compile Include="Skyrim\Interfaces\EmotionType.cs" />
    <Compile Include="Skyrim\Interfaces\IAmbientColors.cs" />
    <Compile Include="Skyrim\Interfaces\IEmittance.cs" />
    <Compile Include="Skyrim\Interfaces\IHarvestable.cs" />
    <Compile Include="Skyrim\Interfaces\IHasIcons.cs" />
    <Compile Include="Skyrim\Interfaces\IKeywordLinkedReference.cs" />
    <Compile Include="Skyrim\Interfaces\ILinkedReference.cs" />
    <Compile Include="Skyrim\Interfaces\ILocationReferencable.cs" />
    <Compile Include="Skyrim\Interfaces\ILocationRecord.cs" />
    <Compile Include="Skyrim\Interfaces\ILockList.cs" />
    <Compile Include="Skyrim\Interfaces\IModeled.cs" />
    <Compile Include="Skyrim\Interfaces\IItem.cs" />
    <Compile Include="Skyrim\Interfaces\IEffectRecord.cs" />
    <Compile Include="Skyrim\Interfaces\INpcSpawn.cs" />
    <Compile Include="Skyrim\Interfaces\IObjectBounded.cs" />
    <Compile Include="Skyrim\Interfaces\IHarvestTarget.cs" />
    <Compile Include="Skyrim\Interfaces\IObjectId.cs" />
    <Compile Include="Skyrim\Interfaces\IDialog.cs" />
    <Compile Include="Skyrim\Interfaces\IOwner.cs" />
    <Compile Include="Skyrim\Interfaces\IPlacedThing.cs" />
    <Compile Include="Skyrim\Interfaces\IPlaced.cs" />
    <Compile Include="Skyrim\Interfaces\IPlacedTrapTarget.cs" />
    <Compile Include="Skyrim\Interfaces\IPositionRotation.cs" />
    <Compile Include="Skyrim\Interfaces\IRegionObject.cs" />
    <Compile Include="Skyrim\Interfaces\IRelatable.cs" />
    <Compile Include="Skyrim\Interfaces\ISound.cs" />
    <Compile Include="Skyrim\Interfaces\IAliasVoiceType.cs" />
    <Compile Include="Skyrim\Interfaces\IWeightValue.cs" />
    <Compile Include="Skyrim\Records\Common Subrecords\ActivateParents.cs">
      <DependentUpon>ActivateParents.xml</DependentUpon>
    </Compile>
    <Compile Include="Skyrim\Records\Common Subrecords\ATopicReference.cs">
      <DependentUpon>TopicReference.xml</DependentUpon>
    </Compile>
    <Compile Include="Skyrim\Records\Common Subrecords\AVirtualMachineAdapter.cs">
      <DependentUpon>VirtualMachineAdapter.xml</DependentUpon>
    </Compile>
    <Compile Include="Skyrim\Records\Common Subrecords\DestructionStageData.cs">
      <DependentUpon>Destructible.xml</DependentUpon>
    </Compile>
    <Compile Include="Skyrim\Records\Common Subrecords\DestructionStage.cs">
      <DependentUpon>Destructible.xml</DependentUpon>
    </Compile>
    <Compile Include="Skyrim\Records\Common Subrecords\Effect.cs">
      <DependentUpon>Effect.xml</DependentUpon>
    </Compile>
    <Compile Include="Skyrim\Records\Common Subrecords\EnableParent.cs">
      <DependentUpon>EnableParent.xml</DependentUpon>
    </Compile>
    <Compile Include="Skyrim\Records\Common Subrecords\ExtraData.cs">
      <DependentUpon>ExtraData.xml</DependentUpon>
    </Compile>
    <Compile Include="Skyrim\Records\Common Subrecords\LocationTarget.cs">
      <DependentUpon>LocationTarget.xml</DependentUpon>
    </Compile>
    <Compile Include="Skyrim\Records\Common Subrecords\Patrol.cs">
      <DependentUpon>Patrol.xml</DependentUpon>
    </Compile>
    <Compile Include="Skyrim\Records\Common Subrecords\ScriptFragments.cs">
      <DependentUpon>VirtualMachineAdapter.xml</DependentUpon>
    </Compile>
    <Compile Include="Skyrim\Records\Common Subrecords\WaterReflection.cs">
      <DependentUpon>WaterReflection.xml</DependentUpon>
    </Compile>
    <Compile Include="Skyrim\Records\ListGroup.cs">
      <DependentUpon>Group.xml</DependentUpon>
    </Compile>
    <Compile Include="Skyrim\Records\Major Records\AcousticSpace.cs">
      <DependentUpon>AcousticSpace.xml</DependentUpon>
    </Compile>
    <Compile Include="Skyrim\Records\Major Records\Activator.cs">
      <DependentUpon>Activator.xml</DependentUpon>
    </Compile>
    <Compile Include="Skyrim\Records\Major Records\AlchemicalApparatus.cs">
      <DependentUpon>AlchemicalApparatus.xml</DependentUpon>
    </Compile>
    <Compile Include="Skyrim\Records\Major Records\AlphaLayer.cs">
      <DependentUpon>Landscape.xml</DependentUpon>
    </Compile>
    <Compile Include="Skyrim\Records\Major Records\Ammunition.cs">
      <DependentUpon>Ammunition.xml</DependentUpon>
    </Compile>
    <Compile Include="Skyrim\Records\Major Records\ANavigationMesh.cs">
      <DependentUpon>NavigationMesh.xml</DependentUpon>
    </Compile>
    <Compile Include="Skyrim\Records\Major Records\APlacedTrap.cs">
      <DependentUpon>PlacedTrap.xml</DependentUpon>
    </Compile>
    <Compile Include="Skyrim\Records\Major Records\Armor.cs">
      <DependentUpon>Armor.xml</DependentUpon>
    </Compile>
    <Compile Include="Skyrim\Records\Major Records\ArmorModel.cs">
      <DependentUpon>Armor.xml</DependentUpon>
    </Compile>
    <Compile Include="Skyrim\Records\Major Records\Book.cs">
      <DependentUpon>Book.xml</DependentUpon>
    </Compile>
    <Compile Include="Skyrim\Records\Major Records\ANavigationMeshData.cs">
      <DependentUpon>NavigationMesh.xml</DependentUpon>
    </Compile>
    <Compile Include="Skyrim\Records\Major Records\CreateReferenceToObject.cs">
      <DependentUpon>Quest.xml</DependentUpon>
    </Compile>
    <Compile Include="Skyrim\Records\Major Records\DialogResponse.cs">
      <DependentUpon>DialogResponses.xml</DependentUpon>
    </Compile>
    <Compile Include="Skyrim\Records\Major Records\DialogResponseAdapter.cs">
      <DependentUpon>DialogResponses.xml</DependentUpon>
    </Compile>
    <Compile Include="Skyrim\Records\Major Records\DialogResponses.cs">
      <DependentUpon>DialogResponses.xml</DependentUpon>
    </Compile>
    <Compile Include="Skyrim\Records\Major Records\DialogTopic.cs">
      <DependentUpon>DialogTopic.xml</DependentUpon>
    </Compile>
    <Compile Include="Skyrim\Records\Major Records\FindMatchingRefNearAlias.cs">
      <DependentUpon>Quest.xml</DependentUpon>
    </Compile>
    <Compile Include="Skyrim\Records\Major Records\PlacedArrow.cs">
      <DependentUpon>PlacedTrap.xml</DependentUpon>
    </Compile>
    <Compile Include="Skyrim\Records\Major Records\PlacedBarrier.cs">
      <DependentUpon>PlacedTrap.xml</DependentUpon>
    </Compile>
    <Compile Include="Skyrim\Records\Major Records\PlacedBeam.cs">
      <DependentUpon>PlacedTrap.xml</DependentUpon>
    </Compile>
    <Compile Include="Skyrim\Records\Major Records\PlacedCone.cs">
      <DependentUpon>PlacedTrap.xml</DependentUpon>
    </Compile>
    <Compile Include="Skyrim\Records\Major Records\PlacedFlame.cs">
      <DependentUpon>PlacedTrap.xml</DependentUpon>
    </Compile>
    <Compile Include="Skyrim\Records\Major Records\PlacedHazard.cs">
      <DependentUpon>PlacedTrap.xml</DependentUpon>
    </Compile>
    <Compile Include="Skyrim\Records\Major Records\PlacedMissile.cs">
      <DependentUpon>PlacedTrap.xml</DependentUpon>
    </Compile>
    <Compile Include="Skyrim\Records\Major Records\PlacedTrap.cs">
      <DependentUpon>PlacedTrap.xml</DependentUpon>
    </Compile>
    <Compile Include="Skyrim\Records\Major Records\Quest.cs">
      <DependentUpon>Quest.xml</DependentUpon>
    </Compile>
    <Compile Include="Skyrim\Records\Major Records\QuestAdapter.cs">
      <DependentUpon>Quest.xml</DependentUpon>
    </Compile>
    <Compile Include="Skyrim\Records\Major Records\QuestAlias.cs">
      <DependentUpon>Quest.xml</DependentUpon>
    </Compile>
    <Compile Include="Skyrim\Records\Major Records\QuestFragmentAlias.cs">
      <DependentUpon>Quest.xml</DependentUpon>
    </Compile>
    <Compile Include="Skyrim\Records\Major Records\QuestLogEntry.cs">
      <DependentUpon>Quest.xml</DependentUpon>
    </Compile>
    <Compile Include="Skyrim\Records\Major Records\QuestObjective.cs">
      <DependentUpon>Quest.xml</DependentUpon>
    </Compile>
    <Compile Include="Skyrim\Records\Major Records\QuestObjectiveTarget.cs">
      <DependentUpon>Quest.xml</DependentUpon>
    </Compile>
    <Compile Include="Skyrim\Records\Major Records\QuestStage.cs">
      <DependentUpon>Quest.xml</DependentUpon>
    </Compile>
    <Compile Include="Skyrim\Records\Major Records\QuestTarget.cs">
      <DependentUpon>Quest.xml</DependentUpon>
    </Compile>
    <Compile Include="Skyrim\Records\Major Records\Worldspace.cs">
      <DependentUpon>Worldspace.xml</DependentUpon>
    </Compile>
    <Compile Include="Skyrim\Records\Major Records\WorldspaceNavigationMesh.cs">
      <DependentUpon>NavigationMesh.xml</DependentUpon>
    </Compile>
    <Compile Include="Skyrim\Records\Major Records\CellNavigationMesh.cs">
      <DependentUpon>NavigationMesh.xml</DependentUpon>
    </Compile>
    <Compile Include="Skyrim\Records\Major Records\CellNavigationMeshData.cs">
      <DependentUpon>NavigationMesh.xml</DependentUpon>
    </Compile>
    <Compile Include="Skyrim\Records\Major Records\Class.cs">
      <DependentUpon>Class.xml</DependentUpon>
    </Compile>
    <Compile Include="Skyrim\Records\Major Records\Cell.cs">
      <DependentUpon>Cell.xml</DependentUpon>
    </Compile>
    <Compile Include="Skyrim\Records\Major Records\CellBlock.cs">
      <DependentUpon>Cell.xml</DependentUpon>
    </Compile>
    <Compile Include="Skyrim\Records\Major Records\CellGrid.cs">
      <DependentUpon>Cell.xml</DependentUpon>
    </Compile>
    <Compile Include="Skyrim\Records\Major Records\CellLighting.cs">
      <DependentUpon>Cell.xml</DependentUpon>
    </Compile>
    <Compile Include="Skyrim\Records\Major Records\CellSubBlock.cs">
      <DependentUpon>Cell.xml</DependentUpon>
    </Compile>
    <Compile Include="Skyrim\Records\Major Records\Climate.cs">
      <DependentUpon>Climate.xml</DependentUpon>
    </Compile>
    <Compile Include="Skyrim\Records\Major Records\CloudLayer.cs">
      <DependentUpon>Weather.xml</DependentUpon>
    </Compile>
    <Compile Include="Skyrim\Records\Major Records\ConstructibleObject.cs">
      <DependentUpon>ConstructibleObject.xml</DependentUpon>
    </Compile>
    <Compile Include="Skyrim\Records\Major Records\CriticalData.cs">
      <DependentUpon>Weapon.xml</DependentUpon>
    </Compile>
    <Compile Include="Skyrim\Records\Major Records\Flora.cs">
      <DependentUpon>Flora.xml</DependentUpon>
    </Compile>
    <Compile Include="Skyrim\Records\Major Records\Furniture.cs">
      <DependentUpon>Furniture.xml</DependentUpon>
    </Compile>
    <Compile Include="Skyrim\Records\Major Records\Container.cs">
      <DependentUpon>Container.xml</DependentUpon>
    </Compile>
    <Compile Include="Skyrim\Records\Major Records\Door.cs">
      <DependentUpon>Door.xml</DependentUpon>
    </Compile>
    <Compile Include="Skyrim\Records\Major Records\Grass.cs">
      <DependentUpon>Grass.xml</DependentUpon>
    </Compile>
    <Compile Include="Skyrim\Records\Major Records\Hazard.cs">
      <DependentUpon>Hazard.xml</DependentUpon>
    </Compile>
    <Compile Include="Skyrim\Records\Major Records\HeadData.cs">
      <DependentUpon>Race.xml</DependentUpon>
    </Compile>
    <Compile Include="Skyrim\Records\Major Records\IdleMarker.cs">
      <DependentUpon>IdleMarker.xml</DependentUpon>
    </Compile>
    <Compile Include="Skyrim\Records\Major Records\Ingestible.cs">
      <DependentUpon>Ingestible.xml</DependentUpon>
    </Compile>
    <Compile Include="Skyrim\Records\Major Records\Ingredient.cs">
      <DependentUpon>Ingredient.xml</DependentUpon>
    </Compile>
    <Compile Include="Skyrim\Records\Major Records\Key.cs">
      <DependentUpon>Key.xml</DependentUpon>
    </Compile>
    <Compile Include="Skyrim\Records\Major Records\LeveledItem.cs">
      <DependentUpon>LeveledItem.xml</DependentUpon>
    </Compile>
    <Compile Include="Skyrim\Records\Major Records\LeveledNpc.cs">
      <DependentUpon>LeveledNpc.xml</DependentUpon>
    </Compile>
    <Compile Include="Skyrim\Records\Major Records\Light.cs">
      <DependentUpon>Light.xml</DependentUpon>
    </Compile>
    <Compile Include="Skyrim\Records\Major Records\LockData.cs">
      <DependentUpon>PlacedObject.xml</DependentUpon>
    </Compile>
    <Compile Include="Skyrim\Records\Major Records\Lod.cs">
      <DependentUpon>Static.xml</DependentUpon>
    </Compile>
    <Compile Include="Skyrim\Records\Major Records\MapMarker.cs">
      <DependentUpon>PlacedObject.xml</DependentUpon>
    </Compile>
    <Compile Include="Skyrim\Records\Major Records\MiscItem.cs">
      <DependentUpon>MiscItem.xml</DependentUpon>
    </Compile>
    <Compile Include="Skyrim\Records\Major Records\MoveableStatic.cs">
      <DependentUpon>MoveableStatic.xml</DependentUpon>
    </Compile>
    <Compile Include="Skyrim\Records\Major Records\NavigationMapInfo.cs">
      <DependentUpon>NavigationMeshInfoMap.xml</DependentUpon>
    </Compile>
    <Compile Include="Skyrim\Records\Major Records\NavmeshTriangle.cs">
      <DependentUpon>NavigationMesh.xml</DependentUpon>
    </Compile>
    <Compile Include="Skyrim\Records\Major Records\Npc.cs">
      <DependentUpon>Npc.xml</DependentUpon>
    </Compile>
    <Compile Include="Skyrim\Records\Major Records\NpcConfiguration.cs">
      <DependentUpon>NPC.xml</DependentUpon>
    </Compile>
    <Compile Include="Skyrim\Records\Major Records\NpcSoundType.cs">
      <DependentUpon>Npc.xml</DependentUpon>
    </Compile>
    <Compile Include="Skyrim\Records\Major Records\ObjectEffect.cs">
      <DependentUpon>ObjectEffect.xml</DependentUpon>
    </Compile>
    <Compile Include="Skyrim\Records\Major Records\PcLevelMult.cs">
      <DependentUpon>Npc.xml</DependentUpon>
    </Compile>
    <Compile Include="Skyrim\Records\Major Records\PlacedNpc.cs">
      <DependentUpon>PlacedNpc.xml</DependentUpon>
    </Compile>
    <Compile Include="Skyrim\Records\Major Records\PlacedObject.cs">
      <DependentUpon>PlacedObject.xml</DependentUpon>
    </Compile>
    <Compile Include="Skyrim\Records\Major Records\PlacedPrimitive.cs">
      <DependentUpon>PlacedObject.xml</DependentUpon>
    </Compile>
    <Compile Include="Skyrim\Records\Major Records\PreferredPathing.cs">
      <DependentUpon>NavigationMeshInfoMap.xml</DependentUpon>
    </Compile>
    <Compile Include="Skyrim\Records\Major Records\Projectile.cs">
      <DependentUpon>Projectile.xml</DependentUpon>
    </Compile>
    <Compile Include="Skyrim\Records\Major Records\Region.cs">
      <DependentUpon>Region.xml</DependentUpon>
    </Compile>
    <Compile Include="Skyrim\Records\Major Records\RegionData.cs">
      <DependentUpon>Region.xml</DependentUpon>
    </Compile>
    <Compile Include="Skyrim\Records\Major Records\RegionDataObject.cs">
      <DependentUpon>Region.xml</DependentUpon>
    </Compile>
    <Compile Include="Skyrim\Records\Major Records\RegionObject.cs">
      <DependentUpon>Region.xml</DependentUpon>
    </Compile>
    <Compile Include="Skyrim\Records\Major Records\RegionSound.cs">
      <DependentUpon>Region.xml</DependentUpon>
    </Compile>
    <Compile Include="Skyrim\Records\Major Records\Scroll.cs">
      <DependentUpon>Scroll.xml</DependentUpon>
    </Compile>
    <Compile Include="Skyrim\Records\Major Records\ShaderParticleGeometry.cs">
      <DependentUpon>ShaderParticleGeometry.xml</DependentUpon>
    </Compile>
    <Compile Include="Skyrim\Records\Major Records\SoulGem.cs">
      <DependentUpon>SoulGem.xml</DependentUpon>
    </Compile>
    <Compile Include="Skyrim\Records\Major Records\SoundDescriptor.cs">
      <DependentUpon>SoundDescriptor.xml</DependentUpon>
    </Compile>
    <Compile Include="Skyrim\Records\Major Records\SoundMarker.cs">
      <DependentUpon>SoundMarker.xml</DependentUpon>
    </Compile>
    <Compile Include="Skyrim\Records\Major Records\Spell.cs">
      <DependentUpon>Spell.xml</DependentUpon>
    </Compile>
    <Compile Include="Skyrim\Records\Major Records\Static.cs">
      <DependentUpon>Static.xml</DependentUpon>
    </Compile>
    <Compile Include="Skyrim\Records\Major Records\TalkingActivator.cs">
      <DependentUpon>TalkingActivator.xml</DependentUpon>
    </Compile>
    <Compile Include="Skyrim\Records\Major Records\TeleportDestination.cs">
      <DependentUpon>PlacedObject.xml</DependentUpon>
    </Compile>
    <Compile Include="Skyrim\Records\Major Records\Tree.cs">
      <DependentUpon>Tree.xml</DependentUpon>
    </Compile>
    <Compile Include="Skyrim\Records\Major Records\VisualEffect.cs">
      <DependentUpon>VisualEffect.xml</DependentUpon>
    </Compile>
    <Compile Include="Skyrim\Records\Major Records\Weapon.cs">
      <DependentUpon>Weapon.xml</DependentUpon>
    </Compile>
    <Compile Include="Skyrim\Records\Major Records\WeaponData.cs">
      <DependentUpon>Weapon.xml</DependentUpon>
    </Compile>
    <Compile Include="Skyrim\Records\Major Records\Weather.cs">
      <DependentUpon>Weather.xml</DependentUpon>
    </Compile>
    <Compile Include="Skyrim\Records\Major Records\WeatherSound.cs">
      <DependentUpon>Weather.xml</DependentUpon>
    </Compile>
    <Compile Include="Skyrim\Records\Major Records\WorkbenchData.cs">
      <DependentUpon>Furniture.xml</DependentUpon>
    </Compile>
    <Compile Include="Skyrim\Records\Major Records\WorldspaceNavigationMeshData.cs">
      <DependentUpon>NavigationMesh.xml</DependentUpon>
    </Compile>
    <Compile Include="Skyrim\Records\Major Records\WorldspaceObjectBounds.cs">
      <DependentUpon>Worldspace.xml</DependentUpon>
    </Compile>
    <Compile Include="Skyrim\Records\Major Records\WorldspaceParent.cs">
      <DependentUpon>Worldspace.xml</DependentUpon>
    </Compile>
    <Compile Include="Skyrim\Records\Major Records\WorldspaceSubBlock.cs">
      <DependentUpon>Worldspace.xml</DependentUpon>
    </Compile>
    <Compile Include="Skyrim\Records\SkyrimMajorRecord.cs">
      <DependentUpon>SkyrimMajorRecord.xml</DependentUpon>
    </Compile>
    <Compile Include="Warmup.cs" />
    <Compile Include="Oblivion\Constants.cs" />
    <Compile Include="Oblivion\Interfaces\IOwner.cs" />
    <Compile Include="Oblivion\Interfaces\IPlaced.cs" />
    <Compile Include="Oblivion\OblivionPipeline.cs" />
    <Compile Include="Oblivion\ProtocolDefinition_Oblivion.cs" />
    <Compile Include="Oblivion\Enums\ActorValue.cs" />
    <Compile Include="Oblivion\Enums\ActorValueExtended.cs" />
    <Compile Include="Oblivion\Enums\Attribute.cs" />
    <Compile Include="Oblivion\Enums\BipedFlag.cs" />
    <Compile Include="Oblivion\Enums\CompareOperator.cs" />
    <Compile Include="Oblivion\Enums\DialogType.cs" />
    <Compile Include="Oblivion\Enums\EmotionType.cs" />
    <Compile Include="Oblivion\Enums\EquipmentFlag.cs" />
    <Compile Include="Oblivion\Enums\FunctionIndex.cs" />
    <Compile Include="Oblivion\Enums\IngredientFlag.cs" />
    <Compile Include="Oblivion\Enums\LeveledFlag.cs" />
    <Compile Include="Oblivion\Enums\MagicSchool.cs" />
    <Compile Include="Oblivion\Enums\Month.cs" />
    <Compile Include="Oblivion\Enums\MusicType.cs" />
    <Compile Include="Oblivion\Enums\Resistance.cs" />
    <Compile Include="Oblivion\Enums\Skill.cs" />
    <Compile Include="Oblivion\Enums\SoulLevel.cs" />
    <Compile Include="Oblivion\Enums\Specialization.cs" />
    <Compile Include="Oblivion\Enums\Weekday.cs" />
    <Compile Include="Oblivion\Records\Common Subrecords\Condition.cs">
      <DependentUpon>Condition.xml</DependentUpon>
    </Compile>
    <Compile Include="Oblivion\Records\Common Subrecords\Condition_LoquiGenerated.cs">
      <DependentUpon>Condition.xml</DependentUpon>
    </Compile>
    <Compile Include="Oblivion\Records\Common Subrecords\DistantLODData_LoquiGenerated.cs">
      <DependentUpon>DistantLODData.xml</DependentUpon>
    </Compile>
    <Compile Include="Oblivion\Records\Common Subrecords\Effect.cs">
      <DependentUpon>Effect.xml</DependentUpon>
    </Compile>
    <Compile Include="Oblivion\Records\Common Subrecords\Effect_LoquiGenerated.cs">
      <DependentUpon>Effect.xml</DependentUpon>
    </Compile>
    <Compile Include="Oblivion\Records\Common Subrecords\EnableParent.cs">
      <DependentUpon>EnableParent.xml</DependentUpon>
    </Compile>
    <Compile Include="Oblivion\Records\Common Subrecords\EnableParent_LoquiGenerated.cs">
      <DependentUpon>EnableParent.xml</DependentUpon>
    </Compile>
    <Compile Include="Oblivion\Records\Common Subrecords\LeveledEntry_LoquiGenerated.cs">
      <DependentUpon>LeveledEntry.xml</DependentUpon>
    </Compile>
    <Compile Include="Oblivion\Records\Common Subrecords\Model_LoquiGenerated.cs">
      <DependentUpon>Model.xml</DependentUpon>
    </Compile>
    <Compile Include="Oblivion\Records\Common Subrecords\Relation_LoquiGenerated.cs">
      <DependentUpon>Relation.xml</DependentUpon>
    </Compile>
    <Compile Include="Oblivion\Records\Common Subrecords\ScriptEffect.cs">
      <DependentUpon>Effect.xml</DependentUpon>
    </Compile>
    <Compile Include="Oblivion\Records\Common Subrecords\ScriptEffect_LoquiGenerated.cs">
      <DependentUpon>Effect.xml</DependentUpon>
    </Compile>
    <Compile Include="Oblivion\Records\Group.cs">
      <DependentUpon>Group.xml</DependentUpon>
    </Compile>
    <Compile Include="Oblivion\Records\Group_LoquiGenerated.cs">
      <DependentUpon>Group.xml</DependentUpon>
    </Compile>
    <Compile Include="Oblivion\Records\ListGroup.cs">
      <DependentUpon>Group.xml</DependentUpon>
    </Compile>
    <Compile Include="Oblivion\Records\ListGroup_LoquiGenerated.cs">
      <DependentUpon>Group.xml</DependentUpon>
    </Compile>
    <Compile Include="Oblivion\Records\Major Records\Activator_LoquiGenerated.cs">
      <DependentUpon>Activator.xml</DependentUpon>
    </Compile>
    <Compile Include="Oblivion\Records\Major Records\AIPackage.cs">
      <DependentUpon>AIPackage.xml</DependentUpon>
    </Compile>
    <Compile Include="Oblivion\Records\Major Records\AIPackageLocation.cs">
      <DependentUpon>AIPackage.xml</DependentUpon>
    </Compile>
    <Compile Include="Oblivion\Records\Major Records\AIPackageLocation_LoquiGenerated.cs">
      <DependentUpon>AIPackage.xml</DependentUpon>
    </Compile>
    <Compile Include="Oblivion\Records\Major Records\AIPackageSchedule_LoquiGenerated.cs">
      <DependentUpon>AIPackage.xml</DependentUpon>
    </Compile>
    <Compile Include="Oblivion\Records\Major Records\AIPackageTarget.cs">
      <DependentUpon>AIPackage.xml</DependentUpon>
    </Compile>
    <Compile Include="Oblivion\Records\Major Records\AIPackageTarget_LoquiGenerated.cs">
      <DependentUpon>AIPackage.xml</DependentUpon>
    </Compile>
    <Compile Include="Oblivion\Records\Major Records\AIPackage_LoquiGenerated.cs">
      <DependentUpon>AIPackage.xml</DependentUpon>
    </Compile>
    <Compile Include="Oblivion\Records\Major Records\AlchemicalApparatus.cs">
      <DependentUpon>AlchemicalApparatus.xml</DependentUpon>
    </Compile>
    <Compile Include="Oblivion\Records\Major Records\AlchemicalApparatus_LoquiGenerated.cs">
      <DependentUpon>AlchemicalApparatus.xml</DependentUpon>
    </Compile>
    <Compile Include="Oblivion\Records\Major Records\AlphaLayer_LoquiGenerated.cs">
      <DependentUpon>Landscape.xml</DependentUpon>
    </Compile>
    <Compile Include="Oblivion\Records\Major Records\Ammunition.cs">
      <DependentUpon>Ammunition.xml</DependentUpon>
    </Compile>
    <Compile Include="Oblivion\Records\Major Records\AnimatedObject_LoquiGenerated.cs">
      <DependentUpon>AnimatedObject.xml</DependentUpon>
    </Compile>
    <Compile Include="Oblivion\Records\Major Records\ArmorData.cs">
      <DependentUpon>Armor.xml</DependentUpon>
    </Compile>
    <Compile Include="Oblivion\Records\Major Records\Armor_LoquiGenerated.cs">
      <DependentUpon>Armor.xml</DependentUpon>
    </Compile>
    <Compile Include="Oblivion\Records\Major Records\BaseLayer_LoquiGenerated.cs">
      <DependentUpon>Landscape.xml</DependentUpon>
    </Compile>
    <Compile Include="Oblivion\Records\Major Records\Birthsign_LoquiGenerated.cs">
      <DependentUpon>Birthsign.xml</DependentUpon>
    </Compile>
    <Compile Include="Oblivion\Records\Major Records\BodyData_LoquiGenerated.cs">
      <DependentUpon>Race.xml</DependentUpon>
    </Compile>
    <Compile Include="Oblivion\Records\Major Records\BodyPart_LoquiGenerated.cs">
      <DependentUpon>Race.xml</DependentUpon>
    </Compile>
    <Compile Include="Oblivion\Records\Major Records\Book.cs">
      <DependentUpon>Book.xml</DependentUpon>
    </Compile>
    <Compile Include="Oblivion\Records\Major Records\Book_LoquiGenerated.cs">
      <DependentUpon>Book.xml</DependentUpon>
    </Compile>
    <Compile Include="Oblivion\Records\Major Records\Cell.cs">
      <DependentUpon>Cell.xml</DependentUpon>
    </Compile>
    <Compile Include="Oblivion\Records\Major Records\CellBlock.cs">
      <DependentUpon>Cell.xml</DependentUpon>
    </Compile>
    <Compile Include="Oblivion\Records\Major Records\CellBlock_LoquiGenerated.cs">
      <DependentUpon>Cell.xml</DependentUpon>
    </Compile>
    <Compile Include="Oblivion\Records\Major Records\CellLighting_LoquiGenerated.cs">
      <DependentUpon>Cell.xml</DependentUpon>
    </Compile>
    <Compile Include="Oblivion\Records\Major Records\CellSubBlock.cs">
      <DependentUpon>Cell.xml</DependentUpon>
    </Compile>
    <Compile Include="Oblivion\Records\Major Records\CellSubBlock_LoquiGenerated.cs">
      <DependentUpon>Cell.xml</DependentUpon>
    </Compile>
    <Compile Include="Oblivion\Records\Major Records\Cell_LoquiGenerated.cs">
      <DependentUpon>Cell.xml</DependentUpon>
    </Compile>
    <Compile Include="Oblivion\Records\Major Records\Class.cs">
      <DependentUpon>Class.xml</DependentUpon>
    </Compile>
    <Compile Include="Oblivion\Records\Major Records\ClassFlag.cs">
      <DependentUpon>Class.xml</DependentUpon>
    </Compile>
    <Compile Include="Oblivion\Records\Major Records\ClassService.cs">
      <DependentUpon>Class.xml</DependentUpon>
    </Compile>
    <Compile Include="Oblivion\Records\Major Records\ClassTraining_LoquiGenerated.cs">
      <DependentUpon>Class.xml</DependentUpon>
    </Compile>
    <Compile Include="Oblivion\Records\Major Records\Class_LoquiGenerated.cs">
      <DependentUpon>Class.xml</DependentUpon>
    </Compile>
    <Compile Include="Oblivion\Records\Major Records\Climate.cs">
      <DependentUpon>Climate.xml</DependentUpon>
    </Compile>
    <Compile Include="Oblivion\Records\Major Records\Climate_LoquiGenerated.cs">
      <DependentUpon>Climate.xml</DependentUpon>
    </Compile>
    <Compile Include="Oblivion\Records\Major Records\Clothing_LoquiGenerated.cs">
      <DependentUpon>Clothing.xml</DependentUpon>
    </Compile>
    <Compile Include="Oblivion\Records\Major Records\CombatStyle.cs">
      <DependentUpon>CombatStyle.xml</DependentUpon>
    </Compile>
    <Compile Include="Oblivion\Records\Major Records\CombatStyleAdvanced_LoquiGenerated.cs">
      <DependentUpon>CombatStyle.xml</DependentUpon>
    </Compile>
    <Compile Include="Oblivion\Records\Major Records\CombatStyle_LoquiGenerated.cs">
      <DependentUpon>CombatStyle.xml</DependentUpon>
    </Compile>
    <Compile Include="Oblivion\Records\Major Records\Container.cs">
      <DependentUpon>Container.xml</DependentUpon>
    </Compile>
    <Compile Include="Oblivion\Records\Major Records\ContainerItem_LoquiGenerated.cs">
      <DependentUpon>Container.xml</DependentUpon>
    </Compile>
    <Compile Include="Oblivion\Records\Major Records\Container_LoquiGenerated.cs">
      <DependentUpon>Container.xml</DependentUpon>
    </Compile>
    <Compile Include="Oblivion\Records\Major Records\Creature.cs">
      <DependentUpon>Creature.xml</DependentUpon>
    </Compile>
    <Compile Include="Oblivion\Records\Major Records\CreatureSound.cs">
      <DependentUpon>Creature.xml</DependentUpon>
    </Compile>
    <Compile Include="Oblivion\Records\Major Records\CreatureSound_LoquiGenerated.cs">
      <DependentUpon>Creature.xml</DependentUpon>
    </Compile>
    <Compile Include="Oblivion\Records\Major Records\Creature_LoquiGenerated.cs">
      <DependentUpon>Creature.xml</DependentUpon>
    </Compile>
    <Compile Include="Oblivion\Records\Major Records\DialogItem.cs">
      <DependentUpon>DialogTopic.xml</DependentUpon>
    </Compile>
    <Compile Include="Oblivion\Records\Major Records\DialogItem_LoquiGenerated.cs">
      <DependentUpon>DialogTopic.xml</DependentUpon>
    </Compile>
    <Compile Include="Oblivion\Records\Major Records\DialogResponse_LoquiGenerated.cs">
      <DependentUpon>DialogTopic.xml</DependentUpon>
    </Compile>
    <Compile Include="Oblivion\Records\Major Records\DialogTopic.cs">
      <DependentUpon>DialogTopic.xml</DependentUpon>
    </Compile>
    <Compile Include="Oblivion\Records\Major Records\DialogTopic_LoquiGenerated.cs">
      <DependentUpon>DialogTopic.xml</DependentUpon>
    </Compile>
    <Compile Include="Oblivion\Records\Major Records\Door.cs">
      <DependentUpon>Door.xml</DependentUpon>
    </Compile>
    <Compile Include="Oblivion\Records\Major Records\Door_LoquiGenerated.cs">
      <DependentUpon>Door.xml</DependentUpon>
    </Compile>
    <Compile Include="Oblivion\Records\Major Records\EffectShader.cs">
      <DependentUpon>EffectShader.xml</DependentUpon>
    </Compile>
    <Compile Include="Oblivion\Records\Major Records\EffectShader_LoquiGenerated.cs">
      <DependentUpon>EffectShader.xml</DependentUpon>
    </Compile>
    <Compile Include="Oblivion\Records\Major Records\Enchantment.cs">
      <DependentUpon>Enchantment.xml</DependentUpon>
    </Compile>
    <Compile Include="Oblivion\Records\Major Records\Enchantment_LoquiGenerated.cs">
      <DependentUpon>Enchantment.xml</DependentUpon>
    </Compile>
    <Compile Include="Oblivion\Records\Major Records\Eye.cs">
      <DependentUpon>Eye.xml</DependentUpon>
    </Compile>
    <Compile Include="Oblivion\Records\Major Records\Eye_LoquiGenerated.cs">
      <DependentUpon>Eye.xml</DependentUpon>
    </Compile>
    <Compile Include="Oblivion\Records\Major Records\FaceGenData_LoquiGenerated.cs">
      <DependentUpon>Race.xml</DependentUpon>
    </Compile>
    <Compile Include="Oblivion\Records\Major Records\FacePart_LoquiGenerated.cs">
      <DependentUpon>Race.xml</DependentUpon>
    </Compile>
    <Compile Include="Oblivion\Records\Major Records\Faction.cs">
      <DependentUpon>Faction.xml</DependentUpon>
    </Compile>
    <Compile Include="Oblivion\Records\Major Records\Faction_LoquiGenerated.cs">
      <DependentUpon>Faction.xml</DependentUpon>
    </Compile>
    <Compile Include="Oblivion\Records\Major Records\Flora_LoquiGenerated.cs">
      <DependentUpon>Flora.xml</DependentUpon>
    </Compile>
    <Compile Include="Oblivion\Records\Major Records\GameSetting.cs">
      <DependentUpon>GameSetting.xml</DependentUpon>
    </Compile>
    <Compile Include="Oblivion\Records\Major Records\GameSettingFloat.cs">
      <DependentUpon>GameSetting.xml</DependentUpon>
    </Compile>
    <Compile Include="Oblivion\Records\Major Records\GameSettingFloat_LoquiGenerated.cs">
      <DependentUpon>GameSetting.xml</DependentUpon>
    </Compile>
    <Compile Include="Oblivion\Records\Major Records\GameSettingInt.cs">
      <DependentUpon>GameSetting.xml</DependentUpon>
    </Compile>
    <Compile Include="Oblivion\Records\Major Records\GameSettingInt_LoquiGenerated.cs">
      <DependentUpon>GameSetting.xml</DependentUpon>
    </Compile>
    <Compile Include="Oblivion\Records\Major Records\GameSettingString.cs">
      <DependentUpon>GameSetting.xml</DependentUpon>
    </Compile>
    <Compile Include="Oblivion\Records\Major Records\GameSettingString_LoquiGenerated.cs">
      <DependentUpon>GameSetting.xml</DependentUpon>
    </Compile>
    <Compile Include="Oblivion\Records\Major Records\GameSetting_LoquiGenerated.cs">
      <DependentUpon>GameSetting.xml</DependentUpon>
    </Compile>
    <Compile Include="Oblivion\Records\Major Records\Global.cs">
      <DependentUpon>Global.xml</DependentUpon>
    </Compile>
    <Compile Include="Oblivion\Records\Major Records\GlobalFloat.cs">
      <DependentUpon>Global.xml</DependentUpon>
    </Compile>
    <Compile Include="Oblivion\Records\Major Records\GlobalFloat_LoquiGenerated.cs">
      <DependentUpon>Global.xml</DependentUpon>
    </Compile>
    <Compile Include="Oblivion\Records\Major Records\GlobalInt.cs">
      <DependentUpon>Global.xml</DependentUpon>
    </Compile>
    <Compile Include="Oblivion\Records\Major Records\GlobalInt_LoquiGenerated.cs">
      <DependentUpon>Global.xml</DependentUpon>
    </Compile>
    <Compile Include="Oblivion\Records\Major Records\GlobalShort.cs">
      <DependentUpon>Global.xml</DependentUpon>
    </Compile>
    <Compile Include="Oblivion\Records\Major Records\GlobalShort_LoquiGenerated.cs">
      <DependentUpon>Global.xml</DependentUpon>
    </Compile>
    <Compile Include="Oblivion\Records\Major Records\Global_LoquiGenerated.cs">
      <DependentUpon>Global.xml</DependentUpon>
    </Compile>
    <Compile Include="Oblivion\Records\Major Records\Grass.cs">
      <DependentUpon>Grass.xml</DependentUpon>
    </Compile>
    <Compile Include="Oblivion\Records\Major Records\Grass_LoquiGenerated.cs">
      <DependentUpon>Grass.xml</DependentUpon>
    </Compile>
    <Compile Include="Oblivion\Records\Major Records\Hair.cs">
      <DependentUpon>Hair.xml</DependentUpon>
    </Compile>
    <Compile Include="Oblivion\Records\Major Records\Hair_LoquiGenerated.cs">
      <DependentUpon>Hair.xml</DependentUpon>
    </Compile>
    <Compile Include="Oblivion\Records\Major Records\HavokData.cs">
      <DependentUpon>LandTexture.xml</DependentUpon>
    </Compile>
    <Compile Include="Oblivion\Records\Major Records\HavokData_LoquiGenerated.cs">
      <DependentUpon>LandTexture.xml</DependentUpon>
    </Compile>
    <Compile Include="Oblivion\Records\Major Records\IdleAnimation.cs">
      <DependentUpon>IdleAnimation.xml</DependentUpon>
    </Compile>
    <Compile Include="Oblivion\Records\Major Records\IdleAnimation_LoquiGenerated.cs">
      <DependentUpon>IdleAnimation.xml</DependentUpon>
    </Compile>
    <Compile Include="Oblivion\Records\Major Records\Ingredient_LoquiGenerated.cs">
      <DependentUpon>Ingredient.xml</DependentUpon>
    </Compile>
    <Compile Include="Oblivion\Records\Major Records\InterCellPoint_LoquiGenerated.cs">
      <DependentUpon>PathGrid.xml</DependentUpon>
    </Compile>
    <Compile Include="Oblivion\Records\Major Records\ItemEntry_LoquiGenerated.cs">
      <DependentUpon>Npc.xml</DependentUpon>
    </Compile>
    <Compile Include="Oblivion\Records\Major Records\Key_LoquiGenerated.cs">
      <DependentUpon>Key.xml</DependentUpon>
    </Compile>
    <Compile Include="Oblivion\Records\Major Records\Landscape_LoquiGenerated.cs">
      <DependentUpon>Landscape.xml</DependentUpon>
    </Compile>
    <Compile Include="Oblivion\Records\Major Records\LandTexture_LoquiGenerated.cs">
      <DependentUpon>LandTexture.xml</DependentUpon>
    </Compile>
    <Compile Include="Oblivion\Records\Major Records\LeveledCreature_LoquiGenerated.cs">
      <DependentUpon>LeveledCreature.xml</DependentUpon>
    </Compile>
    <Compile Include="Oblivion\Records\Major Records\LeveledItem.cs">
      <DependentUpon>LeveledItem.xml</DependentUpon>
    </Compile>
    <Compile Include="Oblivion\Records\Major Records\LeveledItem_LoquiGenerated.cs">
      <DependentUpon>LeveledItem.xml</DependentUpon>
    </Compile>
    <Compile Include="Oblivion\Records\Major Records\LeveledSpell_LoquiGenerated.cs">
      <DependentUpon>LeveledSpell.xml</DependentUpon>
    </Compile>
    <Compile Include="Oblivion\Records\Major Records\Light.cs">
      <DependentUpon>Light.xml</DependentUpon>
    </Compile>
    <Compile Include="Oblivion\Records\Major Records\Light_LoquiGenerated.cs">
      <DependentUpon>Light.xml</DependentUpon>
    </Compile>
    <Compile Include="Oblivion\Records\Major Records\LoadScreenLocation_LoquiGenerated.cs">
      <DependentUpon>LoadScreen.xml</DependentUpon>
    </Compile>
    <Compile Include="Oblivion\Records\Major Records\LoadScreen_LoquiGenerated.cs">
      <DependentUpon>LoadScreen.xml</DependentUpon>
    </Compile>
    <Compile Include="Oblivion\Records\Major Records\LocalVariable_LoquiGenerated.cs">
      <DependentUpon>Script.xml</DependentUpon>
    </Compile>
    <Compile Include="Oblivion\Records\Major Records\LockInformation.cs">
      <DependentUpon>PlacedObject.xml</DependentUpon>
    </Compile>
    <Compile Include="Oblivion\Records\Major Records\LockInformation_LoquiGenerated.cs">
      <DependentUpon>PlacedObject.xml</DependentUpon>
    </Compile>
    <Compile Include="Oblivion\Records\Major Records\LogEntry.cs">
      <DependentUpon>Quest.xml</DependentUpon>
    </Compile>
    <Compile Include="Oblivion\Records\Major Records\LogEntry_LoquiGenerated.cs">
      <DependentUpon>Quest.xml</DependentUpon>
    </Compile>
    <Compile Include="Oblivion\Records\Major Records\MagicEffect.cs">
      <DependentUpon>MagicEffect.xml</DependentUpon>
    </Compile>
    <Compile Include="Oblivion\Records\Major Records\MagicEffectSubData_LoquiGenerated.cs">
      <DependentUpon>MagicEffect.xml</DependentUpon>
    </Compile>
    <Compile Include="Oblivion\Records\Major Records\MagicEffect_LoquiGenerated.cs">
      <DependentUpon>MagicEffect.xml</DependentUpon>
    </Compile>
    <Compile Include="Oblivion\Records\Major Records\MapData_LoquiGenerated.cs">
      <DependentUpon>Worldspace.xml</DependentUpon>
    </Compile>
    <Compile Include="Oblivion\Records\Major Records\MapMarker.cs">
      <DependentUpon>PlacedObject.xml</DependentUpon>
    </Compile>
    <Compile Include="Oblivion\Records\Major Records\MapMarker_LoquiGenerated.cs">
      <DependentUpon>PlacedObject.xml</DependentUpon>
    </Compile>
    <Compile Include="Oblivion\Records\Major Records\Miscellaneous_LoquiGenerated.cs">
      <DependentUpon>Miscellaneous.xml</DependentUpon>
    </Compile>
    <Compile Include="Oblivion\Records\Major Records\Npc.cs">
      <DependentUpon>Npc.xml</DependentUpon>
    </Compile>
    <Compile Include="Oblivion\Records\Major Records\PathGrid.cs">
      <DependentUpon>PathGrid.xml</DependentUpon>
    </Compile>
    <Compile Include="Oblivion\Records\Major Records\PathGridPoint.cs">
      <DependentUpon>PathGrid.xml</DependentUpon>
    </Compile>
    <Compile Include="Oblivion\Records\Major Records\PathGridPoint_LoquiGenerated.cs">
      <DependentUpon>PathGrid.xml</DependentUpon>
    </Compile>
    <Compile Include="Oblivion\Records\Major Records\PathGrid_LoquiGenerated.cs">
      <DependentUpon>PathGrid.xml</DependentUpon>
    </Compile>
    <Compile Include="Oblivion\Records\Major Records\PlacedCreature_LoquiGenerated.cs">
      <DependentUpon>PlacedCreature.xml</DependentUpon>
    </Compile>
    <Compile Include="Oblivion\Records\Major Records\PlacedObject.cs">
      <DependentUpon>PlacedObject.xml</DependentUpon>
    </Compile>
    <Compile Include="Oblivion\Records\Major Records\PlacedObject_LoquiGenerated.cs">
      <DependentUpon>PlacedObject.xml</DependentUpon>
    </Compile>
    <Compile Include="Oblivion\Records\Major Records\Place_LoquiGenerated.cs">
      <DependentUpon>Place.xml</DependentUpon>
    </Compile>
    <Compile Include="Oblivion\Records\Major Records\PointToReferenceMapping_LoquiGenerated.cs">
      <DependentUpon>PathGrid.xml</DependentUpon>
    </Compile>
    <Compile Include="Oblivion\Records\Major Records\Potion_LoquiGenerated.cs">
      <DependentUpon>Potion.xml</DependentUpon>
    </Compile>
    <Compile Include="Oblivion\Records\Major Records\Quest.cs">
      <DependentUpon>Quest.xml</DependentUpon>
    </Compile>
    <Compile Include="Oblivion\Records\Major Records\QuestStage_LoquiGenerated.cs">
      <DependentUpon>Quest.xml</DependentUpon>
    </Compile>
    <Compile Include="Oblivion\Records\Major Records\QuestTarget.cs">
      <DependentUpon>Quest.xml</DependentUpon>
    </Compile>
    <Compile Include="Oblivion\Records\Major Records\QuestTarget_LoquiGenerated.cs">
      <DependentUpon>Quest.xml</DependentUpon>
    </Compile>
    <Compile Include="Oblivion\Records\Major Records\Quest_LoquiGenerated.cs">
      <DependentUpon>Quest.xml</DependentUpon>
    </Compile>
    <Compile Include="Oblivion\Records\Major Records\Race.cs">
      <DependentUpon>Race.xml</DependentUpon>
    </Compile>
    <Compile Include="Oblivion\Records\Major Records\RaceRelation_LoquiGenerated.cs">
      <DependentUpon>Race.xml</DependentUpon>
    </Compile>
    <Compile Include="Oblivion\Records\Major Records\RaceStats_LoquiGenerated.cs">
      <DependentUpon>Race.xml</DependentUpon>
    </Compile>
    <Compile Include="Oblivion\Records\Major Records\Race_LoquiGenerated.cs">
      <DependentUpon>Race.xml</DependentUpon>
    </Compile>
    <Compile Include="Oblivion\Records\Major Records\RankPlacement_LoquiGenerated.cs">
      <DependentUpon>Npc.xml</DependentUpon>
    </Compile>
    <Compile Include="Oblivion\Records\Major Records\Rank_LoquiGenerated.cs">
      <DependentUpon>Faction.xml</DependentUpon>
    </Compile>
    <Compile Include="Oblivion\Records\Major Records\Region.cs">
      <DependentUpon>Region.xml</DependentUpon>
    </Compile>
    <Compile Include="Oblivion\Records\Major Records\RegionArea_LoquiGenerated.cs">
      <DependentUpon>Region.xml</DependentUpon>
    </Compile>
    <Compile Include="Oblivion\Records\Major Records\RegionData.cs">
      <DependentUpon>Region.xml</DependentUpon>
    </Compile>
    <Compile Include="Oblivion\Records\Major Records\RegionSound.cs">
      <DependentUpon>Region.xml</DependentUpon>
    </Compile>
    <Compile Include="Oblivion\Records\Major Records\RegionSound_LoquiGenerated.cs">
      <DependentUpon>Region.xml</DependentUpon>
    </Compile>
    <Compile Include="Oblivion\Records\Major Records\Region_LoquiGenerated.cs">
      <DependentUpon>Region.xml</DependentUpon>
    </Compile>
    <Compile Include="Oblivion\Records\Major Records\RelatedWaters_LoquiGenerated.cs">
      <DependentUpon>Water.xml</DependentUpon>
    </Compile>
    <Compile Include="Oblivion\Records\Major Records\Road.cs">
      <DependentUpon>Road.xml</DependentUpon>
    </Compile>
    <Compile Include="Oblivion\Records\Major Records\RoadPoint_LoquiGenerated.cs">
      <DependentUpon>Road.xml</DependentUpon>
    </Compile>
    <Compile Include="Oblivion\Records\Major Records\Road_LoquiGenerated.cs">
      <DependentUpon>Road.xml</DependentUpon>
    </Compile>
    <Compile Include="Oblivion\Records\Major Records\Script.cs">
      <DependentUpon>Script.xml</DependentUpon>
    </Compile>
    <Compile Include="Oblivion\Records\Major Records\ScriptFields.cs">
      <DependentUpon>Script.xml</DependentUpon>
    </Compile>
    <Compile Include="Oblivion\Records\Major Records\ScriptFields_LoquiGenerated.cs">
      <DependentUpon>Script.xml</DependentUpon>
    </Compile>
    <Compile Include="Oblivion\Records\Major Records\ScriptMetaSummary.cs">
      <DependentUpon>Script.xml</DependentUpon>
    </Compile>
    <Compile Include="Oblivion\Records\Major Records\ScriptMetaSummary_LoquiGenerated.cs">
      <DependentUpon>Script.xml</DependentUpon>
    </Compile>
    <Compile Include="Oblivion\Records\Major Records\ScriptObjectReference_LoquiGenerated.cs">
      <DependentUpon>Script.xml</DependentUpon>
    </Compile>
    <Compile Include="Oblivion\Records\Major Records\ScriptReference_LoquiGenerated.cs">
      <DependentUpon>Script.xml</DependentUpon>
    </Compile>
    <Compile Include="Oblivion\Records\Major Records\ScriptVariableReference_LoquiGenerated.cs">
      <DependentUpon>Script.xml</DependentUpon>
    </Compile>
    <Compile Include="Oblivion\Records\Major Records\Script_LoquiGenerated.cs">
      <DependentUpon>Script.xml</DependentUpon>
    </Compile>
    <Compile Include="Oblivion\Records\Major Records\SigilStone_LoquiGenerated.cs">
      <DependentUpon>SigilStone.xml</DependentUpon>
    </Compile>
    <Compile Include="Oblivion\Records\Major Records\SkillBoost_LoquiGenerated.cs">
      <DependentUpon>Race.xml</DependentUpon>
    </Compile>
    <Compile Include="Oblivion\Records\Major Records\SkillRecord_LoquiGenerated.cs">
      <DependentUpon>SkillRecord.xml</DependentUpon>
    </Compile>
    <Compile Include="Oblivion\Records\Major Records\SoulGem_LoquiGenerated.cs">
      <DependentUpon>SoulGem.xml</DependentUpon>
    </Compile>
    <Compile Include="Oblivion\Records\Major Records\SoundData.cs">
      <DependentUpon>Sound.xml</DependentUpon>
    </Compile>
    <Compile Include="Oblivion\Records\Major Records\SoundDataExtended.cs">
      <DependentUpon>Sound.xml</DependentUpon>
    </Compile>
    <Compile Include="Oblivion\Records\Major Records\SoundDataExtended_LoquiGenerated.cs">
      <DependentUpon>Sound.xml</DependentUpon>
    </Compile>
    <Compile Include="Oblivion\Records\Major Records\SoundData_LoquiGenerated.cs">
      <DependentUpon>Sound.xml</DependentUpon>
    </Compile>
    <Compile Include="Oblivion\Records\Major Records\SoundItem_LoquiGenerated.cs">
      <DependentUpon>Creature.xml</DependentUpon>
    </Compile>
    <Compile Include="Oblivion\Records\Major Records\Sound_LoquiGenerated.cs">
      <DependentUpon>Sound.xml</DependentUpon>
    </Compile>
    <Compile Include="Oblivion\Records\Major Records\Spell.cs">
      <DependentUpon>Spell.xml</DependentUpon>
    </Compile>
    <Compile Include="Oblivion\Records\Major Records\SpellLeveled_LoquiGenerated.cs">
      <DependentUpon>SpellLeveled.xml</DependentUpon>
    </Compile>
    <Compile Include="Oblivion\Records\Major Records\SpellUnleveled_LoquiGenerated.cs">
      <DependentUpon>SpellUnleveled.xml</DependentUpon>
    </Compile>
    <Compile Include="Oblivion\Records\Major Records\Spell_LoquiGenerated.cs">
      <DependentUpon>Spell.xml</DependentUpon>
    </Compile>
    <Compile Include="Oblivion\Records\Major Records\Static_LoquiGenerated.cs">
      <DependentUpon>Static.xml</DependentUpon>
    </Compile>
    <Compile Include="Oblivion\Records\Major Records\Subspace_LoquiGenerated.cs">
      <DependentUpon>Subspace.xml</DependentUpon>
    </Compile>
    <Compile Include="Oblivion\Records\Major Records\TeleportDestination_LoquiGenerated.cs">
      <DependentUpon>PlacedObject.xml</DependentUpon>
    </Compile>
    <Compile Include="Oblivion\Records\Major Records\Tree_LoquiGenerated.cs">
      <DependentUpon>Tree.xml</DependentUpon>
    </Compile>
    <Compile Include="Oblivion\Records\Major Records\Water.cs">
      <DependentUpon>Water.xml</DependentUpon>
    </Compile>
    <Compile Include="Oblivion\Records\Major Records\Water_LoquiGenerated.cs">
      <DependentUpon>Water.xml</DependentUpon>
    </Compile>
    <Compile Include="Oblivion\Records\Major Records\Weapon.cs">
      <DependentUpon>Weapon.xml</DependentUpon>
    </Compile>
    <Compile Include="Oblivion\Records\Major Records\Weapon_LoquiGenerated.cs">
      <DependentUpon>Weapon.xml</DependentUpon>
    </Compile>
    <Compile Include="Oblivion\Records\Major Records\Weather.cs">
      <DependentUpon>Weather.xml</DependentUpon>
    </Compile>
    <Compile Include="Oblivion\Records\Major Records\WeatherSound.cs">
      <DependentUpon>Weather.xml</DependentUpon>
    </Compile>
    <Compile Include="Oblivion\Records\Major Records\WeatherSound_LoquiGenerated.cs">
      <DependentUpon>Weather.xml</DependentUpon>
    </Compile>
    <Compile Include="Oblivion\Records\Major Records\Weather_LoquiGenerated.cs">
      <DependentUpon>Weather.xml</DependentUpon>
    </Compile>
    <Compile Include="Oblivion\Records\Major Records\Worldspace.cs">
      <DependentUpon>Worldspace.xml</DependentUpon>
    </Compile>
    <Compile Include="Oblivion\Records\Major Records\WorldspaceBlock_LoquiGenerated.cs">
      <DependentUpon>Worldspace.xml</DependentUpon>
    </Compile>
    <Compile Include="Oblivion\Records\Major Records\WorldspaceSubBlock.cs">
      <DependentUpon>Worldspace.xml</DependentUpon>
    </Compile>
    <Compile Include="Oblivion\Records\Major Records\WorldspaceSubBlock_LoquiGenerated.cs">
      <DependentUpon>Worldspace.xml</DependentUpon>
    </Compile>
    <Compile Include="Oblivion\Records\Major Records\Worldspace_LoquiGenerated.cs">
      <DependentUpon>Worldspace.xml</DependentUpon>
    </Compile>
    <Compile Include="Oblivion\Records\ModHeader.cs">
      <DependentUpon>ModHeader.xml</DependentUpon>
    </Compile>
    <Compile Include="Oblivion\Records\ModHeader_LoquiGenerated.cs">
      <DependentUpon>ModHeader.xml</DependentUpon>
    </Compile>
    <Compile Include="Oblivion\Records\ModStats_LoquiGenerated.cs">
      <DependentUpon>ModHeader.xml</DependentUpon>
    </Compile>
    <Compile Include="Oblivion\Records\OblivionMajorRecord.cs">
      <DependentUpon>OblivionMajorRecord.xml</DependentUpon>
    </Compile>
    <Compile Include="Oblivion\Records\OblivionMajorRecord_LoquiGenerated.cs">
      <DependentUpon>OblivionMajorRecord.xml</DependentUpon>
    </Compile>
    <Compile Include="Oblivion\Records\OblivionMod.cs">
      <DependentUpon>OblivionMod.xml</DependentUpon>
    </Compile>
    <Compile Include="Oblivion\Records\OblivionMod_LoquiGenerated.cs">
      <DependentUpon>OblivionMod.xml</DependentUpon>
    </Compile>
    <Compile Include="Skyrim\Enums\CastType.cs" />
    <Compile Include="Skyrim\Enums\CompareOperator.cs" />
    <Compile Include="Skyrim\Enums\SoundLevel.cs" />
    <Compile Include="Skyrim\Enums\TargetType.cs" />
    <Compile Include="Skyrim\Interfaces\IBoundableEquipment.cs" />
    <Compile Include="Skyrim\ProtocolDefinition_Skyrim.cs" />
    <Compile Include="Skyrim\Enums\ActorValueExtended.cs" />
    <Compile Include="Skyrim\Enums\ArmorType.cs" />
    <Compile Include="Skyrim\Enums\BipedObject.cs" />
    <Compile Include="Skyrim\Enums\CombatReaction.cs" />
    <Compile Include="Skyrim\Enums\EquipType.cs" />
    <Compile Include="Skyrim\Enums\Skill.cs" />
    <Compile Include="Skyrim\Records\Common Subrecords\AlternateTexture_LoquiGenerated.cs">
      <DependentUpon>Model.xml</DependentUpon>
    </Compile>
    <Compile Include="Skyrim\Records\Common Subrecords\AttackData.cs">
      <DependentUpon>Attack.xml</DependentUpon>
    </Compile>
    <Compile Include="Skyrim\Records\Common Subrecords\AttackData_LoquiGenerated.cs">
      <DependentUpon>Attack.xml</DependentUpon>
    </Compile>
    <Compile Include="Skyrim\Records\Common Subrecords\Attack_LoquiGenerated.cs">
      <DependentUpon>Attack.xml</DependentUpon>
    </Compile>
    <Compile Include="Skyrim\Records\Common Subrecords\Condition.cs">
      <DependentUpon>Condition.xml</DependentUpon>
    </Compile>
    <Compile Include="Skyrim\Records\Common Subrecords\ConditionData_LoquiGenerated.cs">
      <DependentUpon>Condition.xml</DependentUpon>
    </Compile>
    <Compile Include="Skyrim\Records\Common Subrecords\ConditionFloat.cs">
      <DependentUpon>Condition.xml</DependentUpon>
    </Compile>
    <Compile Include="Skyrim\Records\Common Subrecords\ConditionFloat_LoquiGenerated.cs">
      <DependentUpon>Condition.xml</DependentUpon>
    </Compile>
    <Compile Include="Skyrim\Records\Common Subrecords\ConditionGlobal.cs">
      <DependentUpon>Condition.xml</DependentUpon>
    </Compile>
    <Compile Include="Skyrim\Records\Common Subrecords\ConditionGlobal_LoquiGenerated.cs">
      <DependentUpon>Condition.xml</DependentUpon>
    </Compile>
    <Compile Include="Skyrim\Records\Common Subrecords\Condition_LoquiGenerated.cs">
      <DependentUpon>Condition.xml</DependentUpon>
    </Compile>
    <Compile Include="Skyrim\Records\Common Subrecords\FunctionConditionData_LoquiGenerated.cs">
      <DependentUpon>Condition.xml</DependentUpon>
    </Compile>
    <Compile Include="Skyrim\Records\Common Subrecords\GetEventData_LoquiGenerated.cs">
      <DependentUpon>Condition.xml</DependentUpon>
    </Compile>
    <Compile Include="Skyrim\Records\Common Subrecords\Model_LoquiGenerated.cs">
      <DependentUpon>Model.xml</DependentUpon>
    </Compile>
    <Compile Include="Skyrim\Records\Common Subrecords\ObjectBounds_LoquiGenerated.cs">
      <DependentUpon>ObjectBounds.xml</DependentUpon>
    </Compile>
    <Compile Include="Skyrim\Records\Common Subrecords\Relation_LoquiGenerated.cs">
      <DependentUpon>Relation.xml</DependentUpon>
    </Compile>
    <Compile Include="Skyrim\Records\Common Subrecords\ScriptEntry.cs">
      <DependentUpon>VirtualMachineAdapter.xml</DependentUpon>
    </Compile>
    <Compile Include="Skyrim\Records\Common Subrecords\ScriptProperty.cs">
      <DependentUpon>VirtualMachineAdapter.xml</DependentUpon>
    </Compile>
    <Compile Include="Skyrim\Records\Group.cs">
      <DependentUpon>Group.xml</DependentUpon>
    </Compile>
    <Compile Include="Skyrim\Records\Group_LoquiGenerated.cs">
      <DependentUpon>Group.xml</DependentUpon>
    </Compile>
    <Compile Include="Skyrim\Records\Major Records\ActionRecord_LoquiGenerated.cs">
      <DependentUpon>ActionRecord.xml</DependentUpon>
    </Compile>
    <Compile Include="Skyrim\Records\Major Records\Armor_LoquiGenerated.cs">
      <DependentUpon>Armor.xml</DependentUpon>
    </Compile>
    <Compile Include="Skyrim\Records\Major Records\ArtObject_LoquiGenerated.cs">
      <DependentUpon>ArtObject.xml</DependentUpon>
    </Compile>
    <Compile Include="Skyrim\Records\Major Records\AvailableMorphs.cs">
      <DependentUpon>Race.xml</DependentUpon>
    </Compile>
    <Compile Include="Skyrim\Records\Major Records\AvailableMorphs_LoquiGenerated.cs">
      <DependentUpon>Race.xml</DependentUpon>
    </Compile>
    <Compile Include="Skyrim\Records\Major Records\BodyData.cs">
      <DependentUpon>Race.xml</DependentUpon>
    </Compile>
    <Compile Include="Skyrim\Records\Major Records\BodyData_LoquiGenerated.cs">
      <DependentUpon>Race.xml</DependentUpon>
    </Compile>
    <Compile Include="Skyrim\Records\Major Records\BodyPartData_LoquiGenerated.cs">
      <DependentUpon>BodyPartData.xml</DependentUpon>
    </Compile>
    <Compile Include="Skyrim\Records\Common Subrecords\BodyTemplate.cs">
      <DependentUpon>BodyTemplate.xml</DependentUpon>
    </Compile>
    <Compile Include="Skyrim\Records\Major Records\Class_LoquiGenerated.cs">
      <DependentUpon>Class.xml</DependentUpon>
    </Compile>
    <Compile Include="Skyrim\Records\Major Records\ColorRecord_LoquiGenerated.cs">
      <DependentUpon>ColorRecord.xml</DependentUpon>
    </Compile>
    <Compile Include="Skyrim\Records\Major Records\Decal.cs">
      <DependentUpon>TextureSet.xml</DependentUpon>
    </Compile>
    <Compile Include="Skyrim\Records\Major Records\Decal_LoquiGenerated.cs">
      <DependentUpon>TextureSet.xml</DependentUpon>
    </Compile>
    <Compile Include="Skyrim\Records\Major Records\EquipType_LoquiGenerated.cs">
      <DependentUpon>EquipType.xml</DependentUpon>
    </Compile>
    <Compile Include="Skyrim\Records\Major Records\Eyes.cs">
      <DependentUpon>Eyes.xml</DependentUpon>
    </Compile>
    <Compile Include="Skyrim\Records\Major Records\FaceFxPhonemes.cs">
      <DependentUpon>Race.xml</DependentUpon>
    </Compile>
    <Compile Include="Skyrim\Records\Major Records\FaceFxPhonemes_LoquiGenerated.cs">
      <DependentUpon>Race.xml</DependentUpon>
    </Compile>
    <Compile Include="Skyrim\Records\Major Records\Faction.cs">
      <DependentUpon>Faction.xml</DependentUpon>
    </Compile>
    <Compile Include="Skyrim\Records\Major Records\Faction_LoquiGenerated.cs">
      <DependentUpon>Faction.xml</DependentUpon>
    </Compile>
    <Compile Include="Skyrim\Records\Major Records\FormList_LoquiGenerated.cs">
      <DependentUpon>FormList.xml</DependentUpon>
    </Compile>
    <Compile Include="Skyrim\Records\Major Records\GameSetting.cs">
      <DependentUpon>GameSetting.xml</DependentUpon>
    </Compile>
    <Compile Include="Skyrim\Records\Major Records\GameSettingBool.cs">
      <DependentUpon>GameSetting.xml</DependentUpon>
    </Compile>
    <Compile Include="Skyrim\Records\Major Records\GameSettingBool_LoquiGenerated.cs">
      <DependentUpon>GameSetting.xml</DependentUpon>
    </Compile>
    <Compile Include="Skyrim\Records\Major Records\GameSettingFloat.cs">
      <DependentUpon>GameSetting.xml</DependentUpon>
    </Compile>
    <Compile Include="Skyrim\Records\Major Records\GameSettingFloat_LoquiGenerated.cs">
      <DependentUpon>GameSetting.xml</DependentUpon>
    </Compile>
    <Compile Include="Skyrim\Records\Major Records\GameSettingInt.cs">
      <DependentUpon>GameSetting.xml</DependentUpon>
    </Compile>
    <Compile Include="Skyrim\Records\Major Records\GameSettingInt_LoquiGenerated.cs">
      <DependentUpon>GameSetting.xml</DependentUpon>
    </Compile>
    <Compile Include="Skyrim\Records\Major Records\GameSettingString.cs">
      <DependentUpon>GameSetting.xml</DependentUpon>
    </Compile>
    <Compile Include="Skyrim\Records\Major Records\GameSettingString_LoquiGenerated.cs">
      <DependentUpon>GameSetting.xml</DependentUpon>
    </Compile>
    <Compile Include="Skyrim\Records\Major Records\GameSetting_LoquiGenerated.cs">
      <DependentUpon>GameSetting.xml</DependentUpon>
    </Compile>
    <Compile Include="Skyrim\Records\Major Records\Global.cs">
      <DependentUpon>Global.xml</DependentUpon>
    </Compile>
    <Compile Include="Skyrim\Records\Major Records\GlobalFloat.cs">
      <DependentUpon>Global.xml</DependentUpon>
    </Compile>
    <Compile Include="Skyrim\Records\Major Records\GlobalFloat_LoquiGenerated.cs">
      <DependentUpon>Global.xml</DependentUpon>
    </Compile>
    <Compile Include="Skyrim\Records\Major Records\GlobalInt.cs">
      <DependentUpon>Global.xml</DependentUpon>
    </Compile>
    <Compile Include="Skyrim\Records\Major Records\GlobalInt_LoquiGenerated.cs">
      <DependentUpon>Global.xml</DependentUpon>
    </Compile>
    <Compile Include="Skyrim\Records\Major Records\GlobalShort.cs">
      <DependentUpon>Global.xml</DependentUpon>
    </Compile>
    <Compile Include="Skyrim\Records\Major Records\GlobalShort_LoquiGenerated.cs">
      <DependentUpon>Global.xml</DependentUpon>
    </Compile>
    <Compile Include="Skyrim\Records\Major Records\Global_LoquiGenerated.cs">
      <DependentUpon>Global.xml</DependentUpon>
    </Compile>
    <Compile Include="Skyrim\Records\Major Records\Hair_LoquiGenerated.cs">
      <DependentUpon>Hair.xml</DependentUpon>
    </Compile>
    <Compile Include="Skyrim\Records\Major Records\HeadData_LoquiGenerated.cs">
      <DependentUpon>Race.xml</DependentUpon>
    </Compile>
    <Compile Include="Skyrim\Records\Major Records\HeadPart.cs">
      <DependentUpon>HeadPart.xml</DependentUpon>
    </Compile>
    <Compile Include="Skyrim\Records\Major Records\HeadPartReference_LoquiGenerated.cs">
      <DependentUpon>Race.xml</DependentUpon>
    </Compile>
    <Compile Include="Skyrim\Records\Major Records\HeadPart_LoquiGenerated.cs">
      <DependentUpon>HeadPart.xml</DependentUpon>
    </Compile>
    <Compile Include="Skyrim\Records\Major Records\ImpactDataSet_LoquiGenerated.cs">
      <DependentUpon>ImpactDataSet.xml</DependentUpon>
    </Compile>
    <Compile Include="Skyrim\Records\Major Records\Keyword_LoquiGenerated.cs">
      <DependentUpon>Keyword.xml</DependentUpon>
    </Compile>
    <Compile Include="Skyrim\Records\Major Records\LocationReferenceType_LoquiGenerated.cs">
      <DependentUpon>LocationReferenceType.xml</DependentUpon>
    </Compile>
    <Compile Include="Skyrim\Records\Major Records\MagicEffect.cs">
      <DependentUpon>MagicEffect.xml</DependentUpon>
    </Compile>
    <Compile Include="Skyrim\Records\Major Records\MagicEffectArchetype.cs">
      <DependentUpon>MagicEffect.xml</DependentUpon>
    </Compile>
    <Compile Include="Skyrim\Records\Major Records\MagicEffectBoundArchetype.cs">
      <DependentUpon>MagicEffect.xml</DependentUpon>
    </Compile>
    <Compile Include="Skyrim\Records\Major Records\MagicEffectGuideArchetype.cs">
      <DependentUpon>MagicEffect.xml</DependentUpon>
    </Compile>
    <Compile Include="Skyrim\Records\Major Records\MagicEffectKeywordArchetype.cs">
      <DependentUpon>MagicEffect.xml</DependentUpon>
    </Compile>
    <Compile Include="Skyrim\Records\Major Records\MagicEffectLightArchetype.cs">
      <DependentUpon>MagicEffect.xml</DependentUpon>
    </Compile>
    <Compile Include="Skyrim\Records\Major Records\MagicEffectNpcArchetype.cs">
      <DependentUpon>MagicEffect.xml</DependentUpon>
    </Compile>
    <Compile Include="Skyrim\Records\Major Records\MagicEffectSpawnHazardArchetype.cs">
      <DependentUpon>MagicEffect.xml</DependentUpon>
    </Compile>
    <Compile Include="Skyrim\Records\Major Records\MagicEffectSpellArchetype.cs">
      <DependentUpon>MagicEffect.xml</DependentUpon>
    </Compile>
    <Compile Include="Skyrim\Records\Major Records\MagicEffectEnchantmentArchetype.cs">
      <DependentUpon>MagicEffect.xml</DependentUpon>
    </Compile>
    <Compile Include="Skyrim\Records\Major Records\MagicEffectVampireArchetype.cs">
      <DependentUpon>MagicEffect.xml</DependentUpon>
    </Compile>
    <Compile Include="Skyrim\Records\Major Records\MagicEffectWerewolfArchetype.cs">
      <DependentUpon>MagicEffect.xml</DependentUpon>
    </Compile>
    <Compile Include="Skyrim\Records\Major Records\MaterialType_LoquiGenerated.cs">
      <DependentUpon>MaterialType.xml</DependentUpon>
    </Compile>
    <Compile Include="Skyrim\Records\Major Records\MovementType_LoquiGenerated.cs">
      <DependentUpon>MovementType.xml</DependentUpon>
    </Compile>
    <Compile Include="Skyrim\Records\Major Records\Outfit_LoquiGenerated.cs">
      <DependentUpon>Outfit.xml</DependentUpon>
    </Compile>
    <Compile Include="Skyrim\Records\Major Records\Part.cs">
      <DependentUpon>HeadPart.xml</DependentUpon>
    </Compile>
    <Compile Include="Skyrim\Records\Major Records\Part_LoquiGenerated.cs">
      <DependentUpon>HeadPart.xml</DependentUpon>
    </Compile>
    <Compile Include="Skyrim\Records\Major Records\Phoneme.cs">
      <DependentUpon>Race.xml</DependentUpon>
    </Compile>
    <Compile Include="Skyrim\Records\Major Records\PlacedObject_LoquiGenerated.cs">
      <DependentUpon>PlacedObject.xml</DependentUpon>
    </Compile>
    <Compile Include="Skyrim\Records\Major Records\Race.cs">
      <DependentUpon>Race.xml</DependentUpon>
    </Compile>
    <Compile Include="Skyrim\Records\Major Records\RaceMovementType_LoquiGenerated.cs">
      <DependentUpon>Race.xml</DependentUpon>
    </Compile>
    <Compile Include="Skyrim\Records\Major Records\Race_LoquiGenerated.cs">
      <DependentUpon>Race.xml</DependentUpon>
    </Compile>
    <Compile Include="Skyrim\Records\Major Records\Rank_LoquiGenerated.cs">
      <DependentUpon>Faction.xml</DependentUpon>
    </Compile>
    <Compile Include="Skyrim\Records\Major Records\SkillBoost_LoquiGenerated.cs">
      <DependentUpon>Race.xml</DependentUpon>
    </Compile>
    <Compile Include="Skyrim\Records\Major Records\SoundDescriptor_LoquiGenerated.cs">
      <DependentUpon>SoundDescriptor.xml</DependentUpon>
    </Compile>
    <Compile Include="Skyrim\Records\Major Records\SpeedOverrides_LoquiGenerated.cs">
      <DependentUpon>Race.xml</DependentUpon>
    </Compile>
    <Compile Include="Skyrim\Records\Major Records\TextureSet.cs">
      <DependentUpon>TextureSet.xml</DependentUpon>
    </Compile>
    <Compile Include="Skyrim\Records\Major Records\TextureSet_LoquiGenerated.cs">
      <DependentUpon>TextureSet.xml</DependentUpon>
    </Compile>
    <Compile Include="Skyrim\Records\Major Records\TintAssets.cs">
      <DependentUpon>Race.xml</DependentUpon>
    </Compile>
    <Compile Include="Skyrim\Records\Major Records\TintAssets_LoquiGenerated.cs">
      <DependentUpon>Race.xml</DependentUpon>
    </Compile>
    <Compile Include="Skyrim\Records\Major Records\TintPreset_LoquiGenerated.cs">
      <DependentUpon>Race.xml</DependentUpon>
    </Compile>
    <Compile Include="Skyrim\Records\Major Records\VendorValues_LoquiGenerated.cs">
      <DependentUpon>Faction.xml</DependentUpon>
    </Compile>
    <Compile Include="Skyrim\Records\Major Records\VoiceType_LoquiGenerated.cs">
      <DependentUpon>VoiceType.xml</DependentUpon>
    </Compile>
    <Compile Include="Skyrim\Records\ModHeader.cs">
      <DependentUpon>ModHeader.xml</DependentUpon>
    </Compile>
    <Compile Include="Skyrim\Records\ModHeader_LoquiGenerated.cs">
      <DependentUpon>ModHeader.xml</DependentUpon>
    </Compile>
    <Compile Include="Skyrim\Records\ModStats_LoquiGenerated.cs">
      <DependentUpon>ModHeader.xml</DependentUpon>
    </Compile>
    <Compile Include="Skyrim\Records\SkyrimMajorRecord_LoquiGenerated.cs">
      <DependentUpon>SkyrimMajorRecord.xml</DependentUpon>
    </Compile>
    <Compile Include="Skyrim\Records\SkyrimMod.cs">
      <DependentUpon>SkyrimMod.xml</DependentUpon>
    </Compile>
    <Compile Include="Skyrim\Records\SkyrimMod_LoquiGenerated.cs">
      <DependentUpon>SkyrimMod.xml</DependentUpon>
    </Compile>
    <Compile Include="Skyrim\Records\Common Subrecords\SimpleModel_LoquiGenerated.cs">
      <DependentUpon>Model.xml</DependentUpon>
    </Compile>
    <Compile Include="Oblivion\Records\Major Records\AClothing_LoquiGenerated.cs">
      <DependentUpon>AClothing.xml</DependentUpon>
    </Compile>
    <Compile Include="Oblivion\Records\Major Records\AItem_LoquiGenerated.cs">
      <DependentUpon>AItem.xml</DependentUpon>
    </Compile>
    <Compile Include="Oblivion\Records\Major Records\ASpell_LoquiGenerated.cs">
      <DependentUpon>ASpell.xml</DependentUpon>
    </Compile>
    <Compile Include="Oblivion\Records\Major Records\ANpc_LoquiGenerated.cs">
      <DependentUpon>ANpc.xml</DependentUpon>
    </Compile>
    <Compile Include="Skyrim\Records\Major Records\Npc_LoquiGenerated.cs">
      <DependentUpon>Npc.xml</DependentUpon>
    </Compile>
    <Compile Include="Oblivion\Records\Major Records\Npc_LoquiGenerated.cs">
      <DependentUpon>Npc.xml</DependentUpon>
    </Compile>
    <Compile Include="Oblivion\Records\Major Records\PlacedNpc_LoquiGenerated.cs">
      <DependentUpon>PlacedNpc.xml</DependentUpon>
    </Compile>
    <Compile Include="Skyrim\Records\Major Records\Phoneme_LoquiGenerated.cs">
      <DependentUpon>Race.xml</DependentUpon>
    </Compile>
    <Compile Include="Skyrim\Records\Major Records\Morph_LoquiGenerated.cs">
      <DependentUpon>Race.xml</DependentUpon>
    </Compile>
    <Compile Include="Skyrim\Records\Major Records\SoundMarker_LoquiGenerated.cs">
      <DependentUpon>SoundMarker.xml</DependentUpon>
    </Compile>
    <Compile Include="Skyrim\Records\Major Records\ReverbParameters_LoquiGenerated.cs">
      <DependentUpon>ReverbParameters.xml</DependentUpon>
    </Compile>
    <Compile Include="Skyrim\Records\Major Records\AcousticSpace_LoquiGenerated.cs">
      <DependentUpon>AcousticSpace.xml</DependentUpon>
    </Compile>
    <Compile Include="Skyrim\Records\Major Records\Region_LoquiGenerated.cs">
      <DependentUpon>Region.xml</DependentUpon>
    </Compile>
    <Compile Include="Skyrim\Records\Major Records\MagicEffect_LoquiGenerated.cs">
      <DependentUpon>MagicEffect.xml</DependentUpon>
    </Compile>
    <Compile Include="Skyrim\Records\Common Subrecords\VirtualMachineAdapter_LoquiGenerated.cs">
      <DependentUpon>VirtualMachineAdapter.xml</DependentUpon>
    </Compile>
    <Compile Include="Skyrim\Records\Common Subrecords\ScriptEntry_LoquiGenerated.cs">
      <DependentUpon>VirtualMachineAdapter.xml</DependentUpon>
    </Compile>
    <Compile Include="Skyrim\Records\Common Subrecords\ScriptProperty_LoquiGenerated.cs">
      <DependentUpon>VirtualMachineAdapter.xml</DependentUpon>
    </Compile>
    <Compile Include="Skyrim\Records\Common Subrecords\ScriptObjectProperty_LoquiGenerated.cs">
      <DependentUpon>VirtualMachineAdapter.xml</DependentUpon>
    </Compile>
    <Compile Include="Skyrim\Records\Common Subrecords\ScriptStringProperty_LoquiGenerated.cs">
      <DependentUpon>VirtualMachineAdapter.xml</DependentUpon>
    </Compile>
    <Compile Include="Skyrim\Records\Common Subrecords\ScriptIntProperty_LoquiGenerated.cs">
      <DependentUpon>VirtualMachineAdapter.xml</DependentUpon>
    </Compile>
    <Compile Include="Skyrim\Records\Common Subrecords\ScriptFloatProperty_LoquiGenerated.cs">
      <DependentUpon>VirtualMachineAdapter.xml</DependentUpon>
    </Compile>
    <Compile Include="Skyrim\Records\Common Subrecords\ScriptBoolProperty_LoquiGenerated.cs">
      <DependentUpon>VirtualMachineAdapter.xml</DependentUpon>
    </Compile>
    <Compile Include="Skyrim\Records\Common Subrecords\ScriptObjectListProperty_LoquiGenerated.cs">
      <DependentUpon>VirtualMachineAdapter.xml</DependentUpon>
    </Compile>
    <Compile Include="Skyrim\Records\Common Subrecords\ScriptIntListProperty_LoquiGenerated.cs">
      <DependentUpon>VirtualMachineAdapter.xml</DependentUpon>
    </Compile>
    <Compile Include="Skyrim\Records\Common Subrecords\ScriptFloatListProperty_LoquiGenerated.cs">
      <DependentUpon>VirtualMachineAdapter.xml</DependentUpon>
    </Compile>
    <Compile Include="Skyrim\Records\Common Subrecords\ScriptBoolListProperty_LoquiGenerated.cs">
      <DependentUpon>VirtualMachineAdapter.xml</DependentUpon>
    </Compile>
    <Compile Include="Skyrim\Records\Major Records\Static_LoquiGenerated.cs">
      <DependentUpon>Static.xml</DependentUpon>
    </Compile>
    <Compile Include="Skyrim\Records\Major Records\EffectShader_LoquiGenerated.cs">
      <DependentUpon>EffectShader.xml</DependentUpon>
    </Compile>
    <Compile Include="Skyrim\Records\Major Records\Light_LoquiGenerated.cs">
      <DependentUpon>Light.xml</DependentUpon>
    </Compile>
    <Compile Include="Skyrim\Records\Major Records\MagicEffectLightArchetype_LoquiGenerated.cs">
      <DependentUpon>MagicEffect.xml</DependentUpon>
    </Compile>
    <Compile Include="Skyrim\Records\Major Records\Explosion_LoquiGenerated.cs">
      <DependentUpon>Explosion.xml</DependentUpon>
    </Compile>
    <Compile Include="Skyrim\Records\Major Records\MagicEffectArchetype_LoquiGenerated.cs">
      <DependentUpon>MagicEffect.xml</DependentUpon>
    </Compile>
    <Compile Include="Skyrim\Records\Major Records\Projectile_LoquiGenerated.cs">
      <DependentUpon>Projectile.xml</DependentUpon>
    </Compile>
    <Compile Include="Skyrim\Records\Major Records\DualCastData_LoquiGenerated.cs">
      <DependentUpon>DualCastData.xml</DependentUpon>
    </Compile>
    <Compile Include="Skyrim\Records\Major Records\ImageSpaceAdapter_LoquiGenerated.cs">
      <DependentUpon>ImageSpaceAdapter.xml</DependentUpon>
    </Compile>
    <Compile Include="Skyrim\Records\Major Records\Perk_LoquiGenerated.cs">
      <DependentUpon>Perk.xml</DependentUpon>
    </Compile>
    <Compile Include="Skyrim\Records\Major Records\Spell_LoquiGenerated.cs">
      <DependentUpon>Spell.xml</DependentUpon>
    </Compile>
    <Compile Include="Skyrim\Records\Major Records\MagicEffectSound_LoquiGenerated.cs">
      <DependentUpon>MagicEffect.xml</DependentUpon>
    </Compile>
    <Compile Include="Skyrim\Records\Major Records\MagicEffectNpcArchetype_LoquiGenerated.cs">
      <DependentUpon>MagicEffect.xml</DependentUpon>
    </Compile>
    <Compile Include="Skyrim\Records\Major Records\MagicEffectSpellArchetype_LoquiGenerated.cs">
      <DependentUpon>MagicEffect.xml</DependentUpon>
    </Compile>
    <Compile Include="Skyrim\Records\Major Records\MagicEffectEnchantmentArchetype_LoquiGenerated.cs">
      <DependentUpon>MagicEffect.xml</DependentUpon>
    </Compile>
    <Compile Include="Skyrim\Records\Major Records\MagicEffectKeywordArchetype_LoquiGenerated.cs">
      <DependentUpon>MagicEffect.xml</DependentUpon>
    </Compile>
    <Compile Include="Skyrim\Records\Major Records\MagicEffectBoundArchetype_LoquiGenerated.cs">
      <DependentUpon>MagicEffect.xml</DependentUpon>
    </Compile>
    <Compile Include="Skyrim\Records\Major Records\Hazard_LoquiGenerated.cs">
      <DependentUpon>Hazard.xml</DependentUpon>
    </Compile>
    <Compile Include="Skyrim\Records\Major Records\MagicEffectGuideArchetype_LoquiGenerated.cs">
      <DependentUpon>MagicEffect.xml</DependentUpon>
    </Compile>
    <Compile Include="Skyrim\Records\Major Records\MagicEffectSpawnHazardArchetype_LoquiGenerated.cs">
      <DependentUpon>MagicEffect.xml</DependentUpon>
    </Compile>
    <Compile Include="Skyrim\Records\Major Records\MagicEffectWerewolfArchetype_LoquiGenerated.cs">
      <DependentUpon>MagicEffect.xml</DependentUpon>
    </Compile>
    <Compile Include="Skyrim\Records\Major Records\MagicEffectVampireArchetype_LoquiGenerated.cs">
      <DependentUpon>MagicEffect.xml</DependentUpon>
    </Compile>
    <Compile Include="Skyrim\Records\Major Records\ObjectEffect_LoquiGenerated.cs">
      <DependentUpon>ObjectEffect.xml</DependentUpon>
    </Compile>
    <Compile Include="Skyrim\Records\Major Records\Grass_LoquiGenerated.cs">
      <DependentUpon>Grass.xml</DependentUpon>
    </Compile>
    <Compile Include="Oblivion\Records\Major Records\ClothingFlags_LoquiGenerated.cs">
      <DependentUpon>AClothing.xml</DependentUpon>
    </Compile>
    <Compile Include="Oblivion\Records\Major Records\AIPackageData_LoquiGenerated.cs">
      <DependentUpon>AIPackage.xml</DependentUpon>
    </Compile>
    <Compile Include="Oblivion\Records\Major Records\AlchemicalApparatusData_LoquiGenerated.cs">
      <DependentUpon>AlchemicalApparatus.xml</DependentUpon>
    </Compile>
    <Compile Include="Oblivion\Records\Major Records\ArmorData_LoquiGenerated.cs">
      <DependentUpon>Armor.xml</DependentUpon>
    </Compile>
    <Compile Include="Oblivion\Records\Major Records\BookData_LoquiGenerated.cs">
      <DependentUpon>Book.xml</DependentUpon>
    </Compile>
    <Compile Include="Oblivion\Records\Major Records\ClassData_LoquiGenerated.cs">
      <DependentUpon>Class.xml</DependentUpon>
    </Compile>
    <Compile Include="Oblivion\Records\Major Records\ClimateData_LoquiGenerated.cs">
      <DependentUpon>Climate.xml</DependentUpon>
    </Compile>
    <Compile Include="Oblivion\Records\Major Records\ClothingData_LoquiGenerated.cs">
      <DependentUpon>Clothing.xml</DependentUpon>
    </Compile>
    <Compile Include="Oblivion\Records\Major Records\CombatStyleData_LoquiGenerated.cs">
      <DependentUpon>CombatStyle.xml</DependentUpon>
    </Compile>
    <Compile Include="Oblivion\Records\Major Records\ContainerData_LoquiGenerated.cs">
      <DependentUpon>Container.xml</DependentUpon>
    </Compile>
    <Compile Include="Oblivion\Records\Major Records\CreatureConfiguration_LoquiGenerated.cs">
      <DependentUpon>Creature.xml</DependentUpon>
    </Compile>
    <Compile Include="Oblivion\Records\Major Records\CreatureAIData_LoquiGenerated.cs">
      <DependentUpon>Creature.xml</DependentUpon>
    </Compile>
    <Compile Include="Oblivion\Records\Major Records\CreatureData_LoquiGenerated.cs">
      <DependentUpon>Creature.xml</DependentUpon>
    </Compile>
    <Compile Include="Oblivion\Records\Major Records\DialogItemData_LoquiGenerated.cs">
      <DependentUpon>DialogTopic.xml</DependentUpon>
    </Compile>
    <Compile Include="Oblivion\Records\Major Records\DialogResponseData_LoquiGenerated.cs">
      <DependentUpon>DialogTopic.xml</DependentUpon>
    </Compile>
    <Compile Include="Oblivion\Records\Major Records\EffectShaderData_LoquiGenerated.cs">
      <DependentUpon>EffectShader.xml</DependentUpon>
    </Compile>
    <Compile Include="Oblivion\Records\Major Records\EnchantmentData_LoquiGenerated.cs">
      <DependentUpon>Enchantment.xml</DependentUpon>
    </Compile>
    <Compile Include="Oblivion\Records\Major Records\SeasonalIngredientProduction_LoquiGenerated.cs">
      <DependentUpon>Flora.xml</DependentUpon>
    </Compile>
    <Compile Include="Oblivion\Records\Major Records\GrassData_LoquiGenerated.cs">
      <DependentUpon>Grass.xml</DependentUpon>
    </Compile>
    <Compile Include="Oblivion\Records\Major Records\IngredientData_LoquiGenerated.cs">
      <DependentUpon>Ingredient.xml</DependentUpon>
    </Compile>
    <Compile Include="Oblivion\Records\Major Records\KeyData_LoquiGenerated.cs">
      <DependentUpon>Key.xml</DependentUpon>
    </Compile>
    <Compile Include="Oblivion\Records\Major Records\LayerHeader_LoquiGenerated.cs">
      <DependentUpon>Landscape.xml</DependentUpon>
    </Compile>
    <Compile Include="Oblivion\Records\Major Records\LightData_LoquiGenerated.cs">
      <DependentUpon>Light.xml</DependentUpon>
    </Compile>
    <Compile Include="Oblivion\Records\Major Records\MagicEffectData_LoquiGenerated.cs">
      <DependentUpon>MagicEffect.xml</DependentUpon>
    </Compile>
    <Compile Include="Oblivion\Records\Major Records\MiscellaneousData_LoquiGenerated.cs">
      <DependentUpon>Miscellaneous.xml</DependentUpon>
    </Compile>
    <Compile Include="Oblivion\Records\Major Records\NpcConfiguration_LoquiGenerated.cs">
      <DependentUpon>Npc.xml</DependentUpon>
    </Compile>
    <Compile Include="Oblivion\Records\Major Records\AIData_LoquiGenerated.cs">
      <DependentUpon>Npc.xml</DependentUpon>
    </Compile>
    <Compile Include="Oblivion\Records\Major Records\NpcData_LoquiGenerated.cs">
      <DependentUpon>Npc.xml</DependentUpon>
    </Compile>
    <Compile Include="Oblivion\Records\Common Subrecords\Location_LoquiGenerated.cs">
      <DependentUpon>Location.xml</DependentUpon>
    </Compile>
    <Compile Include="Oblivion\Records\Major Records\PotionData_LoquiGenerated.cs">
      <DependentUpon>Potion.xml</DependentUpon>
    </Compile>
    <Compile Include="Oblivion\Records\Major Records\QuestTargetData_LoquiGenerated.cs">
      <DependentUpon>Quest.xml</DependentUpon>
    </Compile>
    <Compile Include="Oblivion\Records\Major Records\QuestData_LoquiGenerated.cs">
      <DependentUpon>Quest.xml</DependentUpon>
    </Compile>
    <Compile Include="Oblivion\Records\Major Records\RaceData_LoquiGenerated.cs">
      <DependentUpon>Race.xml</DependentUpon>
    </Compile>
    <Compile Include="Oblivion\Records\Major Records\LocalVariableData_LoquiGenerated.cs">
      <DependentUpon>Script.xml</DependentUpon>
    </Compile>
    <Compile Include="Oblivion\Records\Major Records\SigilStoneData_LoquiGenerated.cs">
      <DependentUpon>SigilStone.xml</DependentUpon>
    </Compile>
    <Compile Include="Oblivion\Records\Major Records\SkillData_LoquiGenerated.cs">
      <DependentUpon>SkillRecord.xml</DependentUpon>
    </Compile>
    <Compile Include="Oblivion\Records\Major Records\SoulGemData_LoquiGenerated.cs">
      <DependentUpon>SoulGem.xml</DependentUpon>
    </Compile>
    <Compile Include="Oblivion\Records\Major Records\SpellData_LoquiGenerated.cs">
      <DependentUpon>SpellUnleveled.xml</DependentUpon>
    </Compile>
    <Compile Include="Oblivion\Records\Major Records\TreeData_LoquiGenerated.cs">
      <DependentUpon>Tree.xml</DependentUpon>
    </Compile>
    <Compile Include="Oblivion\Records\Major Records\Dimensions_LoquiGenerated.cs">
      <DependentUpon>Tree.xml</DependentUpon>
    </Compile>
    <Compile Include="Oblivion\Records\Major Records\WaterData_LoquiGenerated.cs">
      <DependentUpon>Water.xml</DependentUpon>
    </Compile>
    <Compile Include="Oblivion\Records\Major Records\WeaponData_LoquiGenerated.cs">
      <DependentUpon>Weapon.xml</DependentUpon>
    </Compile>
    <Compile Include="Oblivion\Records\Major Records\FogDistance_LoquiGenerated.cs">
      <DependentUpon>Weather.xml</DependentUpon>
    </Compile>
    <Compile Include="Oblivion\Records\Major Records\HDRData_LoquiGenerated.cs">
      <DependentUpon>Weather.xml</DependentUpon>
    </Compile>
    <Compile Include="Skyrim\Records\Major Records\CrimeValues_LoquiGenerated.cs">
      <DependentUpon>Faction.xml</DependentUpon>
    </Compile>
    <Compile Include="Oblivion\Records\Common Subrecords\EffectData_LoquiGenerated.cs">
      <DependentUpon>Effect.xml</DependentUpon>
    </Compile>
    <Compile Include="Oblivion\Records\Common Subrecords\ScriptEffectData_LoquiGenerated.cs">
      <DependentUpon>Effect.xml</DependentUpon>
    </Compile>
    <Compile Include="Skyrim\Records\Common Subrecords\Effect_LoquiGenerated.cs">
      <DependentUpon>Effect.xml</DependentUpon>
    </Compile>
    <Compile Include="Skyrim\Records\Common Subrecords\EffectData_LoquiGenerated.cs">
      <DependentUpon>Effect.xml</DependentUpon>
    </Compile>
    <Compile Include="Skyrim\Records\Major Records\Scroll_LoquiGenerated.cs">
      <DependentUpon>Scroll.xml</DependentUpon>
    </Compile>
    <Compile Include="Skyrim\Records\Common Subrecords\Destructible_LoquiGenerated.cs">
      <DependentUpon>Destructible.xml</DependentUpon>
    </Compile>
    <Compile Include="Skyrim\Records\Common Subrecords\DestructionStage_LoquiGenerated.cs">
      <DependentUpon>Destructible.xml</DependentUpon>
    </Compile>
    <Compile Include="Skyrim\Records\Common Subrecords\DestructionStageData_LoquiGenerated.cs">
      <DependentUpon>Destructible.xml</DependentUpon>
    </Compile>
    <Compile Include="Skyrim\Records\Major Records\Debris_LoquiGenerated.cs">
      <DependentUpon>Debris.xml</DependentUpon>
    </Compile>
    <Compile Include="Skyrim\Records\Major Records\Activator_LoquiGenerated.cs">
      <DependentUpon>Activator.xml</DependentUpon>
    </Compile>
    <Compile Include="Skyrim\Records\Major Records\ASpell_LoquiGenerated.cs">
      <DependentUpon>ASpell.xml</DependentUpon>
    </Compile>
    <Compile Include="Skyrim\Records\Major Records\LeveledSpell_LoquiGenerated.cs">
      <DependentUpon>LeveledSpell.xml</DependentUpon>
    </Compile>
    <Compile Include="Skyrim\Records\Major Records\Shout_LoquiGenerated.cs">
      <DependentUpon>Shout.xml</DependentUpon>
    </Compile>
    <Compile Include="Skyrim\Records\Major Records\Water_LoquiGenerated.cs">
      <DependentUpon>Water.xml</DependentUpon>
    </Compile>
    <Compile Include="Skyrim\Records\Common Subrecords\DestructableData_LoquiGenerated.cs">
      <DependentUpon>Destructible.xml</DependentUpon>
    </Compile>
    <Compile Include="Skyrim\Records\Major Records\Eyes_LoquiGenerated.cs">
      <DependentUpon>Eyes.xml</DependentUpon>
    </Compile>
    <Compile Include="Skyrim\Records\Major Records\TalkingActivator_LoquiGenerated.cs">
      <DependentUpon>TalkingActivator.xml</DependentUpon>
    </Compile>
    <Compile Include="Skyrim\Records\Major Records\ArmorModel_LoquiGenerated.cs">
      <DependentUpon>Armor.xml</DependentUpon>
    </Compile>
    <Compile Include="Skyrim\Records\Common Subrecords\BodyTemplate_LoquiGenerated.cs">
      <DependentUpon>BodyTemplate.xml</DependentUpon>
    </Compile>
    <Compile Include="Skyrim\Records\Major Records\ArmorAddon_LoquiGenerated.cs">
      <DependentUpon>ArmorAddon.xml</DependentUpon>
    </Compile>
    <Compile Include="Skyrim\Records\Major Records\Book_LoquiGenerated.cs">
      <DependentUpon>Book.xml</DependentUpon>
    </Compile>
    <Compile Include="Skyrim\Records\Major Records\BookTeachTarget_LoquiGenerated.cs">
      <DependentUpon>Book.xml</DependentUpon>
    </Compile>
    <Compile Include="Skyrim\Records\Major Records\BookSkill_LoquiGenerated.cs">
      <DependentUpon>Book.xml</DependentUpon>
    </Compile>
    <Compile Include="Skyrim\Records\Major Records\BookSpell_LoquiGenerated.cs">
      <DependentUpon>Book.xml</DependentUpon>
    </Compile>
    <Compile Include="Skyrim\Records\Major Records\BookTeachesNothing_LoquiGenerated.cs">
      <DependentUpon>Book.xml</DependentUpon>
    </Compile>
    <Compile Include="Skyrim\Records\Major Records\Container_LoquiGenerated.cs">
      <DependentUpon>Container.xml</DependentUpon>
    </Compile>
    <Compile Include="Skyrim\Records\Major Records\AlchemicalApparatus_LoquiGenerated.cs">
      <DependentUpon>AlchemicalApparatus.xml</DependentUpon>
    </Compile>
    <Compile Include="Skyrim\Records\Major Records\Ingestible_LoquiGenerated.cs">
      <DependentUpon>Ingestible.xml</DependentUpon>
    </Compile>
    <Compile Include="Skyrim\Records\Major Records\Ingredient_LoquiGenerated.cs">
      <DependentUpon>Ingredient.xml</DependentUpon>
    </Compile>
    <Compile Include="Skyrim\Records\Major Records\Key_LoquiGenerated.cs">
      <DependentUpon>Key.xml</DependentUpon>
    </Compile>
    <Compile Include="Skyrim\Records\Major Records\LeveledItem_LoquiGenerated.cs">
      <DependentUpon>LeveledItem.xml</DependentUpon>
    </Compile>
    <Compile Include="Skyrim\Records\Major Records\MiscItem_LoquiGenerated.cs">
      <DependentUpon>MiscItem.xml</DependentUpon>
    </Compile>
    <Compile Include="Skyrim\Records\Major Records\SoulGem_LoquiGenerated.cs">
      <DependentUpon>SoulGem.xml</DependentUpon>
    </Compile>
    <Compile Include="Skyrim\Records\Major Records\Weapon_LoquiGenerated.cs">
      <DependentUpon>Weapon.xml</DependentUpon>
    </Compile>
    <Compile Include="Skyrim\Records\Major Records\Door_LoquiGenerated.cs">
      <DependentUpon>Door.xml</DependentUpon>
    </Compile>
    <Compile Include="Skyrim\Records\Major Records\MaterialObject_LoquiGenerated.cs">
      <DependentUpon>MaterialObject.xml</DependentUpon>
    </Compile>
    <Compile Include="Skyrim\Records\Major Records\Lod_LoquiGenerated.cs">
      <DependentUpon>Static.xml</DependentUpon>
    </Compile>
    <Compile Include="Skyrim\Records\Major Records\MoveableStatic_LoquiGenerated.cs">
      <DependentUpon>MoveableStatic.xml</DependentUpon>
    </Compile>
    <Compile Include="Skyrim\Records\Major Records\Tree_LoquiGenerated.cs">
      <DependentUpon>Tree.xml</DependentUpon>
    </Compile>
    <Compile Include="Skyrim\Records\Common Subrecords\SeasonalIngredientProduction_LoquiGenerated.cs">
      <DependentUpon>SeasonalIngredientProduction.xml</DependentUpon>
    </Compile>
    <Compile Include="Skyrim\Records\Major Records\Flora_LoquiGenerated.cs">
      <DependentUpon>Flora.xml</DependentUpon>
    </Compile>
    <Compile Include="Skyrim\Records\Major Records\Furniture_LoquiGenerated.cs">
      <DependentUpon>Furniture.xml</DependentUpon>
    </Compile>
    <Compile Include="Skyrim\Records\Major Records\WorkbenchData_LoquiGenerated.cs">
      <DependentUpon>Furniture.xml</DependentUpon>
    </Compile>
    <Compile Include="Oblivion\Records\Major Records\Furniture_LoquiGenerated.cs">
      <DependentUpon>Furniture.xml</DependentUpon>
    </Compile>
    <Compile Include="Skyrim\Records\Major Records\FurnitureMarker_LoquiGenerated.cs">
      <DependentUpon>Furniture.xml</DependentUpon>
    </Compile>
    <Compile Include="Skyrim\Records\Major Records\EntryPoints_LoquiGenerated.cs">
      <DependentUpon>Furniture.xml</DependentUpon>
    </Compile>
    <Compile Include="Skyrim\Records\Major Records\WeaponData_LoquiGenerated.cs">
      <DependentUpon>Weapon.xml</DependentUpon>
    </Compile>
    <Compile Include="Skyrim\Records\Major Records\CriticalData_LoquiGenerated.cs">
      <DependentUpon>Weapon.xml</DependentUpon>
    </Compile>
    <Compile Include="Oblivion\Records\Major Records\Ammunition_LoquiGenerated.cs">
      <DependentUpon>Ammunition.xml</DependentUpon>
    </Compile>
    <Compile Include="Oblivion\Records\Major Records\AmmunitionData_LoquiGenerated.cs">
      <DependentUpon>Ammunition.xml</DependentUpon>
    </Compile>
    <Compile Include="Skyrim\Records\Major Records\Ammunition_LoquiGenerated.cs">
      <DependentUpon>Ammunition.xml</DependentUpon>
    </Compile>
    <Compile Include="Skyrim\Records\Major Records\LeveledNpc_LoquiGenerated.cs">
      <DependentUpon>LeveledNpc.xml</DependentUpon>
    </Compile>
    <Compile Include="Skyrim\Records\Major Records\ANpcLevel_LoquiGenerated.cs">
      <DependentUpon>Npc.xml</DependentUpon>
    </Compile>
    <Compile Include="Skyrim\Records\Major Records\NpcLevel_LoquiGenerated.cs">
      <DependentUpon>Npc.xml</DependentUpon>
    </Compile>
    <Compile Include="Skyrim\Records\Major Records\PcLevelMult_LoquiGenerated.cs">
      <DependentUpon>Npc.xml</DependentUpon>
    </Compile>
    <Compile Include="Skyrim\Records\Major Records\RankPlacement_LoquiGenerated.cs">
      <DependentUpon>Npc.xml</DependentUpon>
    </Compile>
    <Compile Include="Skyrim\Records\Major Records\PerkPlacement_LoquiGenerated.cs">
      <DependentUpon>Npc.xml</DependentUpon>
    </Compile>
    <Compile Include="Skyrim\Records\Major Records\AIData_LoquiGenerated.cs">
      <DependentUpon>Npc.xml</DependentUpon>
    </Compile>
    <Compile Include="Skyrim\Records\Major Records\CombatStyle_LoquiGenerated.cs">
      <DependentUpon>CombatStyle.xml</DependentUpon>
    </Compile>
    <Compile Include="Skyrim\Records\Major Records\PlayerSkills_LoquiGenerated.cs">
      <DependentUpon>Npc.xml</DependentUpon>
    </Compile>
    <Compile Include="Skyrim\Records\Major Records\ANpcSoundDefinition_LoquiGenerated.cs">
      <DependentUpon>Npc.xml</DependentUpon>
    </Compile>
    <Compile Include="Skyrim\Records\Major Records\NpcInheritSound_LoquiGenerated.cs">
      <DependentUpon>Npc.xml</DependentUpon>
    </Compile>
    <Compile Include="Skyrim\Records\Major Records\NpcSoundTypes_LoquiGenerated.cs">
      <DependentUpon>Npc.xml</DependentUpon>
    </Compile>
    <Compile Include="Skyrim\Records\Major Records\NpcSoundType_LoquiGenerated.cs">
      <DependentUpon>Npc.xml</DependentUpon>
    </Compile>
    <Compile Include="Skyrim\Records\Major Records\NpcSound_LoquiGenerated.cs">
      <DependentUpon>Npc.xml</DependentUpon>
    </Compile>
    <Compile Include="Skyrim\Records\Major Records\Package_LoquiGenerated.cs">
      <DependentUpon>Package.xml</DependentUpon>
    </Compile>
    <Compile Include="Skyrim\Records\Major Records\NpcFaceMorph_LoquiGenerated.cs">
      <DependentUpon>Npc.xml</DependentUpon>
    </Compile>
    <Compile Include="Skyrim\Records\Major Records\NpcFaceParts_LoquiGenerated.cs">
      <DependentUpon>Npc.xml</DependentUpon>
    </Compile>
    <Compile Include="Skyrim\Records\Major Records\TintLayer_LoquiGenerated.cs">
      <DependentUpon>Npc.xml</DependentUpon>
    </Compile>
    <Compile Include="Skyrim\Records\Common Subrecords\ExtraData_LoquiGenerated.cs">
      <DependentUpon>ExtraData.xml</DependentUpon>
    </Compile>
    <Compile Include="Skyrim\Records\Common Subrecords\OwnerTarget_LoquiGenerated.cs">
      <DependentUpon>ExtraData.xml</DependentUpon>
    </Compile>
    <Compile Include="Skyrim\Records\Common Subrecords\NpcOwner_LoquiGenerated.cs">
      <DependentUpon>ExtraData.xml</DependentUpon>
    </Compile>
    <Compile Include="Skyrim\Records\Common Subrecords\FactionOwner_LoquiGenerated.cs">
      <DependentUpon>ExtraData.xml</DependentUpon>
    </Compile>
    <Compile Include="Skyrim\Records\Common Subrecords\NoOwner_LoquiGenerated.cs">
      <DependentUpon>ExtraData.xml</DependentUpon>
    </Compile>
    <Compile Include="Oblivion\Records\Major Records\ANpcSpawn_LoquiGenerated.cs">
      <DependentUpon>ANpcSpawn.xml</DependentUpon>
    </Compile>
    <Compile Include="Skyrim\Records\Major Records\PlacedNpc_LoquiGenerated.cs">
      <DependentUpon>PlacedNpc.xml</DependentUpon>
    </Compile>
    <Compile Include="Skyrim\Records\Major Records\Cell_LoquiGenerated.cs">
      <DependentUpon>Cell.xml</DependentUpon>
    </Compile>
    <Compile Include="Skyrim\Records\Major Records\IdleMarker_LoquiGenerated.cs">
      <DependentUpon>IdleMarker.xml</DependentUpon>
    </Compile>
    <Compile Include="Skyrim\Records\Common Subrecords\ALocationTarget_LoquiGenerated.cs">
      <DependentUpon>LocationTarget.xml</DependentUpon>
    </Compile>
    <Compile Include="Skyrim\Records\Common Subrecords\LocationCell_LoquiGenerated.cs">
      <DependentUpon>LocationTarget.xml</DependentUpon>
    </Compile>
    <Compile Include="Skyrim\Records\Common Subrecords\LocationObjectId_LoquiGenerated.cs">
      <DependentUpon>LocationTarget.xml</DependentUpon>
    </Compile>
    <Compile Include="Skyrim\Records\Common Subrecords\LocationObjectType_LoquiGenerated.cs">
      <DependentUpon>LocationTarget.xml</DependentUpon>
    </Compile>
    <Compile Include="Skyrim\Records\Common Subrecords\LocationKeyword_LoquiGenerated.cs">
      <DependentUpon>LocationTarget.xml</DependentUpon>
    </Compile>
    <Compile Include="Skyrim\Records\Common Subrecords\LocationFallback_LoquiGenerated.cs">
      <DependentUpon>LocationTarget.xml</DependentUpon>
    </Compile>
    <Compile Include="Skyrim\Records\Common Subrecords\LocationReference_LoquiGenerated.cs">
      <DependentUpon>LocationTarget.xml</DependentUpon>
    </Compile>
    <Compile Include="Skyrim\Records\Major Records\LandscapeTexture_LoquiGenerated.cs">
      <DependentUpon>LandscapeTexture.xml</DependentUpon>
    </Compile>
    <Compile Include="Skyrim\Records\Common Subrecords\Icons_LoquiGenerated.cs">
      <DependentUpon>Icons.xml</DependentUpon>
    </Compile>
    <Compile Include="Skyrim\Records\Major Records\MountData_LoquiGenerated.cs">
      <DependentUpon>Race.xml</DependentUpon>
    </Compile>
    <Compile Include="Skyrim\Records\Major Records\WeaponBasicStats_LoquiGenerated.cs">
      <DependentUpon>Weapon.xml</DependentUpon>
    </Compile>
    <Compile Include="Skyrim\Records\Major Records\NpcConfiguration_LoquiGenerated.cs">
      <DependentUpon>NPC.xml</DependentUpon>
    </Compile>
    <Compile Include="Skyrim\Records\Major Records\IdleAnimation_LoquiGenerated.cs">
      <DependentUpon>IdleAnimation.xml</DependentUpon>
    </Compile>
    <Compile Include="Skyrim\Records\Common Subrecords\ContainerEntry_LoquiGenerated.cs">
      <DependentUpon>ContainerEntry.xml</DependentUpon>
    </Compile>
    <Compile Include="Skyrim\Records\Common Subrecords\ContainerItem_LoquiGenerated.cs">
      <DependentUpon>ContainerEntry.xml</DependentUpon>
    </Compile>
    <Compile Include="Skyrim\Records\Major Records\ConstructibleObject_LoquiGenerated.cs">
      <DependentUpon>ConstructibleObject.xml</DependentUpon>
    </Compile>
    <Compile Include="Skyrim\Records\Major Records\CollisionLayer_LoquiGenerated.cs">
      <DependentUpon>CollisionLayer.xml</DependentUpon>
    </Compile>
    <Compile Include="Skyrim\Records\Major Records\LeveledItemEntry_LoquiGenerated.cs">
      <DependentUpon>LeveledItem.xml</DependentUpon>
    </Compile>
    <Compile Include="Skyrim\Records\Major Records\LeveledItemEntryData_LoquiGenerated.cs">
      <DependentUpon>LeveledItem.xml</DependentUpon>
    </Compile>
    <Compile Include="Skyrim\Records\Major Records\LeveledNpcEntry_LoquiGenerated.cs">
      <DependentUpon>LeveledNpc.xml</DependentUpon>
    </Compile>
    <Compile Include="Skyrim\Records\Major Records\LeveledNpcEntryData_LoquiGenerated.cs">
      <DependentUpon>LeveledNpc.xml</DependentUpon>
    </Compile>
    <Compile Include="Skyrim\Records\Major Records\LensFlare_LoquiGenerated.cs">
      <DependentUpon>LensFlare.xml</DependentUpon>
    </Compile>
    <Compile Include="Skyrim\Records\Major Records\ShaderParticleGeometry_LoquiGenerated.cs">
      <DependentUpon>ShaderParticleGeometry.xml</DependentUpon>
    </Compile>
    <Compile Include="Skyrim\Records\Major Records\VisualEffect_LoquiGenerated.cs">
      <DependentUpon>VisualEffect.xml</DependentUpon>
    </Compile>
    <Compile Include="Skyrim\Records\Major Records\VolumetricLighting_LoquiGenerated.cs">
      <DependentUpon>VolumetricLighting.xml</DependentUpon>
    </Compile>
    <Compile Include="Skyrim\Records\Major Records\Weather_LoquiGenerated.cs">
      <DependentUpon>Weather.xml</DependentUpon>
    </Compile>
    <Compile Include="Skyrim\Records\Major Records\CloudLayer_LoquiGenerated.cs">
      <DependentUpon>Weather.xml</DependentUpon>
    </Compile>
    <Compile Include="Skyrim\Records\Major Records\WeatherColor_LoquiGenerated.cs">
      <DependentUpon>Weather.xml</DependentUpon>
    </Compile>
    <Compile Include="Skyrim\Records\Major Records\WeatherAlpha_LoquiGenerated.cs">
      <DependentUpon>Weather.xml</DependentUpon>
    </Compile>
    <Compile Include="Skyrim\Records\Major Records\WeatherSound_LoquiGenerated.cs">
      <DependentUpon>Weather.xml</DependentUpon>
    </Compile>
    <Compile Include="Skyrim\Records\Major Records\WeatherImageSpaces_LoquiGenerated.cs">
      <DependentUpon>Weather.xml</DependentUpon>
    </Compile>
    <Compile Include="Skyrim\Records\Major Records\WeatherVolumetricLighting_LoquiGenerated.cs">
      <DependentUpon>Weather.xml</DependentUpon>
    </Compile>
    <Compile Include="Skyrim\Records\Major Records\WeatherAmbientColors_LoquiGenerated.cs">
      <DependentUpon>Weather.xml</DependentUpon>
    </Compile>
    <Compile Include="Skyrim\Records\Major Records\Climate_LoquiGenerated.cs">
      <DependentUpon>Climate.xml</DependentUpon>
    </Compile>
    <Compile Include="Skyrim\Records\Common Subrecords\WeatherType_LoquiGenerated.cs">
      <DependentUpon>WeatherType.xml</DependentUpon>
    </Compile>
    <Compile Include="Skyrim\Records\Major Records\Music_LoquiGenerated.cs">
      <DependentUpon>Music.xml</DependentUpon>
    </Compile>
    <Compile Include="Skyrim\Records\Major Records\RegionArea_LoquiGenerated.cs">
      <DependentUpon>Region.xml</DependentUpon>
    </Compile>
    <Compile Include="Skyrim\Records\Major Records\RegionData_LoquiGenerated.cs">
      <DependentUpon>Region.xml</DependentUpon>
    </Compile>
    <Compile Include="Skyrim\Records\Major Records\Worldspace_LoquiGenerated.cs">
      <DependentUpon>Worldspace.xml</DependentUpon>
    </Compile>
    <Compile Include="Skyrim\Records\Major Records\RegionSound_LoquiGenerated.cs">
      <DependentUpon>Region.xml</DependentUpon>
    </Compile>
    <Compile Include="Oblivion\Records\Common Subrecords\WeatherType_LoquiGenerated.cs">
      <DependentUpon>WeatherType.xml</DependentUpon>
    </Compile>
    <Compile Include="Oblivion\Records\Major Records\WeatherColors_LoquiGenerated.cs">
      <DependentUpon>Weather.xml</DependentUpon>
    </Compile>
    <Compile Include="Oblivion\Records\Major Records\WeatherData_LoquiGenerated.cs">
      <DependentUpon>Weather.xml</DependentUpon>
    </Compile>
    <Compile Include="Oblivion\Records\Major Records\RegionData_LoquiGenerated.cs">
      <DependentUpon>Region.xml</DependentUpon>
    </Compile>
    <Compile Include="Oblivion\Records\Major Records\RegionDataHeader_LoquiGenerated.cs">
      <DependentUpon>Region.xml</DependentUpon>
    </Compile>
    <Compile Include="Oblivion\Records\Major Records\RegionObjects_LoquiGenerated.cs">
      <DependentUpon>Region.xml</DependentUpon>
    </Compile>
    <Compile Include="Oblivion\Records\Major Records\RegionObject_LoquiGenerated.cs">
      <DependentUpon>Region.xml</DependentUpon>
    </Compile>
    <Compile Include="Oblivion\Records\Major Records\RegionGrasses_LoquiGenerated.cs">
      <DependentUpon>Region.xml</DependentUpon>
    </Compile>
    <Compile Include="Oblivion\Records\Major Records\RegionSounds_LoquiGenerated.cs">
      <DependentUpon>Region.xml</DependentUpon>
    </Compile>
    <Compile Include="Oblivion\Records\Major Records\RegionWeather_LoquiGenerated.cs">
      <DependentUpon>Region.xml</DependentUpon>
    </Compile>
    <Compile Include="Oblivion\Records\Major Records\RegionMap_LoquiGenerated.cs">
      <DependentUpon>Region.xml</DependentUpon>
    </Compile>
    <Compile Include="Skyrim\Records\Major Records\RegionDataHeader_LoquiGenerated.cs">
      <DependentUpon>Region.xml</DependentUpon>
    </Compile>
    <Compile Include="Skyrim\Records\Major Records\RegionSounds_LoquiGenerated.cs">
      <DependentUpon>Region.xml</DependentUpon>
    </Compile>
    <Compile Include="Skyrim\Records\Major Records\RegionObjects_LoquiGenerated.cs">
      <DependentUpon>Region.xml</DependentUpon>
    </Compile>
    <Compile Include="Skyrim\Records\Major Records\RegionObject_LoquiGenerated.cs">
      <DependentUpon>Region.xml</DependentUpon>
    </Compile>
    <Compile Include="Skyrim\Records\Major Records\RegionWeather_LoquiGenerated.cs">
      <DependentUpon>Region.xml</DependentUpon>
    </Compile>
    <Compile Include="Skyrim\Records\Major Records\RegionGrasses_LoquiGenerated.cs">
      <DependentUpon>Region.xml</DependentUpon>
    </Compile>
    <Compile Include="Skyrim\Records\Major Records\RegionGrass_LoquiGenerated.cs">
      <DependentUpon>Region.xml</DependentUpon>
    </Compile>
    <Compile Include="Skyrim\Records\Major Records\RegionMap_LoquiGenerated.cs">
      <DependentUpon>Region.xml</DependentUpon>
    </Compile>
    <Compile Include="Skyrim\Records\Major Records\RegionLand_LoquiGenerated.cs">
      <DependentUpon>Region.xml</DependentUpon>
    </Compile>
    <Compile Include="Skyrim\Records\Major Records\NavigationMeshInfoMap_LoquiGenerated.cs">
      <DependentUpon>NavigationMeshInfoMap.xml</DependentUpon>
    </Compile>
    <Compile Include="Skyrim\Records\Major Records\NavigationMapInfo_LoquiGenerated.cs">
      <DependentUpon>NavigationMeshInfoMap.xml</DependentUpon>
    </Compile>
    <Compile Include="Skyrim\Records\Major Records\LinkedDoor_LoquiGenerated.cs">
      <DependentUpon>NavigationMeshInfoMap.xml</DependentUpon>
    </Compile>
    <Compile Include="Skyrim\Records\Major Records\IslandData_LoquiGenerated.cs">
      <DependentUpon>NavigationMeshInfoMap.xml</DependentUpon>
    </Compile>
    <Compile Include="Skyrim\Records\Major Records\PreferredPathing_LoquiGenerated.cs">
      <DependentUpon>NavigationMeshInfoMap.xml</DependentUpon>
    </Compile>
    <Compile Include="Skyrim\Records\Major Records\NavmeshSet_LoquiGenerated.cs">
      <DependentUpon>NavigationMeshInfoMap.xml</DependentUpon>
    </Compile>
    <Compile Include="Skyrim\Records\Major Records\NavmeshNode_LoquiGenerated.cs">
      <DependentUpon>NavigationMeshInfoMap.xml</DependentUpon>
    </Compile>
    <Compile Include="Skyrim\Records\Common Subrecords\LocationTarget_LoquiGenerated.cs">
      <DependentUpon>LocationTarget.xml</DependentUpon>
    </Compile>
    <Compile Include="Skyrim\Records\Major Records\CellGrid_LoquiGenerated.cs">
      <DependentUpon>Cell.xml</DependentUpon>
    </Compile>
    <Compile Include="Skyrim\Records\Major Records\CellLighting_LoquiGenerated.cs">
      <DependentUpon>Cell.xml</DependentUpon>
    </Compile>
    <Compile Include="Skyrim\Records\Major Records\WeatherAmbientColorSet_LoquiGenerated.cs">
      <DependentUpon>Weather.xml</DependentUpon>
    </Compile>
    <Compile Include="Skyrim\Records\Major Records\LightingTemplate_LoquiGenerated.cs">
      <DependentUpon>LightingTemplate.xml</DependentUpon>
    </Compile>
    <Compile Include="Skyrim\Records\Major Records\Location_LoquiGenerated.cs">
      <DependentUpon>Location.xml</DependentUpon>
    </Compile>
    <Compile Include="Skyrim\Records\Common Subrecords\Ownership_LoquiGenerated.cs">
      <DependentUpon>Ownership.xml</DependentUpon>
    </Compile>
    <Compile Include="Skyrim\Records\Major Records\CellWaterVelocity_LoquiGenerated.cs">
      <DependentUpon>Cell.xml</DependentUpon>
    </Compile>
    <Compile Include="Skyrim\Records\Major Records\EncounterZone_LoquiGenerated.cs">
      <DependentUpon>EncounterZone.xml</DependentUpon>
    </Compile>
    <Compile Include="Skyrim\Records\Major Records\CellBlock_LoquiGenerated.cs">
      <DependentUpon>Cell.xml</DependentUpon>
    </Compile>
    <Compile Include="Skyrim\Records\Major Records\CellSubBlock_LoquiGenerated.cs">
      <DependentUpon>Cell.xml</DependentUpon>
    </Compile>
    <Compile Include="Skyrim\Records\Major Records\Landscape_LoquiGenerated.cs">
      <DependentUpon>Landscape.xml</DependentUpon>
    </Compile>
    <Compile Include="Skyrim\Records\ListGroup_LoquiGenerated.cs">
      <DependentUpon>Group.xml</DependentUpon>
    </Compile>
    <Compile Include="Skyrim\Records\Common Subrecords\WaterReflection_LoquiGenerated.cs">
      <DependentUpon>WaterReflection.xml</DependentUpon>
    </Compile>
    <Compile Include="Skyrim\Records\Common Subrecords\LinkedReferences_LoquiGenerated.cs">
      <DependentUpon>LinkedReferences.xml</DependentUpon>
    </Compile>
    <Compile Include="Skyrim\Records\Common Subrecords\ActivateParent_LoquiGenerated.cs">
      <DependentUpon>ActivateParents.xml</DependentUpon>
    </Compile>
    <Compile Include="Skyrim\Records\Common Subrecords\EnableParent_LoquiGenerated.cs">
      <DependentUpon>EnableParent.xml</DependentUpon>
    </Compile>
    <Compile Include="Skyrim\Records\Major Records\PlacedPrimitive_LoquiGenerated.cs">
      <DependentUpon>PlacedObject.xml</DependentUpon>
    </Compile>
    <Compile Include="Skyrim\Records\Major Records\Placement_LoquiGenerated.cs">
      <DependentUpon>PlacedObject.xml</DependentUpon>
    </Compile>
    <Compile Include="Skyrim\Records\Major Records\Portal_LoquiGenerated.cs">
      <DependentUpon>PlacedObject.xml</DependentUpon>
    </Compile>
    <Compile Include="Skyrim\Records\Major Records\LightData_LoquiGenerated.cs">
      <DependentUpon>PlacedObject.xml</DependentUpon>
    </Compile>
    <Compile Include="Skyrim\Records\Major Records\Alpha_LoquiGenerated.cs">
      <DependentUpon>PlacedObject.xml</DependentUpon>
    </Compile>
    <Compile Include="Skyrim\Records\Major Records\TeleportDestination_LoquiGenerated.cs">
      <DependentUpon>PlacedObject.xml</DependentUpon>
    </Compile>
    <Compile Include="Skyrim\Records\Major Records\Message_LoquiGenerated.cs">
      <DependentUpon>Message.xml</DependentUpon>
    </Compile>
    <Compile Include="Skyrim\Records\Major Records\WaterVelocity_LoquiGenerated.cs">
      <DependentUpon>PlacedObject.xml</DependentUpon>
    </Compile>
    <Compile Include="Skyrim\Records\Common Subrecords\ActivateParents_LoquiGenerated.cs">
      <DependentUpon>ActivateParents.xml</DependentUpon>
    </Compile>
    <Compile Include="Skyrim\Records\Major Records\LockData_LoquiGenerated.cs">
      <DependentUpon>PlacedObject.xml</DependentUpon>
    </Compile>
    <Compile Include="Skyrim\Records\Major Records\NavigationDoorLink_LoquiGenerated.cs">
      <DependentUpon>PlacedObject.xml</DependentUpon>
    </Compile>
    <Compile Include="Skyrim\Records\Common Subrecords\ATopicReference_LoquiGenerated.cs">
      <DependentUpon>TopicReference.xml</DependentUpon>
    </Compile>
    <Compile Include="Skyrim\Records\Common Subrecords\TopicReference_LoquiGenerated.cs">
      <DependentUpon>TopicReference.xml</DependentUpon>
    </Compile>
    <Compile Include="Skyrim\Records\Common Subrecords\TopicReferenceSubtype_LoquiGenerated.cs">
      <DependentUpon>TopicReference.xml</DependentUpon>
    </Compile>
    <Compile Include="Skyrim\Records\Major Records\DialogTopic_LoquiGenerated.cs">
      <DependentUpon>DialogTopic.xml</DependentUpon>
    </Compile>
    <Compile Include="Skyrim\Records\Major Records\MapMarker_LoquiGenerated.cs">
      <DependentUpon>PlacedObject.xml</DependentUpon>
    </Compile>
    <Compile Include="Skyrim\Records\Common Subrecords\Patrol_LoquiGenerated.cs">
      <DependentUpon>Patrol.xml</DependentUpon>
    </Compile>
    <Compile Include="Skyrim\Records\Major Records\LinkedReferenceColor_LoquiGenerated.cs">
      <DependentUpon>PlacedNpc.xml</DependentUpon>
    </Compile>
    <Compile Include="Skyrim\Records\Major Records\WorldspaceNavigationMesh_LoquiGenerated.cs">
      <DependentUpon>NavigationMesh.xml</DependentUpon>
    </Compile>
    <Compile Include="Skyrim\Records\Major Records\CellNavigationMesh_LoquiGenerated.cs">
      <DependentUpon>NavigationMesh.xml</DependentUpon>
    </Compile>
    <Compile Include="Skyrim\Records\Major Records\NavmeshTriangle_LoquiGenerated.cs">
      <DependentUpon>NavigationMesh.xml</DependentUpon>
    </Compile>
    <Compile Include="Skyrim\Records\Major Records\EdgeLink_LoquiGenerated.cs">
      <DependentUpon>NavigationMesh.xml</DependentUpon>
    </Compile>
    <Compile Include="Skyrim\Records\Major Records\DoorTriangle_LoquiGenerated.cs">
      <DependentUpon>NavigationMesh.xml</DependentUpon>
    </Compile>
    <Compile Include="Skyrim\Records\Major Records\ANavigationMesh_LoquiGenerated.cs">
      <DependentUpon>NavigationMesh.xml</DependentUpon>
    </Compile>
    <Compile Include="Skyrim\Records\Major Records\ANavigationMeshData_LoquiGenerated.cs">
      <DependentUpon>NavigationMesh.xml</DependentUpon>
    </Compile>
    <Compile Include="Skyrim\Records\Major Records\WorldspaceNavigationMeshData_LoquiGenerated.cs">
      <DependentUpon>NavigationMesh.xml</DependentUpon>
    </Compile>
    <Compile Include="Skyrim\Records\Major Records\CellNavigationMeshData_LoquiGenerated.cs">
      <DependentUpon>NavigationMesh.xml</DependentUpon>
    </Compile>
    <Compile Include="Skyrim\Records\Major Records\APlacedTrap_LoquiGenerated.cs">
      <DependentUpon>PlacedTrap.xml</DependentUpon>
    </Compile>
    <Compile Include="Skyrim\Records\Major Records\PlacedArrow_LoquiGenerated.cs">
      <DependentUpon>PlacedTrap.xml</DependentUpon>
    </Compile>
    <Compile Include="Skyrim\Records\Major Records\PlacedBeam_LoquiGenerated.cs">
      <DependentUpon>PlacedTrap.xml</DependentUpon>
    </Compile>
    <Compile Include="Skyrim\Records\Major Records\PlacedFlame_LoquiGenerated.cs">
      <DependentUpon>PlacedTrap.xml</DependentUpon>
    </Compile>
    <Compile Include="Skyrim\Records\Major Records\PlacedCone_LoquiGenerated.cs">
      <DependentUpon>PlacedTrap.xml</DependentUpon>
    </Compile>
    <Compile Include="Skyrim\Records\Major Records\PlacedBarrier_LoquiGenerated.cs">
      <DependentUpon>PlacedTrap.xml</DependentUpon>
    </Compile>
    <Compile Include="Skyrim\Records\Major Records\PlacedTrap_LoquiGenerated.cs">
      <DependentUpon>PlacedTrap.xml</DependentUpon>
    </Compile>
    <Compile Include="Skyrim\Records\Major Records\PlacedHazard_LoquiGenerated.cs">
      <DependentUpon>PlacedTrap.xml</DependentUpon>
    </Compile>
    <Compile Include="Skyrim\Records\Major Records\PlacedMissile_LoquiGenerated.cs">
      <DependentUpon>PlacedTrap.xml</DependentUpon>
    </Compile>
    <Compile Include="Skyrim\Records\Major Records\WorldspaceBlock_LoquiGenerated.cs">
      <DependentUpon>Worldspace.xml</DependentUpon>
    </Compile>
    <Compile Include="Skyrim\Records\Major Records\WorldspaceSubBlock_LoquiGenerated.cs">
      <DependentUpon>Worldspace.xml</DependentUpon>
    </Compile>
    <Compile Include="Skyrim\Records\Major Records\WorldspaceGridReference_LoquiGenerated.cs">
      <DependentUpon>Worldspace.xml</DependentUpon>
    </Compile>
    <Compile Include="Skyrim\Records\Major Records\WorldspaceReference_LoquiGenerated.cs">
      <DependentUpon>Worldspace.xml</DependentUpon>
    </Compile>
    <Compile Include="Skyrim\Records\Major Records\WorldspaceMaxHeight_LoquiGenerated.cs">
      <DependentUpon>Worldspace.xml</DependentUpon>
    </Compile>
    <Compile Include="Skyrim\Records\Major Records\WorldspaceParent_LoquiGenerated.cs">
      <DependentUpon>Worldspace.xml</DependentUpon>
    </Compile>
    <Compile Include="Skyrim\Records\Major Records\WorldspaceLandDefaults_LoquiGenerated.cs">
      <DependentUpon>Worldspace.xml</DependentUpon>
    </Compile>
    <Compile Include="Skyrim\Records\Major Records\WorldspaceMap_LoquiGenerated.cs">
      <DependentUpon>Worldspace.xml</DependentUpon>
    </Compile>
    <Compile Include="Skyrim\Records\Major Records\WorldspaceMapOffset_LoquiGenerated.cs">
      <DependentUpon>Worldspace.xml</DependentUpon>
    </Compile>
    <Compile Include="Skyrim\Records\Major Records\WorldspaceObjectBounds_LoquiGenerated.cs">
      <DependentUpon>Worldspace.xml</DependentUpon>
    </Compile>
    <Compile Include="Skyrim\Records\Major Records\BaseLayer_LoquiGenerated.cs">
      <DependentUpon>Landscape.xml</DependentUpon>
    </Compile>
    <Compile Include="Skyrim\Records\Major Records\AlphaLayer_LoquiGenerated.cs">
      <DependentUpon>Landscape.xml</DependentUpon>
    </Compile>
    <Compile Include="Skyrim\Records\Major Records\LayerHeader_LoquiGenerated.cs">
      <DependentUpon>Landscape.xml</DependentUpon>
    </Compile>
    <Compile Include="Skyrim\Records\Major Records\DialogBranch_LoquiGenerated.cs">
      <DependentUpon>DialogBranch.xml</DependentUpon>
    </Compile>
    <Compile Include="Skyrim\Records\Major Records\Quest_LoquiGenerated.cs">
      <DependentUpon>Quest.xml</DependentUpon>
    </Compile>
    <Compile Include="Skyrim\Records\Major Records\DialogResponseAdapter_LoquiGenerated.cs">
      <DependentUpon>DialogResponses.xml</DependentUpon>
    </Compile>
    <Compile Include="Skyrim\Records\Common Subrecords\ScriptFragments_LoquiGenerated.cs">
      <DependentUpon>VirtualMachineAdapter.xml</DependentUpon>
    </Compile>
    <Compile Include="Skyrim\Records\Common Subrecords\ScriptFragment_LoquiGenerated.cs">
      <DependentUpon>VirtualMachineAdapter.xml</DependentUpon>
    </Compile>
    <Compile Include="Skyrim\Records\Common Subrecords\AVirtualMachineAdapter_LoquiGenerated.cs">
      <DependentUpon>VirtualMachineAdapter.xml</DependentUpon>
    </Compile>
    <Compile Include="Skyrim\Records\Major Records\DialogResponses_LoquiGenerated.cs">
      <DependentUpon>DialogResponses.xml</DependentUpon>
    </Compile>
    <Compile Include="Skyrim\Records\Major Records\DialogResponse_LoquiGenerated.cs">
      <DependentUpon>DialogResponses.xml</DependentUpon>
    </Compile>
    <Compile Include="Skyrim\Records\Major Records\DialogResponsesUnknownData_LoquiGenerated.cs">
      <DependentUpon>DialogResponses.xml</DependentUpon>
    </Compile>
    <Compile Include="Skyrim\Records\Major Records\SoundOutputModel_LoquiGenerated.cs">
      <DependentUpon>SoundOutputModel.xml</DependentUpon>
    </Compile>
    <Compile Include="Skyrim\Records\Major Records\DialogResponseFlags_LoquiGenerated.cs">
      <DependentUpon>DialogResponses.xml</DependentUpon>
    </Compile>
    <Compile Include="Skyrim\Records\Major Records\QuestAdapter_LoquiGenerated.cs">
      <DependentUpon>Quest.xml</DependentUpon>
    </Compile>
    <Compile Include="Skyrim\Records\Major Records\QuestScriptFragment_LoquiGenerated.cs">
      <DependentUpon>Quest.xml</DependentUpon>
    </Compile>
    <Compile Include="Skyrim\Records\Major Records\QuestAlias_LoquiGenerated.cs">
      <DependentUpon>Quest.xml</DependentUpon>
    </Compile>
    <Compile Include="Skyrim\Records\Major Records\QuestFragmentAlias_LoquiGenerated.cs">
      <DependentUpon>Quest.xml</DependentUpon>
    </Compile>
    <Compile Include="Skyrim\Records\Major Records\QuestStage_LoquiGenerated.cs">
      <DependentUpon>Quest.xml</DependentUpon>
    </Compile>
    <Compile Include="Skyrim\Records\Major Records\QuestLogEntry_LoquiGenerated.cs">
      <DependentUpon>Quest.xml</DependentUpon>
    </Compile>
    <Compile Include="Skyrim\Records\Major Records\QuestObjective_LoquiGenerated.cs">
      <DependentUpon>Quest.xml</DependentUpon>
    </Compile>
    <Compile Include="Skyrim\Records\Major Records\QuestObjectiveTarget_LoquiGenerated.cs">
      <DependentUpon>Quest.xml</DependentUpon>
    </Compile>
    <Compile Include="Skyrim\Records\Major Records\LocationAliasReference_LoquiGenerated.cs">
      <DependentUpon>Quest.xml</DependentUpon>
    </Compile>
    <Compile Include="Skyrim\Records\Major Records\ExternalAliasReference_LoquiGenerated.cs">
      <DependentUpon>Quest.xml</DependentUpon>
    </Compile>
    <Compile Include="Skyrim\Records\Major Records\CreateReferenceToObject_LoquiGenerated.cs">
      <DependentUpon>Quest.xml</DependentUpon>
    </Compile>
    <Compile Include="Skyrim\Records\Major Records\FindMatchingRefNearAlias_LoquiGenerated.cs">
      <DependentUpon>Quest.xml</DependentUpon>
    </Compile>
    <Compile Include="Skyrim\Records\Major Records\FindMatchingRefFromEvent_LoquiGenerated.cs">
      <DependentUpon>Quest.xml</DependentUpon>
    </Compile>
    <Compile Include="Skyrim\Records\Major Records\QuestTarget_LoquiGenerated.cs">
      <DependentUpon>Quest.xml</DependentUpon>
    </Compile>
  </ItemGroup>
  <ItemGroup>
    <PackageReference Include="DotNetZip" Version="1.13.8" />
<<<<<<< HEAD
    <PackageReference Include="Loqui" Version="1.1.12.1" />
    <PackageReference Include="Noggog.CSharpExt" Version="1.0.19" />
=======
    <PackageReference Include="Loqui" Version="1.1.12" />
    <PackageReference Include="Noggog.CSharpExt" Version="1.0.17" />
>>>>>>> b473b797
  </ItemGroup>
  <ItemGroup>
    <ProjectReference Include="..\Mutagen.Bethesda.Core\Mutagen.Bethesda.Core.csproj" />
  </ItemGroup>
</Project><|MERGE_RESOLUTION|>--- conflicted
+++ resolved
@@ -1,2449 +1,2444 @@
-<?xml version="1.0" encoding="us-ascii"?>
-<Project Sdk="Microsoft.NET.Sdk">
-  <PropertyGroup>
-    <TargetFramework>netstandard2.1</TargetFramework>
-    <EnableDefaultCompileItems>False</EnableDefaultCompileItems>
-    <GeneratePackageOnBuild>true</GeneratePackageOnBuild>
-    <Version>0.8</Version>
-    <Company>Mutagen</Company>
-    <Product>Mutagen</Product>
-    <Description>A C# library for manipulating, creating, and analyzing Bethesda mods.</Description>
-    <Copyright>2020</Copyright>
-    <PackageLicenseExpression>GPL-3.0-only</PackageLicenseExpression>
-    <PackageProjectUrl>https://github.com/Noggog/Mutagen</PackageProjectUrl>
-    <RepositoryUrl>https://github.com/Noggog/Mutagen</RepositoryUrl>
-    <PackageReleaseNotes>Bethesda Modding</PackageReleaseNotes>
-    <PackageRequireLicenseAcceptance>true</PackageRequireLicenseAcceptance>
-    <AllowedOutputExtensionsInPackageBuildOutputFolder>$(AllowedOutputExtensionsInPackageBuildOutputFolder);.pdb</AllowedOutputExtensionsInPackageBuildOutputFolder>
-  </PropertyGroup>
-  <PropertyGroup Condition="'$(Configuration)|$(Platform)'=='Debug|AnyCPU'">
-    <DocumentationFile>C:\Users\Levia\Documents\Repos\Mutagen\Mutagen.Bethesda\Mutagen.Bethesda.xml</DocumentationFile>
-  </PropertyGroup>
-  <ItemGroup>
-    <Compile Include="Oblivion\Records\Major Records\Activator.cs">
-      <DependentUpon>Activator.xml</DependentUpon>
-    </Compile>
-    <Compile Include="Oblivion\Records\Major Records\AmmunitionData.cs">
-      <DependentUpon>Ammunition.xml</DependentUpon>
-    </Compile>
-    <Compile Include="Oblivion\Records\Major Records\Birthsign.cs">
-      <DependentUpon>Birthsign.xml</DependentUpon>
-    </Compile>
-    <Compile Include="Oblivion\Records\Major Records\AClothing.cs">
-      <DependentUpon>AClothing.xml</DependentUpon>
-    </Compile>
-    <Compile Include="Oblivion\Records\Major Records\Flora.cs">
-      <DependentUpon>Flora.xml</DependentUpon>
-    </Compile>
-    <Compile Include="Oblivion\Records\Major Records\Furniture.cs">
-      <DependentUpon>Furniture.xml</DependentUpon>
-    </Compile>
-    <Compile Include="Oblivion\Records\Major Records\Ingredient.cs">
-      <DependentUpon>Ingredient.xml</DependentUpon>
-    </Compile>
-    <Compile Include="Oblivion\Records\Major Records\Key.cs">
-      <DependentUpon>Key.xml</DependentUpon>
-    </Compile>
-    <Compile Include="Oblivion\Records\Major Records\Miscellaneous.cs">
-      <DependentUpon>Miscellaneous.xml</DependentUpon>
-    </Compile>
-    <Compile Include="Oblivion\Records\Major Records\Potion.cs">
-      <DependentUpon>Potion.xml</DependentUpon>
-    </Compile>
-    <Compile Include="Oblivion\Records\Major Records\RegionObject.cs">
-      <DependentUpon>Region.xml</DependentUpon>
-    </Compile>
-    <Compile Include="Oblivion\Records\Major Records\SigilStone.cs">
-      <DependentUpon>SigilStone.xml</DependentUpon>
-    </Compile>
-    <Compile Include="Oblivion\Records\Major Records\SoulGem.cs">
-      <DependentUpon>SoulGem.xml</DependentUpon>
-    </Compile>
-    <Compile Include="Skyrim\Constants.cs" />
-    <Compile Include="Skyrim\Enums\Agression.cs" />
-    <Compile Include="Skyrim\Enums\Assistance.cs" />
-    <Compile Include="Skyrim\Enums\BasicStat.cs" />
-    <Compile Include="Skyrim\Enums\Confidence.cs" />
-    <Compile Include="Skyrim\Enums\FavorLevel.cs" />
-    <Compile Include="Skyrim\Enums\Level.cs" />
-    <Compile Include="Skyrim\Enums\LockLevel.cs" />
-    <Compile Include="Skyrim\Enums\Mood.cs" />
-    <Compile Include="Common\Enums\Quadrant.cs" />
-    <Compile Include="Skyrim\Enums\TargetObjectType.cs" />
-    <Compile Include="Skyrim\Enums\Responsibility.cs" />
-    <Compile Include="Skyrim\Enums\Size.cs" />
-    <Compile Include="Skyrim\Enums\SpellDataFlag.cs" />
-    <Compile Include="Skyrim\Enums\SpellType.cs" />
-    <Compile Include="Skyrim\Enums\WeaponAnimationType.cs" />
-    <Compile Include="Skyrim\Interfaces\EmotionType.cs" />
-    <Compile Include="Skyrim\Interfaces\IAmbientColors.cs" />
-    <Compile Include="Skyrim\Interfaces\IEmittance.cs" />
-    <Compile Include="Skyrim\Interfaces\IHarvestable.cs" />
-    <Compile Include="Skyrim\Interfaces\IHasIcons.cs" />
-    <Compile Include="Skyrim\Interfaces\IKeywordLinkedReference.cs" />
-    <Compile Include="Skyrim\Interfaces\ILinkedReference.cs" />
-    <Compile Include="Skyrim\Interfaces\ILocationReferencable.cs" />
-    <Compile Include="Skyrim\Interfaces\ILocationRecord.cs" />
-    <Compile Include="Skyrim\Interfaces\ILockList.cs" />
-    <Compile Include="Skyrim\Interfaces\IModeled.cs" />
-    <Compile Include="Skyrim\Interfaces\IItem.cs" />
-    <Compile Include="Skyrim\Interfaces\IEffectRecord.cs" />
-    <Compile Include="Skyrim\Interfaces\INpcSpawn.cs" />
-    <Compile Include="Skyrim\Interfaces\IObjectBounded.cs" />
-    <Compile Include="Skyrim\Interfaces\IHarvestTarget.cs" />
-    <Compile Include="Skyrim\Interfaces\IObjectId.cs" />
-    <Compile Include="Skyrim\Interfaces\IDialog.cs" />
-    <Compile Include="Skyrim\Interfaces\IOwner.cs" />
-    <Compile Include="Skyrim\Interfaces\IPlacedThing.cs" />
-    <Compile Include="Skyrim\Interfaces\IPlaced.cs" />
-    <Compile Include="Skyrim\Interfaces\IPlacedTrapTarget.cs" />
-    <Compile Include="Skyrim\Interfaces\IPositionRotation.cs" />
-    <Compile Include="Skyrim\Interfaces\IRegionObject.cs" />
-    <Compile Include="Skyrim\Interfaces\IRelatable.cs" />
-    <Compile Include="Skyrim\Interfaces\ISound.cs" />
-    <Compile Include="Skyrim\Interfaces\IAliasVoiceType.cs" />
-    <Compile Include="Skyrim\Interfaces\IWeightValue.cs" />
-    <Compile Include="Skyrim\Records\Common Subrecords\ActivateParents.cs">
-      <DependentUpon>ActivateParents.xml</DependentUpon>
-    </Compile>
-    <Compile Include="Skyrim\Records\Common Subrecords\ATopicReference.cs">
-      <DependentUpon>TopicReference.xml</DependentUpon>
-    </Compile>
-    <Compile Include="Skyrim\Records\Common Subrecords\AVirtualMachineAdapter.cs">
-      <DependentUpon>VirtualMachineAdapter.xml</DependentUpon>
-    </Compile>
-    <Compile Include="Skyrim\Records\Common Subrecords\DestructionStageData.cs">
-      <DependentUpon>Destructible.xml</DependentUpon>
-    </Compile>
-    <Compile Include="Skyrim\Records\Common Subrecords\DestructionStage.cs">
-      <DependentUpon>Destructible.xml</DependentUpon>
-    </Compile>
-    <Compile Include="Skyrim\Records\Common Subrecords\Effect.cs">
-      <DependentUpon>Effect.xml</DependentUpon>
-    </Compile>
-    <Compile Include="Skyrim\Records\Common Subrecords\EnableParent.cs">
-      <DependentUpon>EnableParent.xml</DependentUpon>
-    </Compile>
-    <Compile Include="Skyrim\Records\Common Subrecords\ExtraData.cs">
-      <DependentUpon>ExtraData.xml</DependentUpon>
-    </Compile>
-    <Compile Include="Skyrim\Records\Common Subrecords\LocationTarget.cs">
-      <DependentUpon>LocationTarget.xml</DependentUpon>
-    </Compile>
-    <Compile Include="Skyrim\Records\Common Subrecords\Patrol.cs">
-      <DependentUpon>Patrol.xml</DependentUpon>
-    </Compile>
-    <Compile Include="Skyrim\Records\Common Subrecords\ScriptFragments.cs">
-      <DependentUpon>VirtualMachineAdapter.xml</DependentUpon>
-    </Compile>
-    <Compile Include="Skyrim\Records\Common Subrecords\WaterReflection.cs">
-      <DependentUpon>WaterReflection.xml</DependentUpon>
-    </Compile>
-    <Compile Include="Skyrim\Records\ListGroup.cs">
-      <DependentUpon>Group.xml</DependentUpon>
-    </Compile>
-    <Compile Include="Skyrim\Records\Major Records\AcousticSpace.cs">
-      <DependentUpon>AcousticSpace.xml</DependentUpon>
-    </Compile>
-    <Compile Include="Skyrim\Records\Major Records\Activator.cs">
-      <DependentUpon>Activator.xml</DependentUpon>
-    </Compile>
-    <Compile Include="Skyrim\Records\Major Records\AlchemicalApparatus.cs">
-      <DependentUpon>AlchemicalApparatus.xml</DependentUpon>
-    </Compile>
-    <Compile Include="Skyrim\Records\Major Records\AlphaLayer.cs">
-      <DependentUpon>Landscape.xml</DependentUpon>
-    </Compile>
-    <Compile Include="Skyrim\Records\Major Records\Ammunition.cs">
-      <DependentUpon>Ammunition.xml</DependentUpon>
-    </Compile>
-    <Compile Include="Skyrim\Records\Major Records\ANavigationMesh.cs">
-      <DependentUpon>NavigationMesh.xml</DependentUpon>
-    </Compile>
-    <Compile Include="Skyrim\Records\Major Records\APlacedTrap.cs">
-      <DependentUpon>PlacedTrap.xml</DependentUpon>
-    </Compile>
-    <Compile Include="Skyrim\Records\Major Records\Armor.cs">
-      <DependentUpon>Armor.xml</DependentUpon>
-    </Compile>
-    <Compile Include="Skyrim\Records\Major Records\ArmorModel.cs">
-      <DependentUpon>Armor.xml</DependentUpon>
-    </Compile>
-    <Compile Include="Skyrim\Records\Major Records\Book.cs">
-      <DependentUpon>Book.xml</DependentUpon>
-    </Compile>
-    <Compile Include="Skyrim\Records\Major Records\ANavigationMeshData.cs">
-      <DependentUpon>NavigationMesh.xml</DependentUpon>
-    </Compile>
-    <Compile Include="Skyrim\Records\Major Records\CreateReferenceToObject.cs">
-      <DependentUpon>Quest.xml</DependentUpon>
-    </Compile>
-    <Compile Include="Skyrim\Records\Major Records\DialogResponse.cs">
-      <DependentUpon>DialogResponses.xml</DependentUpon>
-    </Compile>
-    <Compile Include="Skyrim\Records\Major Records\DialogResponseAdapter.cs">
-      <DependentUpon>DialogResponses.xml</DependentUpon>
-    </Compile>
-    <Compile Include="Skyrim\Records\Major Records\DialogResponses.cs">
-      <DependentUpon>DialogResponses.xml</DependentUpon>
-    </Compile>
-    <Compile Include="Skyrim\Records\Major Records\DialogTopic.cs">
-      <DependentUpon>DialogTopic.xml</DependentUpon>
-    </Compile>
-    <Compile Include="Skyrim\Records\Major Records\FindMatchingRefNearAlias.cs">
-      <DependentUpon>Quest.xml</DependentUpon>
-    </Compile>
-    <Compile Include="Skyrim\Records\Major Records\PlacedArrow.cs">
-      <DependentUpon>PlacedTrap.xml</DependentUpon>
-    </Compile>
-    <Compile Include="Skyrim\Records\Major Records\PlacedBarrier.cs">
-      <DependentUpon>PlacedTrap.xml</DependentUpon>
-    </Compile>
-    <Compile Include="Skyrim\Records\Major Records\PlacedBeam.cs">
-      <DependentUpon>PlacedTrap.xml</DependentUpon>
-    </Compile>
-    <Compile Include="Skyrim\Records\Major Records\PlacedCone.cs">
-      <DependentUpon>PlacedTrap.xml</DependentUpon>
-    </Compile>
-    <Compile Include="Skyrim\Records\Major Records\PlacedFlame.cs">
-      <DependentUpon>PlacedTrap.xml</DependentUpon>
-    </Compile>
-    <Compile Include="Skyrim\Records\Major Records\PlacedHazard.cs">
-      <DependentUpon>PlacedTrap.xml</DependentUpon>
-    </Compile>
-    <Compile Include="Skyrim\Records\Major Records\PlacedMissile.cs">
-      <DependentUpon>PlacedTrap.xml</DependentUpon>
-    </Compile>
-    <Compile Include="Skyrim\Records\Major Records\PlacedTrap.cs">
-      <DependentUpon>PlacedTrap.xml</DependentUpon>
-    </Compile>
-    <Compile Include="Skyrim\Records\Major Records\Quest.cs">
-      <DependentUpon>Quest.xml</DependentUpon>
-    </Compile>
-    <Compile Include="Skyrim\Records\Major Records\QuestAdapter.cs">
-      <DependentUpon>Quest.xml</DependentUpon>
-    </Compile>
-    <Compile Include="Skyrim\Records\Major Records\QuestAlias.cs">
-      <DependentUpon>Quest.xml</DependentUpon>
-    </Compile>
-    <Compile Include="Skyrim\Records\Major Records\QuestFragmentAlias.cs">
-      <DependentUpon>Quest.xml</DependentUpon>
-    </Compile>
-    <Compile Include="Skyrim\Records\Major Records\QuestLogEntry.cs">
-      <DependentUpon>Quest.xml</DependentUpon>
-    </Compile>
-    <Compile Include="Skyrim\Records\Major Records\QuestObjective.cs">
-      <DependentUpon>Quest.xml</DependentUpon>
-    </Compile>
-    <Compile Include="Skyrim\Records\Major Records\QuestObjectiveTarget.cs">
-      <DependentUpon>Quest.xml</DependentUpon>
-    </Compile>
-    <Compile Include="Skyrim\Records\Major Records\QuestStage.cs">
-      <DependentUpon>Quest.xml</DependentUpon>
-    </Compile>
-    <Compile Include="Skyrim\Records\Major Records\QuestTarget.cs">
-      <DependentUpon>Quest.xml</DependentUpon>
-    </Compile>
-    <Compile Include="Skyrim\Records\Major Records\Worldspace.cs">
-      <DependentUpon>Worldspace.xml</DependentUpon>
-    </Compile>
-    <Compile Include="Skyrim\Records\Major Records\WorldspaceNavigationMesh.cs">
-      <DependentUpon>NavigationMesh.xml</DependentUpon>
-    </Compile>
-    <Compile Include="Skyrim\Records\Major Records\CellNavigationMesh.cs">
-      <DependentUpon>NavigationMesh.xml</DependentUpon>
-    </Compile>
-    <Compile Include="Skyrim\Records\Major Records\CellNavigationMeshData.cs">
-      <DependentUpon>NavigationMesh.xml</DependentUpon>
-    </Compile>
-    <Compile Include="Skyrim\Records\Major Records\Class.cs">
-      <DependentUpon>Class.xml</DependentUpon>
-    </Compile>
-    <Compile Include="Skyrim\Records\Major Records\Cell.cs">
-      <DependentUpon>Cell.xml</DependentUpon>
-    </Compile>
-    <Compile Include="Skyrim\Records\Major Records\CellBlock.cs">
-      <DependentUpon>Cell.xml</DependentUpon>
-    </Compile>
-    <Compile Include="Skyrim\Records\Major Records\CellGrid.cs">
-      <DependentUpon>Cell.xml</DependentUpon>
-    </Compile>
-    <Compile Include="Skyrim\Records\Major Records\CellLighting.cs">
-      <DependentUpon>Cell.xml</DependentUpon>
-    </Compile>
-    <Compile Include="Skyrim\Records\Major Records\CellSubBlock.cs">
-      <DependentUpon>Cell.xml</DependentUpon>
-    </Compile>
-    <Compile Include="Skyrim\Records\Major Records\Climate.cs">
-      <DependentUpon>Climate.xml</DependentUpon>
-    </Compile>
-    <Compile Include="Skyrim\Records\Major Records\CloudLayer.cs">
-      <DependentUpon>Weather.xml</DependentUpon>
-    </Compile>
-    <Compile Include="Skyrim\Records\Major Records\ConstructibleObject.cs">
-      <DependentUpon>ConstructibleObject.xml</DependentUpon>
-    </Compile>
-    <Compile Include="Skyrim\Records\Major Records\CriticalData.cs">
-      <DependentUpon>Weapon.xml</DependentUpon>
-    </Compile>
-    <Compile Include="Skyrim\Records\Major Records\Flora.cs">
-      <DependentUpon>Flora.xml</DependentUpon>
-    </Compile>
-    <Compile Include="Skyrim\Records\Major Records\Furniture.cs">
-      <DependentUpon>Furniture.xml</DependentUpon>
-    </Compile>
-    <Compile Include="Skyrim\Records\Major Records\Container.cs">
-      <DependentUpon>Container.xml</DependentUpon>
-    </Compile>
-    <Compile Include="Skyrim\Records\Major Records\Door.cs">
-      <DependentUpon>Door.xml</DependentUpon>
-    </Compile>
-    <Compile Include="Skyrim\Records\Major Records\Grass.cs">
-      <DependentUpon>Grass.xml</DependentUpon>
-    </Compile>
-    <Compile Include="Skyrim\Records\Major Records\Hazard.cs">
-      <DependentUpon>Hazard.xml</DependentUpon>
-    </Compile>
-    <Compile Include="Skyrim\Records\Major Records\HeadData.cs">
-      <DependentUpon>Race.xml</DependentUpon>
-    </Compile>
-    <Compile Include="Skyrim\Records\Major Records\IdleMarker.cs">
-      <DependentUpon>IdleMarker.xml</DependentUpon>
-    </Compile>
-    <Compile Include="Skyrim\Records\Major Records\Ingestible.cs">
-      <DependentUpon>Ingestible.xml</DependentUpon>
-    </Compile>
-    <Compile Include="Skyrim\Records\Major Records\Ingredient.cs">
-      <DependentUpon>Ingredient.xml</DependentUpon>
-    </Compile>
-    <Compile Include="Skyrim\Records\Major Records\Key.cs">
-      <DependentUpon>Key.xml</DependentUpon>
-    </Compile>
-    <Compile Include="Skyrim\Records\Major Records\LeveledItem.cs">
-      <DependentUpon>LeveledItem.xml</DependentUpon>
-    </Compile>
-    <Compile Include="Skyrim\Records\Major Records\LeveledNpc.cs">
-      <DependentUpon>LeveledNpc.xml</DependentUpon>
-    </Compile>
-    <Compile Include="Skyrim\Records\Major Records\Light.cs">
-      <DependentUpon>Light.xml</DependentUpon>
-    </Compile>
-    <Compile Include="Skyrim\Records\Major Records\LockData.cs">
-      <DependentUpon>PlacedObject.xml</DependentUpon>
-    </Compile>
-    <Compile Include="Skyrim\Records\Major Records\Lod.cs">
-      <DependentUpon>Static.xml</DependentUpon>
-    </Compile>
-    <Compile Include="Skyrim\Records\Major Records\MapMarker.cs">
-      <DependentUpon>PlacedObject.xml</DependentUpon>
-    </Compile>
-    <Compile Include="Skyrim\Records\Major Records\MiscItem.cs">
-      <DependentUpon>MiscItem.xml</DependentUpon>
-    </Compile>
-    <Compile Include="Skyrim\Records\Major Records\MoveableStatic.cs">
-      <DependentUpon>MoveableStatic.xml</DependentUpon>
-    </Compile>
-    <Compile Include="Skyrim\Records\Major Records\NavigationMapInfo.cs">
-      <DependentUpon>NavigationMeshInfoMap.xml</DependentUpon>
-    </Compile>
-    <Compile Include="Skyrim\Records\Major Records\NavmeshTriangle.cs">
-      <DependentUpon>NavigationMesh.xml</DependentUpon>
-    </Compile>
-    <Compile Include="Skyrim\Records\Major Records\Npc.cs">
-      <DependentUpon>Npc.xml</DependentUpon>
-    </Compile>
-    <Compile Include="Skyrim\Records\Major Records\NpcConfiguration.cs">
-      <DependentUpon>NPC.xml</DependentUpon>
-    </Compile>
-    <Compile Include="Skyrim\Records\Major Records\NpcSoundType.cs">
-      <DependentUpon>Npc.xml</DependentUpon>
-    </Compile>
-    <Compile Include="Skyrim\Records\Major Records\ObjectEffect.cs">
-      <DependentUpon>ObjectEffect.xml</DependentUpon>
-    </Compile>
-    <Compile Include="Skyrim\Records\Major Records\PcLevelMult.cs">
-      <DependentUpon>Npc.xml</DependentUpon>
-    </Compile>
-    <Compile Include="Skyrim\Records\Major Records\PlacedNpc.cs">
-      <DependentUpon>PlacedNpc.xml</DependentUpon>
-    </Compile>
-    <Compile Include="Skyrim\Records\Major Records\PlacedObject.cs">
-      <DependentUpon>PlacedObject.xml</DependentUpon>
-    </Compile>
-    <Compile Include="Skyrim\Records\Major Records\PlacedPrimitive.cs">
-      <DependentUpon>PlacedObject.xml</DependentUpon>
-    </Compile>
-    <Compile Include="Skyrim\Records\Major Records\PreferredPathing.cs">
-      <DependentUpon>NavigationMeshInfoMap.xml</DependentUpon>
-    </Compile>
-    <Compile Include="Skyrim\Records\Major Records\Projectile.cs">
-      <DependentUpon>Projectile.xml</DependentUpon>
-    </Compile>
-    <Compile Include="Skyrim\Records\Major Records\Region.cs">
-      <DependentUpon>Region.xml</DependentUpon>
-    </Compile>
-    <Compile Include="Skyrim\Records\Major Records\RegionData.cs">
-      <DependentUpon>Region.xml</DependentUpon>
-    </Compile>
-    <Compile Include="Skyrim\Records\Major Records\RegionDataObject.cs">
-      <DependentUpon>Region.xml</DependentUpon>
-    </Compile>
-    <Compile Include="Skyrim\Records\Major Records\RegionObject.cs">
-      <DependentUpon>Region.xml</DependentUpon>
-    </Compile>
-    <Compile Include="Skyrim\Records\Major Records\RegionSound.cs">
-      <DependentUpon>Region.xml</DependentUpon>
-    </Compile>
-    <Compile Include="Skyrim\Records\Major Records\Scroll.cs">
-      <DependentUpon>Scroll.xml</DependentUpon>
-    </Compile>
-    <Compile Include="Skyrim\Records\Major Records\ShaderParticleGeometry.cs">
-      <DependentUpon>ShaderParticleGeometry.xml</DependentUpon>
-    </Compile>
-    <Compile Include="Skyrim\Records\Major Records\SoulGem.cs">
-      <DependentUpon>SoulGem.xml</DependentUpon>
-    </Compile>
-    <Compile Include="Skyrim\Records\Major Records\SoundDescriptor.cs">
-      <DependentUpon>SoundDescriptor.xml</DependentUpon>
-    </Compile>
-    <Compile Include="Skyrim\Records\Major Records\SoundMarker.cs">
-      <DependentUpon>SoundMarker.xml</DependentUpon>
-    </Compile>
-    <Compile Include="Skyrim\Records\Major Records\Spell.cs">
-      <DependentUpon>Spell.xml</DependentUpon>
-    </Compile>
-    <Compile Include="Skyrim\Records\Major Records\Static.cs">
-      <DependentUpon>Static.xml</DependentUpon>
-    </Compile>
-    <Compile Include="Skyrim\Records\Major Records\TalkingActivator.cs">
-      <DependentUpon>TalkingActivator.xml</DependentUpon>
-    </Compile>
-    <Compile Include="Skyrim\Records\Major Records\TeleportDestination.cs">
-      <DependentUpon>PlacedObject.xml</DependentUpon>
-    </Compile>
-    <Compile Include="Skyrim\Records\Major Records\Tree.cs">
-      <DependentUpon>Tree.xml</DependentUpon>
-    </Compile>
-    <Compile Include="Skyrim\Records\Major Records\VisualEffect.cs">
-      <DependentUpon>VisualEffect.xml</DependentUpon>
-    </Compile>
-    <Compile Include="Skyrim\Records\Major Records\Weapon.cs">
-      <DependentUpon>Weapon.xml</DependentUpon>
-    </Compile>
-    <Compile Include="Skyrim\Records\Major Records\WeaponData.cs">
-      <DependentUpon>Weapon.xml</DependentUpon>
-    </Compile>
-    <Compile Include="Skyrim\Records\Major Records\Weather.cs">
-      <DependentUpon>Weather.xml</DependentUpon>
-    </Compile>
-    <Compile Include="Skyrim\Records\Major Records\WeatherSound.cs">
-      <DependentUpon>Weather.xml</DependentUpon>
-    </Compile>
-    <Compile Include="Skyrim\Records\Major Records\WorkbenchData.cs">
-      <DependentUpon>Furniture.xml</DependentUpon>
-    </Compile>
-    <Compile Include="Skyrim\Records\Major Records\WorldspaceNavigationMeshData.cs">
-      <DependentUpon>NavigationMesh.xml</DependentUpon>
-    </Compile>
-    <Compile Include="Skyrim\Records\Major Records\WorldspaceObjectBounds.cs">
-      <DependentUpon>Worldspace.xml</DependentUpon>
-    </Compile>
-    <Compile Include="Skyrim\Records\Major Records\WorldspaceParent.cs">
-      <DependentUpon>Worldspace.xml</DependentUpon>
-    </Compile>
-    <Compile Include="Skyrim\Records\Major Records\WorldspaceSubBlock.cs">
-      <DependentUpon>Worldspace.xml</DependentUpon>
-    </Compile>
-    <Compile Include="Skyrim\Records\SkyrimMajorRecord.cs">
-      <DependentUpon>SkyrimMajorRecord.xml</DependentUpon>
-    </Compile>
-    <Compile Include="Warmup.cs" />
-    <Compile Include="Oblivion\Constants.cs" />
-    <Compile Include="Oblivion\Interfaces\IOwner.cs" />
-    <Compile Include="Oblivion\Interfaces\IPlaced.cs" />
-    <Compile Include="Oblivion\OblivionPipeline.cs" />
-    <Compile Include="Oblivion\ProtocolDefinition_Oblivion.cs" />
-    <Compile Include="Oblivion\Enums\ActorValue.cs" />
-    <Compile Include="Oblivion\Enums\ActorValueExtended.cs" />
-    <Compile Include="Oblivion\Enums\Attribute.cs" />
-    <Compile Include="Oblivion\Enums\BipedFlag.cs" />
-    <Compile Include="Oblivion\Enums\CompareOperator.cs" />
-    <Compile Include="Oblivion\Enums\DialogType.cs" />
-    <Compile Include="Oblivion\Enums\EmotionType.cs" />
-    <Compile Include="Oblivion\Enums\EquipmentFlag.cs" />
-    <Compile Include="Oblivion\Enums\FunctionIndex.cs" />
-    <Compile Include="Oblivion\Enums\IngredientFlag.cs" />
-    <Compile Include="Oblivion\Enums\LeveledFlag.cs" />
-    <Compile Include="Oblivion\Enums\MagicSchool.cs" />
-    <Compile Include="Oblivion\Enums\Month.cs" />
-    <Compile Include="Oblivion\Enums\MusicType.cs" />
-    <Compile Include="Oblivion\Enums\Resistance.cs" />
-    <Compile Include="Oblivion\Enums\Skill.cs" />
-    <Compile Include="Oblivion\Enums\SoulLevel.cs" />
-    <Compile Include="Oblivion\Enums\Specialization.cs" />
-    <Compile Include="Oblivion\Enums\Weekday.cs" />
-    <Compile Include="Oblivion\Records\Common Subrecords\Condition.cs">
-      <DependentUpon>Condition.xml</DependentUpon>
-    </Compile>
-    <Compile Include="Oblivion\Records\Common Subrecords\Condition_LoquiGenerated.cs">
-      <DependentUpon>Condition.xml</DependentUpon>
-    </Compile>
-    <Compile Include="Oblivion\Records\Common Subrecords\DistantLODData_LoquiGenerated.cs">
-      <DependentUpon>DistantLODData.xml</DependentUpon>
-    </Compile>
-    <Compile Include="Oblivion\Records\Common Subrecords\Effect.cs">
-      <DependentUpon>Effect.xml</DependentUpon>
-    </Compile>
-    <Compile Include="Oblivion\Records\Common Subrecords\Effect_LoquiGenerated.cs">
-      <DependentUpon>Effect.xml</DependentUpon>
-    </Compile>
-    <Compile Include="Oblivion\Records\Common Subrecords\EnableParent.cs">
-      <DependentUpon>EnableParent.xml</DependentUpon>
-    </Compile>
-    <Compile Include="Oblivion\Records\Common Subrecords\EnableParent_LoquiGenerated.cs">
-      <DependentUpon>EnableParent.xml</DependentUpon>
-    </Compile>
-    <Compile Include="Oblivion\Records\Common Subrecords\LeveledEntry_LoquiGenerated.cs">
-      <DependentUpon>LeveledEntry.xml</DependentUpon>
-    </Compile>
-    <Compile Include="Oblivion\Records\Common Subrecords\Model_LoquiGenerated.cs">
-      <DependentUpon>Model.xml</DependentUpon>
-    </Compile>
-    <Compile Include="Oblivion\Records\Common Subrecords\Relation_LoquiGenerated.cs">
-      <DependentUpon>Relation.xml</DependentUpon>
-    </Compile>
-    <Compile Include="Oblivion\Records\Common Subrecords\ScriptEffect.cs">
-      <DependentUpon>Effect.xml</DependentUpon>
-    </Compile>
-    <Compile Include="Oblivion\Records\Common Subrecords\ScriptEffect_LoquiGenerated.cs">
-      <DependentUpon>Effect.xml</DependentUpon>
-    </Compile>
-    <Compile Include="Oblivion\Records\Group.cs">
-      <DependentUpon>Group.xml</DependentUpon>
-    </Compile>
-    <Compile Include="Oblivion\Records\Group_LoquiGenerated.cs">
-      <DependentUpon>Group.xml</DependentUpon>
-    </Compile>
-    <Compile Include="Oblivion\Records\ListGroup.cs">
-      <DependentUpon>Group.xml</DependentUpon>
-    </Compile>
-    <Compile Include="Oblivion\Records\ListGroup_LoquiGenerated.cs">
-      <DependentUpon>Group.xml</DependentUpon>
-    </Compile>
-    <Compile Include="Oblivion\Records\Major Records\Activator_LoquiGenerated.cs">
-      <DependentUpon>Activator.xml</DependentUpon>
-    </Compile>
-    <Compile Include="Oblivion\Records\Major Records\AIPackage.cs">
-      <DependentUpon>AIPackage.xml</DependentUpon>
-    </Compile>
-    <Compile Include="Oblivion\Records\Major Records\AIPackageLocation.cs">
-      <DependentUpon>AIPackage.xml</DependentUpon>
-    </Compile>
-    <Compile Include="Oblivion\Records\Major Records\AIPackageLocation_LoquiGenerated.cs">
-      <DependentUpon>AIPackage.xml</DependentUpon>
-    </Compile>
-    <Compile Include="Oblivion\Records\Major Records\AIPackageSchedule_LoquiGenerated.cs">
-      <DependentUpon>AIPackage.xml</DependentUpon>
-    </Compile>
-    <Compile Include="Oblivion\Records\Major Records\AIPackageTarget.cs">
-      <DependentUpon>AIPackage.xml</DependentUpon>
-    </Compile>
-    <Compile Include="Oblivion\Records\Major Records\AIPackageTarget_LoquiGenerated.cs">
-      <DependentUpon>AIPackage.xml</DependentUpon>
-    </Compile>
-    <Compile Include="Oblivion\Records\Major Records\AIPackage_LoquiGenerated.cs">
-      <DependentUpon>AIPackage.xml</DependentUpon>
-    </Compile>
-    <Compile Include="Oblivion\Records\Major Records\AlchemicalApparatus.cs">
-      <DependentUpon>AlchemicalApparatus.xml</DependentUpon>
-    </Compile>
-    <Compile Include="Oblivion\Records\Major Records\AlchemicalApparatus_LoquiGenerated.cs">
-      <DependentUpon>AlchemicalApparatus.xml</DependentUpon>
-    </Compile>
-    <Compile Include="Oblivion\Records\Major Records\AlphaLayer_LoquiGenerated.cs">
-      <DependentUpon>Landscape.xml</DependentUpon>
-    </Compile>
-    <Compile Include="Oblivion\Records\Major Records\Ammunition.cs">
-      <DependentUpon>Ammunition.xml</DependentUpon>
-    </Compile>
-    <Compile Include="Oblivion\Records\Major Records\AnimatedObject_LoquiGenerated.cs">
-      <DependentUpon>AnimatedObject.xml</DependentUpon>
-    </Compile>
-    <Compile Include="Oblivion\Records\Major Records\ArmorData.cs">
-      <DependentUpon>Armor.xml</DependentUpon>
-    </Compile>
-    <Compile Include="Oblivion\Records\Major Records\Armor_LoquiGenerated.cs">
-      <DependentUpon>Armor.xml</DependentUpon>
-    </Compile>
-    <Compile Include="Oblivion\Records\Major Records\BaseLayer_LoquiGenerated.cs">
-      <DependentUpon>Landscape.xml</DependentUpon>
-    </Compile>
-    <Compile Include="Oblivion\Records\Major Records\Birthsign_LoquiGenerated.cs">
-      <DependentUpon>Birthsign.xml</DependentUpon>
-    </Compile>
-    <Compile Include="Oblivion\Records\Major Records\BodyData_LoquiGenerated.cs">
-      <DependentUpon>Race.xml</DependentUpon>
-    </Compile>
-    <Compile Include="Oblivion\Records\Major Records\BodyPart_LoquiGenerated.cs">
-      <DependentUpon>Race.xml</DependentUpon>
-    </Compile>
-    <Compile Include="Oblivion\Records\Major Records\Book.cs">
-      <DependentUpon>Book.xml</DependentUpon>
-    </Compile>
-    <Compile Include="Oblivion\Records\Major Records\Book_LoquiGenerated.cs">
-      <DependentUpon>Book.xml</DependentUpon>
-    </Compile>
-    <Compile Include="Oblivion\Records\Major Records\Cell.cs">
-      <DependentUpon>Cell.xml</DependentUpon>
-    </Compile>
-    <Compile Include="Oblivion\Records\Major Records\CellBlock.cs">
-      <DependentUpon>Cell.xml</DependentUpon>
-    </Compile>
-    <Compile Include="Oblivion\Records\Major Records\CellBlock_LoquiGenerated.cs">
-      <DependentUpon>Cell.xml</DependentUpon>
-    </Compile>
-    <Compile Include="Oblivion\Records\Major Records\CellLighting_LoquiGenerated.cs">
-      <DependentUpon>Cell.xml</DependentUpon>
-    </Compile>
-    <Compile Include="Oblivion\Records\Major Records\CellSubBlock.cs">
-      <DependentUpon>Cell.xml</DependentUpon>
-    </Compile>
-    <Compile Include="Oblivion\Records\Major Records\CellSubBlock_LoquiGenerated.cs">
-      <DependentUpon>Cell.xml</DependentUpon>
-    </Compile>
-    <Compile Include="Oblivion\Records\Major Records\Cell_LoquiGenerated.cs">
-      <DependentUpon>Cell.xml</DependentUpon>
-    </Compile>
-    <Compile Include="Oblivion\Records\Major Records\Class.cs">
-      <DependentUpon>Class.xml</DependentUpon>
-    </Compile>
-    <Compile Include="Oblivion\Records\Major Records\ClassFlag.cs">
-      <DependentUpon>Class.xml</DependentUpon>
-    </Compile>
-    <Compile Include="Oblivion\Records\Major Records\ClassService.cs">
-      <DependentUpon>Class.xml</DependentUpon>
-    </Compile>
-    <Compile Include="Oblivion\Records\Major Records\ClassTraining_LoquiGenerated.cs">
-      <DependentUpon>Class.xml</DependentUpon>
-    </Compile>
-    <Compile Include="Oblivion\Records\Major Records\Class_LoquiGenerated.cs">
-      <DependentUpon>Class.xml</DependentUpon>
-    </Compile>
-    <Compile Include="Oblivion\Records\Major Records\Climate.cs">
-      <DependentUpon>Climate.xml</DependentUpon>
-    </Compile>
-    <Compile Include="Oblivion\Records\Major Records\Climate_LoquiGenerated.cs">
-      <DependentUpon>Climate.xml</DependentUpon>
-    </Compile>
-    <Compile Include="Oblivion\Records\Major Records\Clothing_LoquiGenerated.cs">
-      <DependentUpon>Clothing.xml</DependentUpon>
-    </Compile>
-    <Compile Include="Oblivion\Records\Major Records\CombatStyle.cs">
-      <DependentUpon>CombatStyle.xml</DependentUpon>
-    </Compile>
-    <Compile Include="Oblivion\Records\Major Records\CombatStyleAdvanced_LoquiGenerated.cs">
-      <DependentUpon>CombatStyle.xml</DependentUpon>
-    </Compile>
-    <Compile Include="Oblivion\Records\Major Records\CombatStyle_LoquiGenerated.cs">
-      <DependentUpon>CombatStyle.xml</DependentUpon>
-    </Compile>
-    <Compile Include="Oblivion\Records\Major Records\Container.cs">
-      <DependentUpon>Container.xml</DependentUpon>
-    </Compile>
-    <Compile Include="Oblivion\Records\Major Records\ContainerItem_LoquiGenerated.cs">
-      <DependentUpon>Container.xml</DependentUpon>
-    </Compile>
-    <Compile Include="Oblivion\Records\Major Records\Container_LoquiGenerated.cs">
-      <DependentUpon>Container.xml</DependentUpon>
-    </Compile>
-    <Compile Include="Oblivion\Records\Major Records\Creature.cs">
-      <DependentUpon>Creature.xml</DependentUpon>
-    </Compile>
-    <Compile Include="Oblivion\Records\Major Records\CreatureSound.cs">
-      <DependentUpon>Creature.xml</DependentUpon>
-    </Compile>
-    <Compile Include="Oblivion\Records\Major Records\CreatureSound_LoquiGenerated.cs">
-      <DependentUpon>Creature.xml</DependentUpon>
-    </Compile>
-    <Compile Include="Oblivion\Records\Major Records\Creature_LoquiGenerated.cs">
-      <DependentUpon>Creature.xml</DependentUpon>
-    </Compile>
-    <Compile Include="Oblivion\Records\Major Records\DialogItem.cs">
-      <DependentUpon>DialogTopic.xml</DependentUpon>
-    </Compile>
-    <Compile Include="Oblivion\Records\Major Records\DialogItem_LoquiGenerated.cs">
-      <DependentUpon>DialogTopic.xml</DependentUpon>
-    </Compile>
-    <Compile Include="Oblivion\Records\Major Records\DialogResponse_LoquiGenerated.cs">
-      <DependentUpon>DialogTopic.xml</DependentUpon>
-    </Compile>
-    <Compile Include="Oblivion\Records\Major Records\DialogTopic.cs">
-      <DependentUpon>DialogTopic.xml</DependentUpon>
-    </Compile>
-    <Compile Include="Oblivion\Records\Major Records\DialogTopic_LoquiGenerated.cs">
-      <DependentUpon>DialogTopic.xml</DependentUpon>
-    </Compile>
-    <Compile Include="Oblivion\Records\Major Records\Door.cs">
-      <DependentUpon>Door.xml</DependentUpon>
-    </Compile>
-    <Compile Include="Oblivion\Records\Major Records\Door_LoquiGenerated.cs">
-      <DependentUpon>Door.xml</DependentUpon>
-    </Compile>
-    <Compile Include="Oblivion\Records\Major Records\EffectShader.cs">
-      <DependentUpon>EffectShader.xml</DependentUpon>
-    </Compile>
-    <Compile Include="Oblivion\Records\Major Records\EffectShader_LoquiGenerated.cs">
-      <DependentUpon>EffectShader.xml</DependentUpon>
-    </Compile>
-    <Compile Include="Oblivion\Records\Major Records\Enchantment.cs">
-      <DependentUpon>Enchantment.xml</DependentUpon>
-    </Compile>
-    <Compile Include="Oblivion\Records\Major Records\Enchantment_LoquiGenerated.cs">
-      <DependentUpon>Enchantment.xml</DependentUpon>
-    </Compile>
-    <Compile Include="Oblivion\Records\Major Records\Eye.cs">
-      <DependentUpon>Eye.xml</DependentUpon>
-    </Compile>
-    <Compile Include="Oblivion\Records\Major Records\Eye_LoquiGenerated.cs">
-      <DependentUpon>Eye.xml</DependentUpon>
-    </Compile>
-    <Compile Include="Oblivion\Records\Major Records\FaceGenData_LoquiGenerated.cs">
-      <DependentUpon>Race.xml</DependentUpon>
-    </Compile>
-    <Compile Include="Oblivion\Records\Major Records\FacePart_LoquiGenerated.cs">
-      <DependentUpon>Race.xml</DependentUpon>
-    </Compile>
-    <Compile Include="Oblivion\Records\Major Records\Faction.cs">
-      <DependentUpon>Faction.xml</DependentUpon>
-    </Compile>
-    <Compile Include="Oblivion\Records\Major Records\Faction_LoquiGenerated.cs">
-      <DependentUpon>Faction.xml</DependentUpon>
-    </Compile>
-    <Compile Include="Oblivion\Records\Major Records\Flora_LoquiGenerated.cs">
-      <DependentUpon>Flora.xml</DependentUpon>
-    </Compile>
-    <Compile Include="Oblivion\Records\Major Records\GameSetting.cs">
-      <DependentUpon>GameSetting.xml</DependentUpon>
-    </Compile>
-    <Compile Include="Oblivion\Records\Major Records\GameSettingFloat.cs">
-      <DependentUpon>GameSetting.xml</DependentUpon>
-    </Compile>
-    <Compile Include="Oblivion\Records\Major Records\GameSettingFloat_LoquiGenerated.cs">
-      <DependentUpon>GameSetting.xml</DependentUpon>
-    </Compile>
-    <Compile Include="Oblivion\Records\Major Records\GameSettingInt.cs">
-      <DependentUpon>GameSetting.xml</DependentUpon>
-    </Compile>
-    <Compile Include="Oblivion\Records\Major Records\GameSettingInt_LoquiGenerated.cs">
-      <DependentUpon>GameSetting.xml</DependentUpon>
-    </Compile>
-    <Compile Include="Oblivion\Records\Major Records\GameSettingString.cs">
-      <DependentUpon>GameSetting.xml</DependentUpon>
-    </Compile>
-    <Compile Include="Oblivion\Records\Major Records\GameSettingString_LoquiGenerated.cs">
-      <DependentUpon>GameSetting.xml</DependentUpon>
-    </Compile>
-    <Compile Include="Oblivion\Records\Major Records\GameSetting_LoquiGenerated.cs">
-      <DependentUpon>GameSetting.xml</DependentUpon>
-    </Compile>
-    <Compile Include="Oblivion\Records\Major Records\Global.cs">
-      <DependentUpon>Global.xml</DependentUpon>
-    </Compile>
-    <Compile Include="Oblivion\Records\Major Records\GlobalFloat.cs">
-      <DependentUpon>Global.xml</DependentUpon>
-    </Compile>
-    <Compile Include="Oblivion\Records\Major Records\GlobalFloat_LoquiGenerated.cs">
-      <DependentUpon>Global.xml</DependentUpon>
-    </Compile>
-    <Compile Include="Oblivion\Records\Major Records\GlobalInt.cs">
-      <DependentUpon>Global.xml</DependentUpon>
-    </Compile>
-    <Compile Include="Oblivion\Records\Major Records\GlobalInt_LoquiGenerated.cs">
-      <DependentUpon>Global.xml</DependentUpon>
-    </Compile>
-    <Compile Include="Oblivion\Records\Major Records\GlobalShort.cs">
-      <DependentUpon>Global.xml</DependentUpon>
-    </Compile>
-    <Compile Include="Oblivion\Records\Major Records\GlobalShort_LoquiGenerated.cs">
-      <DependentUpon>Global.xml</DependentUpon>
-    </Compile>
-    <Compile Include="Oblivion\Records\Major Records\Global_LoquiGenerated.cs">
-      <DependentUpon>Global.xml</DependentUpon>
-    </Compile>
-    <Compile Include="Oblivion\Records\Major Records\Grass.cs">
-      <DependentUpon>Grass.xml</DependentUpon>
-    </Compile>
-    <Compile Include="Oblivion\Records\Major Records\Grass_LoquiGenerated.cs">
-      <DependentUpon>Grass.xml</DependentUpon>
-    </Compile>
-    <Compile Include="Oblivion\Records\Major Records\Hair.cs">
-      <DependentUpon>Hair.xml</DependentUpon>
-    </Compile>
-    <Compile Include="Oblivion\Records\Major Records\Hair_LoquiGenerated.cs">
-      <DependentUpon>Hair.xml</DependentUpon>
-    </Compile>
-    <Compile Include="Oblivion\Records\Major Records\HavokData.cs">
-      <DependentUpon>LandTexture.xml</DependentUpon>
-    </Compile>
-    <Compile Include="Oblivion\Records\Major Records\HavokData_LoquiGenerated.cs">
-      <DependentUpon>LandTexture.xml</DependentUpon>
-    </Compile>
-    <Compile Include="Oblivion\Records\Major Records\IdleAnimation.cs">
-      <DependentUpon>IdleAnimation.xml</DependentUpon>
-    </Compile>
-    <Compile Include="Oblivion\Records\Major Records\IdleAnimation_LoquiGenerated.cs">
-      <DependentUpon>IdleAnimation.xml</DependentUpon>
-    </Compile>
-    <Compile Include="Oblivion\Records\Major Records\Ingredient_LoquiGenerated.cs">
-      <DependentUpon>Ingredient.xml</DependentUpon>
-    </Compile>
-    <Compile Include="Oblivion\Records\Major Records\InterCellPoint_LoquiGenerated.cs">
-      <DependentUpon>PathGrid.xml</DependentUpon>
-    </Compile>
-    <Compile Include="Oblivion\Records\Major Records\ItemEntry_LoquiGenerated.cs">
-      <DependentUpon>Npc.xml</DependentUpon>
-    </Compile>
-    <Compile Include="Oblivion\Records\Major Records\Key_LoquiGenerated.cs">
-      <DependentUpon>Key.xml</DependentUpon>
-    </Compile>
-    <Compile Include="Oblivion\Records\Major Records\Landscape_LoquiGenerated.cs">
-      <DependentUpon>Landscape.xml</DependentUpon>
-    </Compile>
-    <Compile Include="Oblivion\Records\Major Records\LandTexture_LoquiGenerated.cs">
-      <DependentUpon>LandTexture.xml</DependentUpon>
-    </Compile>
-    <Compile Include="Oblivion\Records\Major Records\LeveledCreature_LoquiGenerated.cs">
-      <DependentUpon>LeveledCreature.xml</DependentUpon>
-    </Compile>
-    <Compile Include="Oblivion\Records\Major Records\LeveledItem.cs">
-      <DependentUpon>LeveledItem.xml</DependentUpon>
-    </Compile>
-    <Compile Include="Oblivion\Records\Major Records\LeveledItem_LoquiGenerated.cs">
-      <DependentUpon>LeveledItem.xml</DependentUpon>
-    </Compile>
-    <Compile Include="Oblivion\Records\Major Records\LeveledSpell_LoquiGenerated.cs">
-      <DependentUpon>LeveledSpell.xml</DependentUpon>
-    </Compile>
-    <Compile Include="Oblivion\Records\Major Records\Light.cs">
-      <DependentUpon>Light.xml</DependentUpon>
-    </Compile>
-    <Compile Include="Oblivion\Records\Major Records\Light_LoquiGenerated.cs">
-      <DependentUpon>Light.xml</DependentUpon>
-    </Compile>
-    <Compile Include="Oblivion\Records\Major Records\LoadScreenLocation_LoquiGenerated.cs">
-      <DependentUpon>LoadScreen.xml</DependentUpon>
-    </Compile>
-    <Compile Include="Oblivion\Records\Major Records\LoadScreen_LoquiGenerated.cs">
-      <DependentUpon>LoadScreen.xml</DependentUpon>
-    </Compile>
-    <Compile Include="Oblivion\Records\Major Records\LocalVariable_LoquiGenerated.cs">
-      <DependentUpon>Script.xml</DependentUpon>
-    </Compile>
-    <Compile Include="Oblivion\Records\Major Records\LockInformation.cs">
-      <DependentUpon>PlacedObject.xml</DependentUpon>
-    </Compile>
-    <Compile Include="Oblivion\Records\Major Records\LockInformation_LoquiGenerated.cs">
-      <DependentUpon>PlacedObject.xml</DependentUpon>
-    </Compile>
-    <Compile Include="Oblivion\Records\Major Records\LogEntry.cs">
-      <DependentUpon>Quest.xml</DependentUpon>
-    </Compile>
-    <Compile Include="Oblivion\Records\Major Records\LogEntry_LoquiGenerated.cs">
-      <DependentUpon>Quest.xml</DependentUpon>
-    </Compile>
-    <Compile Include="Oblivion\Records\Major Records\MagicEffect.cs">
-      <DependentUpon>MagicEffect.xml</DependentUpon>
-    </Compile>
-    <Compile Include="Oblivion\Records\Major Records\MagicEffectSubData_LoquiGenerated.cs">
-      <DependentUpon>MagicEffect.xml</DependentUpon>
-    </Compile>
-    <Compile Include="Oblivion\Records\Major Records\MagicEffect_LoquiGenerated.cs">
-      <DependentUpon>MagicEffect.xml</DependentUpon>
-    </Compile>
-    <Compile Include="Oblivion\Records\Major Records\MapData_LoquiGenerated.cs">
-      <DependentUpon>Worldspace.xml</DependentUpon>
-    </Compile>
-    <Compile Include="Oblivion\Records\Major Records\MapMarker.cs">
-      <DependentUpon>PlacedObject.xml</DependentUpon>
-    </Compile>
-    <Compile Include="Oblivion\Records\Major Records\MapMarker_LoquiGenerated.cs">
-      <DependentUpon>PlacedObject.xml</DependentUpon>
-    </Compile>
-    <Compile Include="Oblivion\Records\Major Records\Miscellaneous_LoquiGenerated.cs">
-      <DependentUpon>Miscellaneous.xml</DependentUpon>
-    </Compile>
-    <Compile Include="Oblivion\Records\Major Records\Npc.cs">
-      <DependentUpon>Npc.xml</DependentUpon>
-    </Compile>
-    <Compile Include="Oblivion\Records\Major Records\PathGrid.cs">
-      <DependentUpon>PathGrid.xml</DependentUpon>
-    </Compile>
-    <Compile Include="Oblivion\Records\Major Records\PathGridPoint.cs">
-      <DependentUpon>PathGrid.xml</DependentUpon>
-    </Compile>
-    <Compile Include="Oblivion\Records\Major Records\PathGridPoint_LoquiGenerated.cs">
-      <DependentUpon>PathGrid.xml</DependentUpon>
-    </Compile>
-    <Compile Include="Oblivion\Records\Major Records\PathGrid_LoquiGenerated.cs">
-      <DependentUpon>PathGrid.xml</DependentUpon>
-    </Compile>
-    <Compile Include="Oblivion\Records\Major Records\PlacedCreature_LoquiGenerated.cs">
-      <DependentUpon>PlacedCreature.xml</DependentUpon>
-    </Compile>
-    <Compile Include="Oblivion\Records\Major Records\PlacedObject.cs">
-      <DependentUpon>PlacedObject.xml</DependentUpon>
-    </Compile>
-    <Compile Include="Oblivion\Records\Major Records\PlacedObject_LoquiGenerated.cs">
-      <DependentUpon>PlacedObject.xml</DependentUpon>
-    </Compile>
-    <Compile Include="Oblivion\Records\Major Records\Place_LoquiGenerated.cs">
-      <DependentUpon>Place.xml</DependentUpon>
-    </Compile>
-    <Compile Include="Oblivion\Records\Major Records\PointToReferenceMapping_LoquiGenerated.cs">
-      <DependentUpon>PathGrid.xml</DependentUpon>
-    </Compile>
-    <Compile Include="Oblivion\Records\Major Records\Potion_LoquiGenerated.cs">
-      <DependentUpon>Potion.xml</DependentUpon>
-    </Compile>
-    <Compile Include="Oblivion\Records\Major Records\Quest.cs">
-      <DependentUpon>Quest.xml</DependentUpon>
-    </Compile>
-    <Compile Include="Oblivion\Records\Major Records\QuestStage_LoquiGenerated.cs">
-      <DependentUpon>Quest.xml</DependentUpon>
-    </Compile>
-    <Compile Include="Oblivion\Records\Major Records\QuestTarget.cs">
-      <DependentUpon>Quest.xml</DependentUpon>
-    </Compile>
-    <Compile Include="Oblivion\Records\Major Records\QuestTarget_LoquiGenerated.cs">
-      <DependentUpon>Quest.xml</DependentUpon>
-    </Compile>
-    <Compile Include="Oblivion\Records\Major Records\Quest_LoquiGenerated.cs">
-      <DependentUpon>Quest.xml</DependentUpon>
-    </Compile>
-    <Compile Include="Oblivion\Records\Major Records\Race.cs">
-      <DependentUpon>Race.xml</DependentUpon>
-    </Compile>
-    <Compile Include="Oblivion\Records\Major Records\RaceRelation_LoquiGenerated.cs">
-      <DependentUpon>Race.xml</DependentUpon>
-    </Compile>
-    <Compile Include="Oblivion\Records\Major Records\RaceStats_LoquiGenerated.cs">
-      <DependentUpon>Race.xml</DependentUpon>
-    </Compile>
-    <Compile Include="Oblivion\Records\Major Records\Race_LoquiGenerated.cs">
-      <DependentUpon>Race.xml</DependentUpon>
-    </Compile>
-    <Compile Include="Oblivion\Records\Major Records\RankPlacement_LoquiGenerated.cs">
-      <DependentUpon>Npc.xml</DependentUpon>
-    </Compile>
-    <Compile Include="Oblivion\Records\Major Records\Rank_LoquiGenerated.cs">
-      <DependentUpon>Faction.xml</DependentUpon>
-    </Compile>
-    <Compile Include="Oblivion\Records\Major Records\Region.cs">
-      <DependentUpon>Region.xml</DependentUpon>
-    </Compile>
-    <Compile Include="Oblivion\Records\Major Records\RegionArea_LoquiGenerated.cs">
-      <DependentUpon>Region.xml</DependentUpon>
-    </Compile>
-    <Compile Include="Oblivion\Records\Major Records\RegionData.cs">
-      <DependentUpon>Region.xml</DependentUpon>
-    </Compile>
-    <Compile Include="Oblivion\Records\Major Records\RegionSound.cs">
-      <DependentUpon>Region.xml</DependentUpon>
-    </Compile>
-    <Compile Include="Oblivion\Records\Major Records\RegionSound_LoquiGenerated.cs">
-      <DependentUpon>Region.xml</DependentUpon>
-    </Compile>
-    <Compile Include="Oblivion\Records\Major Records\Region_LoquiGenerated.cs">
-      <DependentUpon>Region.xml</DependentUpon>
-    </Compile>
-    <Compile Include="Oblivion\Records\Major Records\RelatedWaters_LoquiGenerated.cs">
-      <DependentUpon>Water.xml</DependentUpon>
-    </Compile>
-    <Compile Include="Oblivion\Records\Major Records\Road.cs">
-      <DependentUpon>Road.xml</DependentUpon>
-    </Compile>
-    <Compile Include="Oblivion\Records\Major Records\RoadPoint_LoquiGenerated.cs">
-      <DependentUpon>Road.xml</DependentUpon>
-    </Compile>
-    <Compile Include="Oblivion\Records\Major Records\Road_LoquiGenerated.cs">
-      <DependentUpon>Road.xml</DependentUpon>
-    </Compile>
-    <Compile Include="Oblivion\Records\Major Records\Script.cs">
-      <DependentUpon>Script.xml</DependentUpon>
-    </Compile>
-    <Compile Include="Oblivion\Records\Major Records\ScriptFields.cs">
-      <DependentUpon>Script.xml</DependentUpon>
-    </Compile>
-    <Compile Include="Oblivion\Records\Major Records\ScriptFields_LoquiGenerated.cs">
-      <DependentUpon>Script.xml</DependentUpon>
-    </Compile>
-    <Compile Include="Oblivion\Records\Major Records\ScriptMetaSummary.cs">
-      <DependentUpon>Script.xml</DependentUpon>
-    </Compile>
-    <Compile Include="Oblivion\Records\Major Records\ScriptMetaSummary_LoquiGenerated.cs">
-      <DependentUpon>Script.xml</DependentUpon>
-    </Compile>
-    <Compile Include="Oblivion\Records\Major Records\ScriptObjectReference_LoquiGenerated.cs">
-      <DependentUpon>Script.xml</DependentUpon>
-    </Compile>
-    <Compile Include="Oblivion\Records\Major Records\ScriptReference_LoquiGenerated.cs">
-      <DependentUpon>Script.xml</DependentUpon>
-    </Compile>
-    <Compile Include="Oblivion\Records\Major Records\ScriptVariableReference_LoquiGenerated.cs">
-      <DependentUpon>Script.xml</DependentUpon>
-    </Compile>
-    <Compile Include="Oblivion\Records\Major Records\Script_LoquiGenerated.cs">
-      <DependentUpon>Script.xml</DependentUpon>
-    </Compile>
-    <Compile Include="Oblivion\Records\Major Records\SigilStone_LoquiGenerated.cs">
-      <DependentUpon>SigilStone.xml</DependentUpon>
-    </Compile>
-    <Compile Include="Oblivion\Records\Major Records\SkillBoost_LoquiGenerated.cs">
-      <DependentUpon>Race.xml</DependentUpon>
-    </Compile>
-    <Compile Include="Oblivion\Records\Major Records\SkillRecord_LoquiGenerated.cs">
-      <DependentUpon>SkillRecord.xml</DependentUpon>
-    </Compile>
-    <Compile Include="Oblivion\Records\Major Records\SoulGem_LoquiGenerated.cs">
-      <DependentUpon>SoulGem.xml</DependentUpon>
-    </Compile>
-    <Compile Include="Oblivion\Records\Major Records\SoundData.cs">
-      <DependentUpon>Sound.xml</DependentUpon>
-    </Compile>
-    <Compile Include="Oblivion\Records\Major Records\SoundDataExtended.cs">
-      <DependentUpon>Sound.xml</DependentUpon>
-    </Compile>
-    <Compile Include="Oblivion\Records\Major Records\SoundDataExtended_LoquiGenerated.cs">
-      <DependentUpon>Sound.xml</DependentUpon>
-    </Compile>
-    <Compile Include="Oblivion\Records\Major Records\SoundData_LoquiGenerated.cs">
-      <DependentUpon>Sound.xml</DependentUpon>
-    </Compile>
-    <Compile Include="Oblivion\Records\Major Records\SoundItem_LoquiGenerated.cs">
-      <DependentUpon>Creature.xml</DependentUpon>
-    </Compile>
-    <Compile Include="Oblivion\Records\Major Records\Sound_LoquiGenerated.cs">
-      <DependentUpon>Sound.xml</DependentUpon>
-    </Compile>
-    <Compile Include="Oblivion\Records\Major Records\Spell.cs">
-      <DependentUpon>Spell.xml</DependentUpon>
-    </Compile>
-    <Compile Include="Oblivion\Records\Major Records\SpellLeveled_LoquiGenerated.cs">
-      <DependentUpon>SpellLeveled.xml</DependentUpon>
-    </Compile>
-    <Compile Include="Oblivion\Records\Major Records\SpellUnleveled_LoquiGenerated.cs">
-      <DependentUpon>SpellUnleveled.xml</DependentUpon>
-    </Compile>
-    <Compile Include="Oblivion\Records\Major Records\Spell_LoquiGenerated.cs">
-      <DependentUpon>Spell.xml</DependentUpon>
-    </Compile>
-    <Compile Include="Oblivion\Records\Major Records\Static_LoquiGenerated.cs">
-      <DependentUpon>Static.xml</DependentUpon>
-    </Compile>
-    <Compile Include="Oblivion\Records\Major Records\Subspace_LoquiGenerated.cs">
-      <DependentUpon>Subspace.xml</DependentUpon>
-    </Compile>
-    <Compile Include="Oblivion\Records\Major Records\TeleportDestination_LoquiGenerated.cs">
-      <DependentUpon>PlacedObject.xml</DependentUpon>
-    </Compile>
-    <Compile Include="Oblivion\Records\Major Records\Tree_LoquiGenerated.cs">
-      <DependentUpon>Tree.xml</DependentUpon>
-    </Compile>
-    <Compile Include="Oblivion\Records\Major Records\Water.cs">
-      <DependentUpon>Water.xml</DependentUpon>
-    </Compile>
-    <Compile Include="Oblivion\Records\Major Records\Water_LoquiGenerated.cs">
-      <DependentUpon>Water.xml</DependentUpon>
-    </Compile>
-    <Compile Include="Oblivion\Records\Major Records\Weapon.cs">
-      <DependentUpon>Weapon.xml</DependentUpon>
-    </Compile>
-    <Compile Include="Oblivion\Records\Major Records\Weapon_LoquiGenerated.cs">
-      <DependentUpon>Weapon.xml</DependentUpon>
-    </Compile>
-    <Compile Include="Oblivion\Records\Major Records\Weather.cs">
-      <DependentUpon>Weather.xml</DependentUpon>
-    </Compile>
-    <Compile Include="Oblivion\Records\Major Records\WeatherSound.cs">
-      <DependentUpon>Weather.xml</DependentUpon>
-    </Compile>
-    <Compile Include="Oblivion\Records\Major Records\WeatherSound_LoquiGenerated.cs">
-      <DependentUpon>Weather.xml</DependentUpon>
-    </Compile>
-    <Compile Include="Oblivion\Records\Major Records\Weather_LoquiGenerated.cs">
-      <DependentUpon>Weather.xml</DependentUpon>
-    </Compile>
-    <Compile Include="Oblivion\Records\Major Records\Worldspace.cs">
-      <DependentUpon>Worldspace.xml</DependentUpon>
-    </Compile>
-    <Compile Include="Oblivion\Records\Major Records\WorldspaceBlock_LoquiGenerated.cs">
-      <DependentUpon>Worldspace.xml</DependentUpon>
-    </Compile>
-    <Compile Include="Oblivion\Records\Major Records\WorldspaceSubBlock.cs">
-      <DependentUpon>Worldspace.xml</DependentUpon>
-    </Compile>
-    <Compile Include="Oblivion\Records\Major Records\WorldspaceSubBlock_LoquiGenerated.cs">
-      <DependentUpon>Worldspace.xml</DependentUpon>
-    </Compile>
-    <Compile Include="Oblivion\Records\Major Records\Worldspace_LoquiGenerated.cs">
-      <DependentUpon>Worldspace.xml</DependentUpon>
-    </Compile>
-    <Compile Include="Oblivion\Records\ModHeader.cs">
-      <DependentUpon>ModHeader.xml</DependentUpon>
-    </Compile>
-    <Compile Include="Oblivion\Records\ModHeader_LoquiGenerated.cs">
-      <DependentUpon>ModHeader.xml</DependentUpon>
-    </Compile>
-    <Compile Include="Oblivion\Records\ModStats_LoquiGenerated.cs">
-      <DependentUpon>ModHeader.xml</DependentUpon>
-    </Compile>
-    <Compile Include="Oblivion\Records\OblivionMajorRecord.cs">
-      <DependentUpon>OblivionMajorRecord.xml</DependentUpon>
-    </Compile>
-    <Compile Include="Oblivion\Records\OblivionMajorRecord_LoquiGenerated.cs">
-      <DependentUpon>OblivionMajorRecord.xml</DependentUpon>
-    </Compile>
-    <Compile Include="Oblivion\Records\OblivionMod.cs">
-      <DependentUpon>OblivionMod.xml</DependentUpon>
-    </Compile>
-    <Compile Include="Oblivion\Records\OblivionMod_LoquiGenerated.cs">
-      <DependentUpon>OblivionMod.xml</DependentUpon>
-    </Compile>
-    <Compile Include="Skyrim\Enums\CastType.cs" />
-    <Compile Include="Skyrim\Enums\CompareOperator.cs" />
-    <Compile Include="Skyrim\Enums\SoundLevel.cs" />
-    <Compile Include="Skyrim\Enums\TargetType.cs" />
-    <Compile Include="Skyrim\Interfaces\IBoundableEquipment.cs" />
-    <Compile Include="Skyrim\ProtocolDefinition_Skyrim.cs" />
-    <Compile Include="Skyrim\Enums\ActorValueExtended.cs" />
-    <Compile Include="Skyrim\Enums\ArmorType.cs" />
-    <Compile Include="Skyrim\Enums\BipedObject.cs" />
-    <Compile Include="Skyrim\Enums\CombatReaction.cs" />
-    <Compile Include="Skyrim\Enums\EquipType.cs" />
-    <Compile Include="Skyrim\Enums\Skill.cs" />
-    <Compile Include="Skyrim\Records\Common Subrecords\AlternateTexture_LoquiGenerated.cs">
-      <DependentUpon>Model.xml</DependentUpon>
-    </Compile>
-    <Compile Include="Skyrim\Records\Common Subrecords\AttackData.cs">
-      <DependentUpon>Attack.xml</DependentUpon>
-    </Compile>
-    <Compile Include="Skyrim\Records\Common Subrecords\AttackData_LoquiGenerated.cs">
-      <DependentUpon>Attack.xml</DependentUpon>
-    </Compile>
-    <Compile Include="Skyrim\Records\Common Subrecords\Attack_LoquiGenerated.cs">
-      <DependentUpon>Attack.xml</DependentUpon>
-    </Compile>
-    <Compile Include="Skyrim\Records\Common Subrecords\Condition.cs">
-      <DependentUpon>Condition.xml</DependentUpon>
-    </Compile>
-    <Compile Include="Skyrim\Records\Common Subrecords\ConditionData_LoquiGenerated.cs">
-      <DependentUpon>Condition.xml</DependentUpon>
-    </Compile>
-    <Compile Include="Skyrim\Records\Common Subrecords\ConditionFloat.cs">
-      <DependentUpon>Condition.xml</DependentUpon>
-    </Compile>
-    <Compile Include="Skyrim\Records\Common Subrecords\ConditionFloat_LoquiGenerated.cs">
-      <DependentUpon>Condition.xml</DependentUpon>
-    </Compile>
-    <Compile Include="Skyrim\Records\Common Subrecords\ConditionGlobal.cs">
-      <DependentUpon>Condition.xml</DependentUpon>
-    </Compile>
-    <Compile Include="Skyrim\Records\Common Subrecords\ConditionGlobal_LoquiGenerated.cs">
-      <DependentUpon>Condition.xml</DependentUpon>
-    </Compile>
-    <Compile Include="Skyrim\Records\Common Subrecords\Condition_LoquiGenerated.cs">
-      <DependentUpon>Condition.xml</DependentUpon>
-    </Compile>
-    <Compile Include="Skyrim\Records\Common Subrecords\FunctionConditionData_LoquiGenerated.cs">
-      <DependentUpon>Condition.xml</DependentUpon>
-    </Compile>
-    <Compile Include="Skyrim\Records\Common Subrecords\GetEventData_LoquiGenerated.cs">
-      <DependentUpon>Condition.xml</DependentUpon>
-    </Compile>
-    <Compile Include="Skyrim\Records\Common Subrecords\Model_LoquiGenerated.cs">
-      <DependentUpon>Model.xml</DependentUpon>
-    </Compile>
-    <Compile Include="Skyrim\Records\Common Subrecords\ObjectBounds_LoquiGenerated.cs">
-      <DependentUpon>ObjectBounds.xml</DependentUpon>
-    </Compile>
-    <Compile Include="Skyrim\Records\Common Subrecords\Relation_LoquiGenerated.cs">
-      <DependentUpon>Relation.xml</DependentUpon>
-    </Compile>
-    <Compile Include="Skyrim\Records\Common Subrecords\ScriptEntry.cs">
-      <DependentUpon>VirtualMachineAdapter.xml</DependentUpon>
-    </Compile>
-    <Compile Include="Skyrim\Records\Common Subrecords\ScriptProperty.cs">
-      <DependentUpon>VirtualMachineAdapter.xml</DependentUpon>
-    </Compile>
-    <Compile Include="Skyrim\Records\Group.cs">
-      <DependentUpon>Group.xml</DependentUpon>
-    </Compile>
-    <Compile Include="Skyrim\Records\Group_LoquiGenerated.cs">
-      <DependentUpon>Group.xml</DependentUpon>
-    </Compile>
-    <Compile Include="Skyrim\Records\Major Records\ActionRecord_LoquiGenerated.cs">
-      <DependentUpon>ActionRecord.xml</DependentUpon>
-    </Compile>
-    <Compile Include="Skyrim\Records\Major Records\Armor_LoquiGenerated.cs">
-      <DependentUpon>Armor.xml</DependentUpon>
-    </Compile>
-    <Compile Include="Skyrim\Records\Major Records\ArtObject_LoquiGenerated.cs">
-      <DependentUpon>ArtObject.xml</DependentUpon>
-    </Compile>
-    <Compile Include="Skyrim\Records\Major Records\AvailableMorphs.cs">
-      <DependentUpon>Race.xml</DependentUpon>
-    </Compile>
-    <Compile Include="Skyrim\Records\Major Records\AvailableMorphs_LoquiGenerated.cs">
-      <DependentUpon>Race.xml</DependentUpon>
-    </Compile>
-    <Compile Include="Skyrim\Records\Major Records\BodyData.cs">
-      <DependentUpon>Race.xml</DependentUpon>
-    </Compile>
-    <Compile Include="Skyrim\Records\Major Records\BodyData_LoquiGenerated.cs">
-      <DependentUpon>Race.xml</DependentUpon>
-    </Compile>
-    <Compile Include="Skyrim\Records\Major Records\BodyPartData_LoquiGenerated.cs">
-      <DependentUpon>BodyPartData.xml</DependentUpon>
-    </Compile>
-    <Compile Include="Skyrim\Records\Common Subrecords\BodyTemplate.cs">
-      <DependentUpon>BodyTemplate.xml</DependentUpon>
-    </Compile>
-    <Compile Include="Skyrim\Records\Major Records\Class_LoquiGenerated.cs">
-      <DependentUpon>Class.xml</DependentUpon>
-    </Compile>
-    <Compile Include="Skyrim\Records\Major Records\ColorRecord_LoquiGenerated.cs">
-      <DependentUpon>ColorRecord.xml</DependentUpon>
-    </Compile>
-    <Compile Include="Skyrim\Records\Major Records\Decal.cs">
-      <DependentUpon>TextureSet.xml</DependentUpon>
-    </Compile>
-    <Compile Include="Skyrim\Records\Major Records\Decal_LoquiGenerated.cs">
-      <DependentUpon>TextureSet.xml</DependentUpon>
-    </Compile>
-    <Compile Include="Skyrim\Records\Major Records\EquipType_LoquiGenerated.cs">
-      <DependentUpon>EquipType.xml</DependentUpon>
-    </Compile>
-    <Compile Include="Skyrim\Records\Major Records\Eyes.cs">
-      <DependentUpon>Eyes.xml</DependentUpon>
-    </Compile>
-    <Compile Include="Skyrim\Records\Major Records\FaceFxPhonemes.cs">
-      <DependentUpon>Race.xml</DependentUpon>
-    </Compile>
-    <Compile Include="Skyrim\Records\Major Records\FaceFxPhonemes_LoquiGenerated.cs">
-      <DependentUpon>Race.xml</DependentUpon>
-    </Compile>
-    <Compile Include="Skyrim\Records\Major Records\Faction.cs">
-      <DependentUpon>Faction.xml</DependentUpon>
-    </Compile>
-    <Compile Include="Skyrim\Records\Major Records\Faction_LoquiGenerated.cs">
-      <DependentUpon>Faction.xml</DependentUpon>
-    </Compile>
-    <Compile Include="Skyrim\Records\Major Records\FormList_LoquiGenerated.cs">
-      <DependentUpon>FormList.xml</DependentUpon>
-    </Compile>
-    <Compile Include="Skyrim\Records\Major Records\GameSetting.cs">
-      <DependentUpon>GameSetting.xml</DependentUpon>
-    </Compile>
-    <Compile Include="Skyrim\Records\Major Records\GameSettingBool.cs">
-      <DependentUpon>GameSetting.xml</DependentUpon>
-    </Compile>
-    <Compile Include="Skyrim\Records\Major Records\GameSettingBool_LoquiGenerated.cs">
-      <DependentUpon>GameSetting.xml</DependentUpon>
-    </Compile>
-    <Compile Include="Skyrim\Records\Major Records\GameSettingFloat.cs">
-      <DependentUpon>GameSetting.xml</DependentUpon>
-    </Compile>
-    <Compile Include="Skyrim\Records\Major Records\GameSettingFloat_LoquiGenerated.cs">
-      <DependentUpon>GameSetting.xml</DependentUpon>
-    </Compile>
-    <Compile Include="Skyrim\Records\Major Records\GameSettingInt.cs">
-      <DependentUpon>GameSetting.xml</DependentUpon>
-    </Compile>
-    <Compile Include="Skyrim\Records\Major Records\GameSettingInt_LoquiGenerated.cs">
-      <DependentUpon>GameSetting.xml</DependentUpon>
-    </Compile>
-    <Compile Include="Skyrim\Records\Major Records\GameSettingString.cs">
-      <DependentUpon>GameSetting.xml</DependentUpon>
-    </Compile>
-    <Compile Include="Skyrim\Records\Major Records\GameSettingString_LoquiGenerated.cs">
-      <DependentUpon>GameSetting.xml</DependentUpon>
-    </Compile>
-    <Compile Include="Skyrim\Records\Major Records\GameSetting_LoquiGenerated.cs">
-      <DependentUpon>GameSetting.xml</DependentUpon>
-    </Compile>
-    <Compile Include="Skyrim\Records\Major Records\Global.cs">
-      <DependentUpon>Global.xml</DependentUpon>
-    </Compile>
-    <Compile Include="Skyrim\Records\Major Records\GlobalFloat.cs">
-      <DependentUpon>Global.xml</DependentUpon>
-    </Compile>
-    <Compile Include="Skyrim\Records\Major Records\GlobalFloat_LoquiGenerated.cs">
-      <DependentUpon>Global.xml</DependentUpon>
-    </Compile>
-    <Compile Include="Skyrim\Records\Major Records\GlobalInt.cs">
-      <DependentUpon>Global.xml</DependentUpon>
-    </Compile>
-    <Compile Include="Skyrim\Records\Major Records\GlobalInt_LoquiGenerated.cs">
-      <DependentUpon>Global.xml</DependentUpon>
-    </Compile>
-    <Compile Include="Skyrim\Records\Major Records\GlobalShort.cs">
-      <DependentUpon>Global.xml</DependentUpon>
-    </Compile>
-    <Compile Include="Skyrim\Records\Major Records\GlobalShort_LoquiGenerated.cs">
-      <DependentUpon>Global.xml</DependentUpon>
-    </Compile>
-    <Compile Include="Skyrim\Records\Major Records\Global_LoquiGenerated.cs">
-      <DependentUpon>Global.xml</DependentUpon>
-    </Compile>
-    <Compile Include="Skyrim\Records\Major Records\Hair_LoquiGenerated.cs">
-      <DependentUpon>Hair.xml</DependentUpon>
-    </Compile>
-    <Compile Include="Skyrim\Records\Major Records\HeadData_LoquiGenerated.cs">
-      <DependentUpon>Race.xml</DependentUpon>
-    </Compile>
-    <Compile Include="Skyrim\Records\Major Records\HeadPart.cs">
-      <DependentUpon>HeadPart.xml</DependentUpon>
-    </Compile>
-    <Compile Include="Skyrim\Records\Major Records\HeadPartReference_LoquiGenerated.cs">
-      <DependentUpon>Race.xml</DependentUpon>
-    </Compile>
-    <Compile Include="Skyrim\Records\Major Records\HeadPart_LoquiGenerated.cs">
-      <DependentUpon>HeadPart.xml</DependentUpon>
-    </Compile>
-    <Compile Include="Skyrim\Records\Major Records\ImpactDataSet_LoquiGenerated.cs">
-      <DependentUpon>ImpactDataSet.xml</DependentUpon>
-    </Compile>
-    <Compile Include="Skyrim\Records\Major Records\Keyword_LoquiGenerated.cs">
-      <DependentUpon>Keyword.xml</DependentUpon>
-    </Compile>
-    <Compile Include="Skyrim\Records\Major Records\LocationReferenceType_LoquiGenerated.cs">
-      <DependentUpon>LocationReferenceType.xml</DependentUpon>
-    </Compile>
-    <Compile Include="Skyrim\Records\Major Records\MagicEffect.cs">
-      <DependentUpon>MagicEffect.xml</DependentUpon>
-    </Compile>
-    <Compile Include="Skyrim\Records\Major Records\MagicEffectArchetype.cs">
-      <DependentUpon>MagicEffect.xml</DependentUpon>
-    </Compile>
-    <Compile Include="Skyrim\Records\Major Records\MagicEffectBoundArchetype.cs">
-      <DependentUpon>MagicEffect.xml</DependentUpon>
-    </Compile>
-    <Compile Include="Skyrim\Records\Major Records\MagicEffectGuideArchetype.cs">
-      <DependentUpon>MagicEffect.xml</DependentUpon>
-    </Compile>
-    <Compile Include="Skyrim\Records\Major Records\MagicEffectKeywordArchetype.cs">
-      <DependentUpon>MagicEffect.xml</DependentUpon>
-    </Compile>
-    <Compile Include="Skyrim\Records\Major Records\MagicEffectLightArchetype.cs">
-      <DependentUpon>MagicEffect.xml</DependentUpon>
-    </Compile>
-    <Compile Include="Skyrim\Records\Major Records\MagicEffectNpcArchetype.cs">
-      <DependentUpon>MagicEffect.xml</DependentUpon>
-    </Compile>
-    <Compile Include="Skyrim\Records\Major Records\MagicEffectSpawnHazardArchetype.cs">
-      <DependentUpon>MagicEffect.xml</DependentUpon>
-    </Compile>
-    <Compile Include="Skyrim\Records\Major Records\MagicEffectSpellArchetype.cs">
-      <DependentUpon>MagicEffect.xml</DependentUpon>
-    </Compile>
-    <Compile Include="Skyrim\Records\Major Records\MagicEffectEnchantmentArchetype.cs">
-      <DependentUpon>MagicEffect.xml</DependentUpon>
-    </Compile>
-    <Compile Include="Skyrim\Records\Major Records\MagicEffectVampireArchetype.cs">
-      <DependentUpon>MagicEffect.xml</DependentUpon>
-    </Compile>
-    <Compile Include="Skyrim\Records\Major Records\MagicEffectWerewolfArchetype.cs">
-      <DependentUpon>MagicEffect.xml</DependentUpon>
-    </Compile>
-    <Compile Include="Skyrim\Records\Major Records\MaterialType_LoquiGenerated.cs">
-      <DependentUpon>MaterialType.xml</DependentUpon>
-    </Compile>
-    <Compile Include="Skyrim\Records\Major Records\MovementType_LoquiGenerated.cs">
-      <DependentUpon>MovementType.xml</DependentUpon>
-    </Compile>
-    <Compile Include="Skyrim\Records\Major Records\Outfit_LoquiGenerated.cs">
-      <DependentUpon>Outfit.xml</DependentUpon>
-    </Compile>
-    <Compile Include="Skyrim\Records\Major Records\Part.cs">
-      <DependentUpon>HeadPart.xml</DependentUpon>
-    </Compile>
-    <Compile Include="Skyrim\Records\Major Records\Part_LoquiGenerated.cs">
-      <DependentUpon>HeadPart.xml</DependentUpon>
-    </Compile>
-    <Compile Include="Skyrim\Records\Major Records\Phoneme.cs">
-      <DependentUpon>Race.xml</DependentUpon>
-    </Compile>
-    <Compile Include="Skyrim\Records\Major Records\PlacedObject_LoquiGenerated.cs">
-      <DependentUpon>PlacedObject.xml</DependentUpon>
-    </Compile>
-    <Compile Include="Skyrim\Records\Major Records\Race.cs">
-      <DependentUpon>Race.xml</DependentUpon>
-    </Compile>
-    <Compile Include="Skyrim\Records\Major Records\RaceMovementType_LoquiGenerated.cs">
-      <DependentUpon>Race.xml</DependentUpon>
-    </Compile>
-    <Compile Include="Skyrim\Records\Major Records\Race_LoquiGenerated.cs">
-      <DependentUpon>Race.xml</DependentUpon>
-    </Compile>
-    <Compile Include="Skyrim\Records\Major Records\Rank_LoquiGenerated.cs">
-      <DependentUpon>Faction.xml</DependentUpon>
-    </Compile>
-    <Compile Include="Skyrim\Records\Major Records\SkillBoost_LoquiGenerated.cs">
-      <DependentUpon>Race.xml</DependentUpon>
-    </Compile>
-    <Compile Include="Skyrim\Records\Major Records\SoundDescriptor_LoquiGenerated.cs">
-      <DependentUpon>SoundDescriptor.xml</DependentUpon>
-    </Compile>
-    <Compile Include="Skyrim\Records\Major Records\SpeedOverrides_LoquiGenerated.cs">
-      <DependentUpon>Race.xml</DependentUpon>
-    </Compile>
-    <Compile Include="Skyrim\Records\Major Records\TextureSet.cs">
-      <DependentUpon>TextureSet.xml</DependentUpon>
-    </Compile>
-    <Compile Include="Skyrim\Records\Major Records\TextureSet_LoquiGenerated.cs">
-      <DependentUpon>TextureSet.xml</DependentUpon>
-    </Compile>
-    <Compile Include="Skyrim\Records\Major Records\TintAssets.cs">
-      <DependentUpon>Race.xml</DependentUpon>
-    </Compile>
-    <Compile Include="Skyrim\Records\Major Records\TintAssets_LoquiGenerated.cs">
-      <DependentUpon>Race.xml</DependentUpon>
-    </Compile>
-    <Compile Include="Skyrim\Records\Major Records\TintPreset_LoquiGenerated.cs">
-      <DependentUpon>Race.xml</DependentUpon>
-    </Compile>
-    <Compile Include="Skyrim\Records\Major Records\VendorValues_LoquiGenerated.cs">
-      <DependentUpon>Faction.xml</DependentUpon>
-    </Compile>
-    <Compile Include="Skyrim\Records\Major Records\VoiceType_LoquiGenerated.cs">
-      <DependentUpon>VoiceType.xml</DependentUpon>
-    </Compile>
-    <Compile Include="Skyrim\Records\ModHeader.cs">
-      <DependentUpon>ModHeader.xml</DependentUpon>
-    </Compile>
-    <Compile Include="Skyrim\Records\ModHeader_LoquiGenerated.cs">
-      <DependentUpon>ModHeader.xml</DependentUpon>
-    </Compile>
-    <Compile Include="Skyrim\Records\ModStats_LoquiGenerated.cs">
-      <DependentUpon>ModHeader.xml</DependentUpon>
-    </Compile>
-    <Compile Include="Skyrim\Records\SkyrimMajorRecord_LoquiGenerated.cs">
-      <DependentUpon>SkyrimMajorRecord.xml</DependentUpon>
-    </Compile>
-    <Compile Include="Skyrim\Records\SkyrimMod.cs">
-      <DependentUpon>SkyrimMod.xml</DependentUpon>
-    </Compile>
-    <Compile Include="Skyrim\Records\SkyrimMod_LoquiGenerated.cs">
-      <DependentUpon>SkyrimMod.xml</DependentUpon>
-    </Compile>
-    <Compile Include="Skyrim\Records\Common Subrecords\SimpleModel_LoquiGenerated.cs">
-      <DependentUpon>Model.xml</DependentUpon>
-    </Compile>
-    <Compile Include="Oblivion\Records\Major Records\AClothing_LoquiGenerated.cs">
-      <DependentUpon>AClothing.xml</DependentUpon>
-    </Compile>
-    <Compile Include="Oblivion\Records\Major Records\AItem_LoquiGenerated.cs">
-      <DependentUpon>AItem.xml</DependentUpon>
-    </Compile>
-    <Compile Include="Oblivion\Records\Major Records\ASpell_LoquiGenerated.cs">
-      <DependentUpon>ASpell.xml</DependentUpon>
-    </Compile>
-    <Compile Include="Oblivion\Records\Major Records\ANpc_LoquiGenerated.cs">
-      <DependentUpon>ANpc.xml</DependentUpon>
-    </Compile>
-    <Compile Include="Skyrim\Records\Major Records\Npc_LoquiGenerated.cs">
-      <DependentUpon>Npc.xml</DependentUpon>
-    </Compile>
-    <Compile Include="Oblivion\Records\Major Records\Npc_LoquiGenerated.cs">
-      <DependentUpon>Npc.xml</DependentUpon>
-    </Compile>
-    <Compile Include="Oblivion\Records\Major Records\PlacedNpc_LoquiGenerated.cs">
-      <DependentUpon>PlacedNpc.xml</DependentUpon>
-    </Compile>
-    <Compile Include="Skyrim\Records\Major Records\Phoneme_LoquiGenerated.cs">
-      <DependentUpon>Race.xml</DependentUpon>
-    </Compile>
-    <Compile Include="Skyrim\Records\Major Records\Morph_LoquiGenerated.cs">
-      <DependentUpon>Race.xml</DependentUpon>
-    </Compile>
-    <Compile Include="Skyrim\Records\Major Records\SoundMarker_LoquiGenerated.cs">
-      <DependentUpon>SoundMarker.xml</DependentUpon>
-    </Compile>
-    <Compile Include="Skyrim\Records\Major Records\ReverbParameters_LoquiGenerated.cs">
-      <DependentUpon>ReverbParameters.xml</DependentUpon>
-    </Compile>
-    <Compile Include="Skyrim\Records\Major Records\AcousticSpace_LoquiGenerated.cs">
-      <DependentUpon>AcousticSpace.xml</DependentUpon>
-    </Compile>
-    <Compile Include="Skyrim\Records\Major Records\Region_LoquiGenerated.cs">
-      <DependentUpon>Region.xml</DependentUpon>
-    </Compile>
-    <Compile Include="Skyrim\Records\Major Records\MagicEffect_LoquiGenerated.cs">
-      <DependentUpon>MagicEffect.xml</DependentUpon>
-    </Compile>
-    <Compile Include="Skyrim\Records\Common Subrecords\VirtualMachineAdapter_LoquiGenerated.cs">
-      <DependentUpon>VirtualMachineAdapter.xml</DependentUpon>
-    </Compile>
-    <Compile Include="Skyrim\Records\Common Subrecords\ScriptEntry_LoquiGenerated.cs">
-      <DependentUpon>VirtualMachineAdapter.xml</DependentUpon>
-    </Compile>
-    <Compile Include="Skyrim\Records\Common Subrecords\ScriptProperty_LoquiGenerated.cs">
-      <DependentUpon>VirtualMachineAdapter.xml</DependentUpon>
-    </Compile>
-    <Compile Include="Skyrim\Records\Common Subrecords\ScriptObjectProperty_LoquiGenerated.cs">
-      <DependentUpon>VirtualMachineAdapter.xml</DependentUpon>
-    </Compile>
-    <Compile Include="Skyrim\Records\Common Subrecords\ScriptStringProperty_LoquiGenerated.cs">
-      <DependentUpon>VirtualMachineAdapter.xml</DependentUpon>
-    </Compile>
-    <Compile Include="Skyrim\Records\Common Subrecords\ScriptIntProperty_LoquiGenerated.cs">
-      <DependentUpon>VirtualMachineAdapter.xml</DependentUpon>
-    </Compile>
-    <Compile Include="Skyrim\Records\Common Subrecords\ScriptFloatProperty_LoquiGenerated.cs">
-      <DependentUpon>VirtualMachineAdapter.xml</DependentUpon>
-    </Compile>
-    <Compile Include="Skyrim\Records\Common Subrecords\ScriptBoolProperty_LoquiGenerated.cs">
-      <DependentUpon>VirtualMachineAdapter.xml</DependentUpon>
-    </Compile>
-    <Compile Include="Skyrim\Records\Common Subrecords\ScriptObjectListProperty_LoquiGenerated.cs">
-      <DependentUpon>VirtualMachineAdapter.xml</DependentUpon>
-    </Compile>
-    <Compile Include="Skyrim\Records\Common Subrecords\ScriptIntListProperty_LoquiGenerated.cs">
-      <DependentUpon>VirtualMachineAdapter.xml</DependentUpon>
-    </Compile>
-    <Compile Include="Skyrim\Records\Common Subrecords\ScriptFloatListProperty_LoquiGenerated.cs">
-      <DependentUpon>VirtualMachineAdapter.xml</DependentUpon>
-    </Compile>
-    <Compile Include="Skyrim\Records\Common Subrecords\ScriptBoolListProperty_LoquiGenerated.cs">
-      <DependentUpon>VirtualMachineAdapter.xml</DependentUpon>
-    </Compile>
-    <Compile Include="Skyrim\Records\Major Records\Static_LoquiGenerated.cs">
-      <DependentUpon>Static.xml</DependentUpon>
-    </Compile>
-    <Compile Include="Skyrim\Records\Major Records\EffectShader_LoquiGenerated.cs">
-      <DependentUpon>EffectShader.xml</DependentUpon>
-    </Compile>
-    <Compile Include="Skyrim\Records\Major Records\Light_LoquiGenerated.cs">
-      <DependentUpon>Light.xml</DependentUpon>
-    </Compile>
-    <Compile Include="Skyrim\Records\Major Records\MagicEffectLightArchetype_LoquiGenerated.cs">
-      <DependentUpon>MagicEffect.xml</DependentUpon>
-    </Compile>
-    <Compile Include="Skyrim\Records\Major Records\Explosion_LoquiGenerated.cs">
-      <DependentUpon>Explosion.xml</DependentUpon>
-    </Compile>
-    <Compile Include="Skyrim\Records\Major Records\MagicEffectArchetype_LoquiGenerated.cs">
-      <DependentUpon>MagicEffect.xml</DependentUpon>
-    </Compile>
-    <Compile Include="Skyrim\Records\Major Records\Projectile_LoquiGenerated.cs">
-      <DependentUpon>Projectile.xml</DependentUpon>
-    </Compile>
-    <Compile Include="Skyrim\Records\Major Records\DualCastData_LoquiGenerated.cs">
-      <DependentUpon>DualCastData.xml</DependentUpon>
-    </Compile>
-    <Compile Include="Skyrim\Records\Major Records\ImageSpaceAdapter_LoquiGenerated.cs">
-      <DependentUpon>ImageSpaceAdapter.xml</DependentUpon>
-    </Compile>
-    <Compile Include="Skyrim\Records\Major Records\Perk_LoquiGenerated.cs">
-      <DependentUpon>Perk.xml</DependentUpon>
-    </Compile>
-    <Compile Include="Skyrim\Records\Major Records\Spell_LoquiGenerated.cs">
-      <DependentUpon>Spell.xml</DependentUpon>
-    </Compile>
-    <Compile Include="Skyrim\Records\Major Records\MagicEffectSound_LoquiGenerated.cs">
-      <DependentUpon>MagicEffect.xml</DependentUpon>
-    </Compile>
-    <Compile Include="Skyrim\Records\Major Records\MagicEffectNpcArchetype_LoquiGenerated.cs">
-      <DependentUpon>MagicEffect.xml</DependentUpon>
-    </Compile>
-    <Compile Include="Skyrim\Records\Major Records\MagicEffectSpellArchetype_LoquiGenerated.cs">
-      <DependentUpon>MagicEffect.xml</DependentUpon>
-    </Compile>
-    <Compile Include="Skyrim\Records\Major Records\MagicEffectEnchantmentArchetype_LoquiGenerated.cs">
-      <DependentUpon>MagicEffect.xml</DependentUpon>
-    </Compile>
-    <Compile Include="Skyrim\Records\Major Records\MagicEffectKeywordArchetype_LoquiGenerated.cs">
-      <DependentUpon>MagicEffect.xml</DependentUpon>
-    </Compile>
-    <Compile Include="Skyrim\Records\Major Records\MagicEffectBoundArchetype_LoquiGenerated.cs">
-      <DependentUpon>MagicEffect.xml</DependentUpon>
-    </Compile>
-    <Compile Include="Skyrim\Records\Major Records\Hazard_LoquiGenerated.cs">
-      <DependentUpon>Hazard.xml</DependentUpon>
-    </Compile>
-    <Compile Include="Skyrim\Records\Major Records\MagicEffectGuideArchetype_LoquiGenerated.cs">
-      <DependentUpon>MagicEffect.xml</DependentUpon>
-    </Compile>
-    <Compile Include="Skyrim\Records\Major Records\MagicEffectSpawnHazardArchetype_LoquiGenerated.cs">
-      <DependentUpon>MagicEffect.xml</DependentUpon>
-    </Compile>
-    <Compile Include="Skyrim\Records\Major Records\MagicEffectWerewolfArchetype_LoquiGenerated.cs">
-      <DependentUpon>MagicEffect.xml</DependentUpon>
-    </Compile>
-    <Compile Include="Skyrim\Records\Major Records\MagicEffectVampireArchetype_LoquiGenerated.cs">
-      <DependentUpon>MagicEffect.xml</DependentUpon>
-    </Compile>
-    <Compile Include="Skyrim\Records\Major Records\ObjectEffect_LoquiGenerated.cs">
-      <DependentUpon>ObjectEffect.xml</DependentUpon>
-    </Compile>
-    <Compile Include="Skyrim\Records\Major Records\Grass_LoquiGenerated.cs">
-      <DependentUpon>Grass.xml</DependentUpon>
-    </Compile>
-    <Compile Include="Oblivion\Records\Major Records\ClothingFlags_LoquiGenerated.cs">
-      <DependentUpon>AClothing.xml</DependentUpon>
-    </Compile>
-    <Compile Include="Oblivion\Records\Major Records\AIPackageData_LoquiGenerated.cs">
-      <DependentUpon>AIPackage.xml</DependentUpon>
-    </Compile>
-    <Compile Include="Oblivion\Records\Major Records\AlchemicalApparatusData_LoquiGenerated.cs">
-      <DependentUpon>AlchemicalApparatus.xml</DependentUpon>
-    </Compile>
-    <Compile Include="Oblivion\Records\Major Records\ArmorData_LoquiGenerated.cs">
-      <DependentUpon>Armor.xml</DependentUpon>
-    </Compile>
-    <Compile Include="Oblivion\Records\Major Records\BookData_LoquiGenerated.cs">
-      <DependentUpon>Book.xml</DependentUpon>
-    </Compile>
-    <Compile Include="Oblivion\Records\Major Records\ClassData_LoquiGenerated.cs">
-      <DependentUpon>Class.xml</DependentUpon>
-    </Compile>
-    <Compile Include="Oblivion\Records\Major Records\ClimateData_LoquiGenerated.cs">
-      <DependentUpon>Climate.xml</DependentUpon>
-    </Compile>
-    <Compile Include="Oblivion\Records\Major Records\ClothingData_LoquiGenerated.cs">
-      <DependentUpon>Clothing.xml</DependentUpon>
-    </Compile>
-    <Compile Include="Oblivion\Records\Major Records\CombatStyleData_LoquiGenerated.cs">
-      <DependentUpon>CombatStyle.xml</DependentUpon>
-    </Compile>
-    <Compile Include="Oblivion\Records\Major Records\ContainerData_LoquiGenerated.cs">
-      <DependentUpon>Container.xml</DependentUpon>
-    </Compile>
-    <Compile Include="Oblivion\Records\Major Records\CreatureConfiguration_LoquiGenerated.cs">
-      <DependentUpon>Creature.xml</DependentUpon>
-    </Compile>
-    <Compile Include="Oblivion\Records\Major Records\CreatureAIData_LoquiGenerated.cs">
-      <DependentUpon>Creature.xml</DependentUpon>
-    </Compile>
-    <Compile Include="Oblivion\Records\Major Records\CreatureData_LoquiGenerated.cs">
-      <DependentUpon>Creature.xml</DependentUpon>
-    </Compile>
-    <Compile Include="Oblivion\Records\Major Records\DialogItemData_LoquiGenerated.cs">
-      <DependentUpon>DialogTopic.xml</DependentUpon>
-    </Compile>
-    <Compile Include="Oblivion\Records\Major Records\DialogResponseData_LoquiGenerated.cs">
-      <DependentUpon>DialogTopic.xml</DependentUpon>
-    </Compile>
-    <Compile Include="Oblivion\Records\Major Records\EffectShaderData_LoquiGenerated.cs">
-      <DependentUpon>EffectShader.xml</DependentUpon>
-    </Compile>
-    <Compile Include="Oblivion\Records\Major Records\EnchantmentData_LoquiGenerated.cs">
-      <DependentUpon>Enchantment.xml</DependentUpon>
-    </Compile>
-    <Compile Include="Oblivion\Records\Major Records\SeasonalIngredientProduction_LoquiGenerated.cs">
-      <DependentUpon>Flora.xml</DependentUpon>
-    </Compile>
-    <Compile Include="Oblivion\Records\Major Records\GrassData_LoquiGenerated.cs">
-      <DependentUpon>Grass.xml</DependentUpon>
-    </Compile>
-    <Compile Include="Oblivion\Records\Major Records\IngredientData_LoquiGenerated.cs">
-      <DependentUpon>Ingredient.xml</DependentUpon>
-    </Compile>
-    <Compile Include="Oblivion\Records\Major Records\KeyData_LoquiGenerated.cs">
-      <DependentUpon>Key.xml</DependentUpon>
-    </Compile>
-    <Compile Include="Oblivion\Records\Major Records\LayerHeader_LoquiGenerated.cs">
-      <DependentUpon>Landscape.xml</DependentUpon>
-    </Compile>
-    <Compile Include="Oblivion\Records\Major Records\LightData_LoquiGenerated.cs">
-      <DependentUpon>Light.xml</DependentUpon>
-    </Compile>
-    <Compile Include="Oblivion\Records\Major Records\MagicEffectData_LoquiGenerated.cs">
-      <DependentUpon>MagicEffect.xml</DependentUpon>
-    </Compile>
-    <Compile Include="Oblivion\Records\Major Records\MiscellaneousData_LoquiGenerated.cs">
-      <DependentUpon>Miscellaneous.xml</DependentUpon>
-    </Compile>
-    <Compile Include="Oblivion\Records\Major Records\NpcConfiguration_LoquiGenerated.cs">
-      <DependentUpon>Npc.xml</DependentUpon>
-    </Compile>
-    <Compile Include="Oblivion\Records\Major Records\AIData_LoquiGenerated.cs">
-      <DependentUpon>Npc.xml</DependentUpon>
-    </Compile>
-    <Compile Include="Oblivion\Records\Major Records\NpcData_LoquiGenerated.cs">
-      <DependentUpon>Npc.xml</DependentUpon>
-    </Compile>
-    <Compile Include="Oblivion\Records\Common Subrecords\Location_LoquiGenerated.cs">
-      <DependentUpon>Location.xml</DependentUpon>
-    </Compile>
-    <Compile Include="Oblivion\Records\Major Records\PotionData_LoquiGenerated.cs">
-      <DependentUpon>Potion.xml</DependentUpon>
-    </Compile>
-    <Compile Include="Oblivion\Records\Major Records\QuestTargetData_LoquiGenerated.cs">
-      <DependentUpon>Quest.xml</DependentUpon>
-    </Compile>
-    <Compile Include="Oblivion\Records\Major Records\QuestData_LoquiGenerated.cs">
-      <DependentUpon>Quest.xml</DependentUpon>
-    </Compile>
-    <Compile Include="Oblivion\Records\Major Records\RaceData_LoquiGenerated.cs">
-      <DependentUpon>Race.xml</DependentUpon>
-    </Compile>
-    <Compile Include="Oblivion\Records\Major Records\LocalVariableData_LoquiGenerated.cs">
-      <DependentUpon>Script.xml</DependentUpon>
-    </Compile>
-    <Compile Include="Oblivion\Records\Major Records\SigilStoneData_LoquiGenerated.cs">
-      <DependentUpon>SigilStone.xml</DependentUpon>
-    </Compile>
-    <Compile Include="Oblivion\Records\Major Records\SkillData_LoquiGenerated.cs">
-      <DependentUpon>SkillRecord.xml</DependentUpon>
-    </Compile>
-    <Compile Include="Oblivion\Records\Major Records\SoulGemData_LoquiGenerated.cs">
-      <DependentUpon>SoulGem.xml</DependentUpon>
-    </Compile>
-    <Compile Include="Oblivion\Records\Major Records\SpellData_LoquiGenerated.cs">
-      <DependentUpon>SpellUnleveled.xml</DependentUpon>
-    </Compile>
-    <Compile Include="Oblivion\Records\Major Records\TreeData_LoquiGenerated.cs">
-      <DependentUpon>Tree.xml</DependentUpon>
-    </Compile>
-    <Compile Include="Oblivion\Records\Major Records\Dimensions_LoquiGenerated.cs">
-      <DependentUpon>Tree.xml</DependentUpon>
-    </Compile>
-    <Compile Include="Oblivion\Records\Major Records\WaterData_LoquiGenerated.cs">
-      <DependentUpon>Water.xml</DependentUpon>
-    </Compile>
-    <Compile Include="Oblivion\Records\Major Records\WeaponData_LoquiGenerated.cs">
-      <DependentUpon>Weapon.xml</DependentUpon>
-    </Compile>
-    <Compile Include="Oblivion\Records\Major Records\FogDistance_LoquiGenerated.cs">
-      <DependentUpon>Weather.xml</DependentUpon>
-    </Compile>
-    <Compile Include="Oblivion\Records\Major Records\HDRData_LoquiGenerated.cs">
-      <DependentUpon>Weather.xml</DependentUpon>
-    </Compile>
-    <Compile Include="Skyrim\Records\Major Records\CrimeValues_LoquiGenerated.cs">
-      <DependentUpon>Faction.xml</DependentUpon>
-    </Compile>
-    <Compile Include="Oblivion\Records\Common Subrecords\EffectData_LoquiGenerated.cs">
-      <DependentUpon>Effect.xml</DependentUpon>
-    </Compile>
-    <Compile Include="Oblivion\Records\Common Subrecords\ScriptEffectData_LoquiGenerated.cs">
-      <DependentUpon>Effect.xml</DependentUpon>
-    </Compile>
-    <Compile Include="Skyrim\Records\Common Subrecords\Effect_LoquiGenerated.cs">
-      <DependentUpon>Effect.xml</DependentUpon>
-    </Compile>
-    <Compile Include="Skyrim\Records\Common Subrecords\EffectData_LoquiGenerated.cs">
-      <DependentUpon>Effect.xml</DependentUpon>
-    </Compile>
-    <Compile Include="Skyrim\Records\Major Records\Scroll_LoquiGenerated.cs">
-      <DependentUpon>Scroll.xml</DependentUpon>
-    </Compile>
-    <Compile Include="Skyrim\Records\Common Subrecords\Destructible_LoquiGenerated.cs">
-      <DependentUpon>Destructible.xml</DependentUpon>
-    </Compile>
-    <Compile Include="Skyrim\Records\Common Subrecords\DestructionStage_LoquiGenerated.cs">
-      <DependentUpon>Destructible.xml</DependentUpon>
-    </Compile>
-    <Compile Include="Skyrim\Records\Common Subrecords\DestructionStageData_LoquiGenerated.cs">
-      <DependentUpon>Destructible.xml</DependentUpon>
-    </Compile>
-    <Compile Include="Skyrim\Records\Major Records\Debris_LoquiGenerated.cs">
-      <DependentUpon>Debris.xml</DependentUpon>
-    </Compile>
-    <Compile Include="Skyrim\Records\Major Records\Activator_LoquiGenerated.cs">
-      <DependentUpon>Activator.xml</DependentUpon>
-    </Compile>
-    <Compile Include="Skyrim\Records\Major Records\ASpell_LoquiGenerated.cs">
-      <DependentUpon>ASpell.xml</DependentUpon>
-    </Compile>
-    <Compile Include="Skyrim\Records\Major Records\LeveledSpell_LoquiGenerated.cs">
-      <DependentUpon>LeveledSpell.xml</DependentUpon>
-    </Compile>
-    <Compile Include="Skyrim\Records\Major Records\Shout_LoquiGenerated.cs">
-      <DependentUpon>Shout.xml</DependentUpon>
-    </Compile>
-    <Compile Include="Skyrim\Records\Major Records\Water_LoquiGenerated.cs">
-      <DependentUpon>Water.xml</DependentUpon>
-    </Compile>
-    <Compile Include="Skyrim\Records\Common Subrecords\DestructableData_LoquiGenerated.cs">
-      <DependentUpon>Destructible.xml</DependentUpon>
-    </Compile>
-    <Compile Include="Skyrim\Records\Major Records\Eyes_LoquiGenerated.cs">
-      <DependentUpon>Eyes.xml</DependentUpon>
-    </Compile>
-    <Compile Include="Skyrim\Records\Major Records\TalkingActivator_LoquiGenerated.cs">
-      <DependentUpon>TalkingActivator.xml</DependentUpon>
-    </Compile>
-    <Compile Include="Skyrim\Records\Major Records\ArmorModel_LoquiGenerated.cs">
-      <DependentUpon>Armor.xml</DependentUpon>
-    </Compile>
-    <Compile Include="Skyrim\Records\Common Subrecords\BodyTemplate_LoquiGenerated.cs">
-      <DependentUpon>BodyTemplate.xml</DependentUpon>
-    </Compile>
-    <Compile Include="Skyrim\Records\Major Records\ArmorAddon_LoquiGenerated.cs">
-      <DependentUpon>ArmorAddon.xml</DependentUpon>
-    </Compile>
-    <Compile Include="Skyrim\Records\Major Records\Book_LoquiGenerated.cs">
-      <DependentUpon>Book.xml</DependentUpon>
-    </Compile>
-    <Compile Include="Skyrim\Records\Major Records\BookTeachTarget_LoquiGenerated.cs">
-      <DependentUpon>Book.xml</DependentUpon>
-    </Compile>
-    <Compile Include="Skyrim\Records\Major Records\BookSkill_LoquiGenerated.cs">
-      <DependentUpon>Book.xml</DependentUpon>
-    </Compile>
-    <Compile Include="Skyrim\Records\Major Records\BookSpell_LoquiGenerated.cs">
-      <DependentUpon>Book.xml</DependentUpon>
-    </Compile>
-    <Compile Include="Skyrim\Records\Major Records\BookTeachesNothing_LoquiGenerated.cs">
-      <DependentUpon>Book.xml</DependentUpon>
-    </Compile>
-    <Compile Include="Skyrim\Records\Major Records\Container_LoquiGenerated.cs">
-      <DependentUpon>Container.xml</DependentUpon>
-    </Compile>
-    <Compile Include="Skyrim\Records\Major Records\AlchemicalApparatus_LoquiGenerated.cs">
-      <DependentUpon>AlchemicalApparatus.xml</DependentUpon>
-    </Compile>
-    <Compile Include="Skyrim\Records\Major Records\Ingestible_LoquiGenerated.cs">
-      <DependentUpon>Ingestible.xml</DependentUpon>
-    </Compile>
-    <Compile Include="Skyrim\Records\Major Records\Ingredient_LoquiGenerated.cs">
-      <DependentUpon>Ingredient.xml</DependentUpon>
-    </Compile>
-    <Compile Include="Skyrim\Records\Major Records\Key_LoquiGenerated.cs">
-      <DependentUpon>Key.xml</DependentUpon>
-    </Compile>
-    <Compile Include="Skyrim\Records\Major Records\LeveledItem_LoquiGenerated.cs">
-      <DependentUpon>LeveledItem.xml</DependentUpon>
-    </Compile>
-    <Compile Include="Skyrim\Records\Major Records\MiscItem_LoquiGenerated.cs">
-      <DependentUpon>MiscItem.xml</DependentUpon>
-    </Compile>
-    <Compile Include="Skyrim\Records\Major Records\SoulGem_LoquiGenerated.cs">
-      <DependentUpon>SoulGem.xml</DependentUpon>
-    </Compile>
-    <Compile Include="Skyrim\Records\Major Records\Weapon_LoquiGenerated.cs">
-      <DependentUpon>Weapon.xml</DependentUpon>
-    </Compile>
-    <Compile Include="Skyrim\Records\Major Records\Door_LoquiGenerated.cs">
-      <DependentUpon>Door.xml</DependentUpon>
-    </Compile>
-    <Compile Include="Skyrim\Records\Major Records\MaterialObject_LoquiGenerated.cs">
-      <DependentUpon>MaterialObject.xml</DependentUpon>
-    </Compile>
-    <Compile Include="Skyrim\Records\Major Records\Lod_LoquiGenerated.cs">
-      <DependentUpon>Static.xml</DependentUpon>
-    </Compile>
-    <Compile Include="Skyrim\Records\Major Records\MoveableStatic_LoquiGenerated.cs">
-      <DependentUpon>MoveableStatic.xml</DependentUpon>
-    </Compile>
-    <Compile Include="Skyrim\Records\Major Records\Tree_LoquiGenerated.cs">
-      <DependentUpon>Tree.xml</DependentUpon>
-    </Compile>
-    <Compile Include="Skyrim\Records\Common Subrecords\SeasonalIngredientProduction_LoquiGenerated.cs">
-      <DependentUpon>SeasonalIngredientProduction.xml</DependentUpon>
-    </Compile>
-    <Compile Include="Skyrim\Records\Major Records\Flora_LoquiGenerated.cs">
-      <DependentUpon>Flora.xml</DependentUpon>
-    </Compile>
-    <Compile Include="Skyrim\Records\Major Records\Furniture_LoquiGenerated.cs">
-      <DependentUpon>Furniture.xml</DependentUpon>
-    </Compile>
-    <Compile Include="Skyrim\Records\Major Records\WorkbenchData_LoquiGenerated.cs">
-      <DependentUpon>Furniture.xml</DependentUpon>
-    </Compile>
-    <Compile Include="Oblivion\Records\Major Records\Furniture_LoquiGenerated.cs">
-      <DependentUpon>Furniture.xml</DependentUpon>
-    </Compile>
-    <Compile Include="Skyrim\Records\Major Records\FurnitureMarker_LoquiGenerated.cs">
-      <DependentUpon>Furniture.xml</DependentUpon>
-    </Compile>
-    <Compile Include="Skyrim\Records\Major Records\EntryPoints_LoquiGenerated.cs">
-      <DependentUpon>Furniture.xml</DependentUpon>
-    </Compile>
-    <Compile Include="Skyrim\Records\Major Records\WeaponData_LoquiGenerated.cs">
-      <DependentUpon>Weapon.xml</DependentUpon>
-    </Compile>
-    <Compile Include="Skyrim\Records\Major Records\CriticalData_LoquiGenerated.cs">
-      <DependentUpon>Weapon.xml</DependentUpon>
-    </Compile>
-    <Compile Include="Oblivion\Records\Major Records\Ammunition_LoquiGenerated.cs">
-      <DependentUpon>Ammunition.xml</DependentUpon>
-    </Compile>
-    <Compile Include="Oblivion\Records\Major Records\AmmunitionData_LoquiGenerated.cs">
-      <DependentUpon>Ammunition.xml</DependentUpon>
-    </Compile>
-    <Compile Include="Skyrim\Records\Major Records\Ammunition_LoquiGenerated.cs">
-      <DependentUpon>Ammunition.xml</DependentUpon>
-    </Compile>
-    <Compile Include="Skyrim\Records\Major Records\LeveledNpc_LoquiGenerated.cs">
-      <DependentUpon>LeveledNpc.xml</DependentUpon>
-    </Compile>
-    <Compile Include="Skyrim\Records\Major Records\ANpcLevel_LoquiGenerated.cs">
-      <DependentUpon>Npc.xml</DependentUpon>
-    </Compile>
-    <Compile Include="Skyrim\Records\Major Records\NpcLevel_LoquiGenerated.cs">
-      <DependentUpon>Npc.xml</DependentUpon>
-    </Compile>
-    <Compile Include="Skyrim\Records\Major Records\PcLevelMult_LoquiGenerated.cs">
-      <DependentUpon>Npc.xml</DependentUpon>
-    </Compile>
-    <Compile Include="Skyrim\Records\Major Records\RankPlacement_LoquiGenerated.cs">
-      <DependentUpon>Npc.xml</DependentUpon>
-    </Compile>
-    <Compile Include="Skyrim\Records\Major Records\PerkPlacement_LoquiGenerated.cs">
-      <DependentUpon>Npc.xml</DependentUpon>
-    </Compile>
-    <Compile Include="Skyrim\Records\Major Records\AIData_LoquiGenerated.cs">
-      <DependentUpon>Npc.xml</DependentUpon>
-    </Compile>
-    <Compile Include="Skyrim\Records\Major Records\CombatStyle_LoquiGenerated.cs">
-      <DependentUpon>CombatStyle.xml</DependentUpon>
-    </Compile>
-    <Compile Include="Skyrim\Records\Major Records\PlayerSkills_LoquiGenerated.cs">
-      <DependentUpon>Npc.xml</DependentUpon>
-    </Compile>
-    <Compile Include="Skyrim\Records\Major Records\ANpcSoundDefinition_LoquiGenerated.cs">
-      <DependentUpon>Npc.xml</DependentUpon>
-    </Compile>
-    <Compile Include="Skyrim\Records\Major Records\NpcInheritSound_LoquiGenerated.cs">
-      <DependentUpon>Npc.xml</DependentUpon>
-    </Compile>
-    <Compile Include="Skyrim\Records\Major Records\NpcSoundTypes_LoquiGenerated.cs">
-      <DependentUpon>Npc.xml</DependentUpon>
-    </Compile>
-    <Compile Include="Skyrim\Records\Major Records\NpcSoundType_LoquiGenerated.cs">
-      <DependentUpon>Npc.xml</DependentUpon>
-    </Compile>
-    <Compile Include="Skyrim\Records\Major Records\NpcSound_LoquiGenerated.cs">
-      <DependentUpon>Npc.xml</DependentUpon>
-    </Compile>
-    <Compile Include="Skyrim\Records\Major Records\Package_LoquiGenerated.cs">
-      <DependentUpon>Package.xml</DependentUpon>
-    </Compile>
-    <Compile Include="Skyrim\Records\Major Records\NpcFaceMorph_LoquiGenerated.cs">
-      <DependentUpon>Npc.xml</DependentUpon>
-    </Compile>
-    <Compile Include="Skyrim\Records\Major Records\NpcFaceParts_LoquiGenerated.cs">
-      <DependentUpon>Npc.xml</DependentUpon>
-    </Compile>
-    <Compile Include="Skyrim\Records\Major Records\TintLayer_LoquiGenerated.cs">
-      <DependentUpon>Npc.xml</DependentUpon>
-    </Compile>
-    <Compile Include="Skyrim\Records\Common Subrecords\ExtraData_LoquiGenerated.cs">
-      <DependentUpon>ExtraData.xml</DependentUpon>
-    </Compile>
-    <Compile Include="Skyrim\Records\Common Subrecords\OwnerTarget_LoquiGenerated.cs">
-      <DependentUpon>ExtraData.xml</DependentUpon>
-    </Compile>
-    <Compile Include="Skyrim\Records\Common Subrecords\NpcOwner_LoquiGenerated.cs">
-      <DependentUpon>ExtraData.xml</DependentUpon>
-    </Compile>
-    <Compile Include="Skyrim\Records\Common Subrecords\FactionOwner_LoquiGenerated.cs">
-      <DependentUpon>ExtraData.xml</DependentUpon>
-    </Compile>
-    <Compile Include="Skyrim\Records\Common Subrecords\NoOwner_LoquiGenerated.cs">
-      <DependentUpon>ExtraData.xml</DependentUpon>
-    </Compile>
-    <Compile Include="Oblivion\Records\Major Records\ANpcSpawn_LoquiGenerated.cs">
-      <DependentUpon>ANpcSpawn.xml</DependentUpon>
-    </Compile>
-    <Compile Include="Skyrim\Records\Major Records\PlacedNpc_LoquiGenerated.cs">
-      <DependentUpon>PlacedNpc.xml</DependentUpon>
-    </Compile>
-    <Compile Include="Skyrim\Records\Major Records\Cell_LoquiGenerated.cs">
-      <DependentUpon>Cell.xml</DependentUpon>
-    </Compile>
-    <Compile Include="Skyrim\Records\Major Records\IdleMarker_LoquiGenerated.cs">
-      <DependentUpon>IdleMarker.xml</DependentUpon>
-    </Compile>
-    <Compile Include="Skyrim\Records\Common Subrecords\ALocationTarget_LoquiGenerated.cs">
-      <DependentUpon>LocationTarget.xml</DependentUpon>
-    </Compile>
-    <Compile Include="Skyrim\Records\Common Subrecords\LocationCell_LoquiGenerated.cs">
-      <DependentUpon>LocationTarget.xml</DependentUpon>
-    </Compile>
-    <Compile Include="Skyrim\Records\Common Subrecords\LocationObjectId_LoquiGenerated.cs">
-      <DependentUpon>LocationTarget.xml</DependentUpon>
-    </Compile>
-    <Compile Include="Skyrim\Records\Common Subrecords\LocationObjectType_LoquiGenerated.cs">
-      <DependentUpon>LocationTarget.xml</DependentUpon>
-    </Compile>
-    <Compile Include="Skyrim\Records\Common Subrecords\LocationKeyword_LoquiGenerated.cs">
-      <DependentUpon>LocationTarget.xml</DependentUpon>
-    </Compile>
-    <Compile Include="Skyrim\Records\Common Subrecords\LocationFallback_LoquiGenerated.cs">
-      <DependentUpon>LocationTarget.xml</DependentUpon>
-    </Compile>
-    <Compile Include="Skyrim\Records\Common Subrecords\LocationReference_LoquiGenerated.cs">
-      <DependentUpon>LocationTarget.xml</DependentUpon>
-    </Compile>
-    <Compile Include="Skyrim\Records\Major Records\LandscapeTexture_LoquiGenerated.cs">
-      <DependentUpon>LandscapeTexture.xml</DependentUpon>
-    </Compile>
-    <Compile Include="Skyrim\Records\Common Subrecords\Icons_LoquiGenerated.cs">
-      <DependentUpon>Icons.xml</DependentUpon>
-    </Compile>
-    <Compile Include="Skyrim\Records\Major Records\MountData_LoquiGenerated.cs">
-      <DependentUpon>Race.xml</DependentUpon>
-    </Compile>
-    <Compile Include="Skyrim\Records\Major Records\WeaponBasicStats_LoquiGenerated.cs">
-      <DependentUpon>Weapon.xml</DependentUpon>
-    </Compile>
-    <Compile Include="Skyrim\Records\Major Records\NpcConfiguration_LoquiGenerated.cs">
-      <DependentUpon>NPC.xml</DependentUpon>
-    </Compile>
-    <Compile Include="Skyrim\Records\Major Records\IdleAnimation_LoquiGenerated.cs">
-      <DependentUpon>IdleAnimation.xml</DependentUpon>
-    </Compile>
-    <Compile Include="Skyrim\Records\Common Subrecords\ContainerEntry_LoquiGenerated.cs">
-      <DependentUpon>ContainerEntry.xml</DependentUpon>
-    </Compile>
-    <Compile Include="Skyrim\Records\Common Subrecords\ContainerItem_LoquiGenerated.cs">
-      <DependentUpon>ContainerEntry.xml</DependentUpon>
-    </Compile>
-    <Compile Include="Skyrim\Records\Major Records\ConstructibleObject_LoquiGenerated.cs">
-      <DependentUpon>ConstructibleObject.xml</DependentUpon>
-    </Compile>
-    <Compile Include="Skyrim\Records\Major Records\CollisionLayer_LoquiGenerated.cs">
-      <DependentUpon>CollisionLayer.xml</DependentUpon>
-    </Compile>
-    <Compile Include="Skyrim\Records\Major Records\LeveledItemEntry_LoquiGenerated.cs">
-      <DependentUpon>LeveledItem.xml</DependentUpon>
-    </Compile>
-    <Compile Include="Skyrim\Records\Major Records\LeveledItemEntryData_LoquiGenerated.cs">
-      <DependentUpon>LeveledItem.xml</DependentUpon>
-    </Compile>
-    <Compile Include="Skyrim\Records\Major Records\LeveledNpcEntry_LoquiGenerated.cs">
-      <DependentUpon>LeveledNpc.xml</DependentUpon>
-    </Compile>
-    <Compile Include="Skyrim\Records\Major Records\LeveledNpcEntryData_LoquiGenerated.cs">
-      <DependentUpon>LeveledNpc.xml</DependentUpon>
-    </Compile>
-    <Compile Include="Skyrim\Records\Major Records\LensFlare_LoquiGenerated.cs">
-      <DependentUpon>LensFlare.xml</DependentUpon>
-    </Compile>
-    <Compile Include="Skyrim\Records\Major Records\ShaderParticleGeometry_LoquiGenerated.cs">
-      <DependentUpon>ShaderParticleGeometry.xml</DependentUpon>
-    </Compile>
-    <Compile Include="Skyrim\Records\Major Records\VisualEffect_LoquiGenerated.cs">
-      <DependentUpon>VisualEffect.xml</DependentUpon>
-    </Compile>
-    <Compile Include="Skyrim\Records\Major Records\VolumetricLighting_LoquiGenerated.cs">
-      <DependentUpon>VolumetricLighting.xml</DependentUpon>
-    </Compile>
-    <Compile Include="Skyrim\Records\Major Records\Weather_LoquiGenerated.cs">
-      <DependentUpon>Weather.xml</DependentUpon>
-    </Compile>
-    <Compile Include="Skyrim\Records\Major Records\CloudLayer_LoquiGenerated.cs">
-      <DependentUpon>Weather.xml</DependentUpon>
-    </Compile>
-    <Compile Include="Skyrim\Records\Major Records\WeatherColor_LoquiGenerated.cs">
-      <DependentUpon>Weather.xml</DependentUpon>
-    </Compile>
-    <Compile Include="Skyrim\Records\Major Records\WeatherAlpha_LoquiGenerated.cs">
-      <DependentUpon>Weather.xml</DependentUpon>
-    </Compile>
-    <Compile Include="Skyrim\Records\Major Records\WeatherSound_LoquiGenerated.cs">
-      <DependentUpon>Weather.xml</DependentUpon>
-    </Compile>
-    <Compile Include="Skyrim\Records\Major Records\WeatherImageSpaces_LoquiGenerated.cs">
-      <DependentUpon>Weather.xml</DependentUpon>
-    </Compile>
-    <Compile Include="Skyrim\Records\Major Records\WeatherVolumetricLighting_LoquiGenerated.cs">
-      <DependentUpon>Weather.xml</DependentUpon>
-    </Compile>
-    <Compile Include="Skyrim\Records\Major Records\WeatherAmbientColors_LoquiGenerated.cs">
-      <DependentUpon>Weather.xml</DependentUpon>
-    </Compile>
-    <Compile Include="Skyrim\Records\Major Records\Climate_LoquiGenerated.cs">
-      <DependentUpon>Climate.xml</DependentUpon>
-    </Compile>
-    <Compile Include="Skyrim\Records\Common Subrecords\WeatherType_LoquiGenerated.cs">
-      <DependentUpon>WeatherType.xml</DependentUpon>
-    </Compile>
-    <Compile Include="Skyrim\Records\Major Records\Music_LoquiGenerated.cs">
-      <DependentUpon>Music.xml</DependentUpon>
-    </Compile>
-    <Compile Include="Skyrim\Records\Major Records\RegionArea_LoquiGenerated.cs">
-      <DependentUpon>Region.xml</DependentUpon>
-    </Compile>
-    <Compile Include="Skyrim\Records\Major Records\RegionData_LoquiGenerated.cs">
-      <DependentUpon>Region.xml</DependentUpon>
-    </Compile>
-    <Compile Include="Skyrim\Records\Major Records\Worldspace_LoquiGenerated.cs">
-      <DependentUpon>Worldspace.xml</DependentUpon>
-    </Compile>
-    <Compile Include="Skyrim\Records\Major Records\RegionSound_LoquiGenerated.cs">
-      <DependentUpon>Region.xml</DependentUpon>
-    </Compile>
-    <Compile Include="Oblivion\Records\Common Subrecords\WeatherType_LoquiGenerated.cs">
-      <DependentUpon>WeatherType.xml</DependentUpon>
-    </Compile>
-    <Compile Include="Oblivion\Records\Major Records\WeatherColors_LoquiGenerated.cs">
-      <DependentUpon>Weather.xml</DependentUpon>
-    </Compile>
-    <Compile Include="Oblivion\Records\Major Records\WeatherData_LoquiGenerated.cs">
-      <DependentUpon>Weather.xml</DependentUpon>
-    </Compile>
-    <Compile Include="Oblivion\Records\Major Records\RegionData_LoquiGenerated.cs">
-      <DependentUpon>Region.xml</DependentUpon>
-    </Compile>
-    <Compile Include="Oblivion\Records\Major Records\RegionDataHeader_LoquiGenerated.cs">
-      <DependentUpon>Region.xml</DependentUpon>
-    </Compile>
-    <Compile Include="Oblivion\Records\Major Records\RegionObjects_LoquiGenerated.cs">
-      <DependentUpon>Region.xml</DependentUpon>
-    </Compile>
-    <Compile Include="Oblivion\Records\Major Records\RegionObject_LoquiGenerated.cs">
-      <DependentUpon>Region.xml</DependentUpon>
-    </Compile>
-    <Compile Include="Oblivion\Records\Major Records\RegionGrasses_LoquiGenerated.cs">
-      <DependentUpon>Region.xml</DependentUpon>
-    </Compile>
-    <Compile Include="Oblivion\Records\Major Records\RegionSounds_LoquiGenerated.cs">
-      <DependentUpon>Region.xml</DependentUpon>
-    </Compile>
-    <Compile Include="Oblivion\Records\Major Records\RegionWeather_LoquiGenerated.cs">
-      <DependentUpon>Region.xml</DependentUpon>
-    </Compile>
-    <Compile Include="Oblivion\Records\Major Records\RegionMap_LoquiGenerated.cs">
-      <DependentUpon>Region.xml</DependentUpon>
-    </Compile>
-    <Compile Include="Skyrim\Records\Major Records\RegionDataHeader_LoquiGenerated.cs">
-      <DependentUpon>Region.xml</DependentUpon>
-    </Compile>
-    <Compile Include="Skyrim\Records\Major Records\RegionSounds_LoquiGenerated.cs">
-      <DependentUpon>Region.xml</DependentUpon>
-    </Compile>
-    <Compile Include="Skyrim\Records\Major Records\RegionObjects_LoquiGenerated.cs">
-      <DependentUpon>Region.xml</DependentUpon>
-    </Compile>
-    <Compile Include="Skyrim\Records\Major Records\RegionObject_LoquiGenerated.cs">
-      <DependentUpon>Region.xml</DependentUpon>
-    </Compile>
-    <Compile Include="Skyrim\Records\Major Records\RegionWeather_LoquiGenerated.cs">
-      <DependentUpon>Region.xml</DependentUpon>
-    </Compile>
-    <Compile Include="Skyrim\Records\Major Records\RegionGrasses_LoquiGenerated.cs">
-      <DependentUpon>Region.xml</DependentUpon>
-    </Compile>
-    <Compile Include="Skyrim\Records\Major Records\RegionGrass_LoquiGenerated.cs">
-      <DependentUpon>Region.xml</DependentUpon>
-    </Compile>
-    <Compile Include="Skyrim\Records\Major Records\RegionMap_LoquiGenerated.cs">
-      <DependentUpon>Region.xml</DependentUpon>
-    </Compile>
-    <Compile Include="Skyrim\Records\Major Records\RegionLand_LoquiGenerated.cs">
-      <DependentUpon>Region.xml</DependentUpon>
-    </Compile>
-    <Compile Include="Skyrim\Records\Major Records\NavigationMeshInfoMap_LoquiGenerated.cs">
-      <DependentUpon>NavigationMeshInfoMap.xml</DependentUpon>
-    </Compile>
-    <Compile Include="Skyrim\Records\Major Records\NavigationMapInfo_LoquiGenerated.cs">
-      <DependentUpon>NavigationMeshInfoMap.xml</DependentUpon>
-    </Compile>
-    <Compile Include="Skyrim\Records\Major Records\LinkedDoor_LoquiGenerated.cs">
-      <DependentUpon>NavigationMeshInfoMap.xml</DependentUpon>
-    </Compile>
-    <Compile Include="Skyrim\Records\Major Records\IslandData_LoquiGenerated.cs">
-      <DependentUpon>NavigationMeshInfoMap.xml</DependentUpon>
-    </Compile>
-    <Compile Include="Skyrim\Records\Major Records\PreferredPathing_LoquiGenerated.cs">
-      <DependentUpon>NavigationMeshInfoMap.xml</DependentUpon>
-    </Compile>
-    <Compile Include="Skyrim\Records\Major Records\NavmeshSet_LoquiGenerated.cs">
-      <DependentUpon>NavigationMeshInfoMap.xml</DependentUpon>
-    </Compile>
-    <Compile Include="Skyrim\Records\Major Records\NavmeshNode_LoquiGenerated.cs">
-      <DependentUpon>NavigationMeshInfoMap.xml</DependentUpon>
-    </Compile>
-    <Compile Include="Skyrim\Records\Common Subrecords\LocationTarget_LoquiGenerated.cs">
-      <DependentUpon>LocationTarget.xml</DependentUpon>
-    </Compile>
-    <Compile Include="Skyrim\Records\Major Records\CellGrid_LoquiGenerated.cs">
-      <DependentUpon>Cell.xml</DependentUpon>
-    </Compile>
-    <Compile Include="Skyrim\Records\Major Records\CellLighting_LoquiGenerated.cs">
-      <DependentUpon>Cell.xml</DependentUpon>
-    </Compile>
-    <Compile Include="Skyrim\Records\Major Records\WeatherAmbientColorSet_LoquiGenerated.cs">
-      <DependentUpon>Weather.xml</DependentUpon>
-    </Compile>
-    <Compile Include="Skyrim\Records\Major Records\LightingTemplate_LoquiGenerated.cs">
-      <DependentUpon>LightingTemplate.xml</DependentUpon>
-    </Compile>
-    <Compile Include="Skyrim\Records\Major Records\Location_LoquiGenerated.cs">
-      <DependentUpon>Location.xml</DependentUpon>
-    </Compile>
-    <Compile Include="Skyrim\Records\Common Subrecords\Ownership_LoquiGenerated.cs">
-      <DependentUpon>Ownership.xml</DependentUpon>
-    </Compile>
-    <Compile Include="Skyrim\Records\Major Records\CellWaterVelocity_LoquiGenerated.cs">
-      <DependentUpon>Cell.xml</DependentUpon>
-    </Compile>
-    <Compile Include="Skyrim\Records\Major Records\EncounterZone_LoquiGenerated.cs">
-      <DependentUpon>EncounterZone.xml</DependentUpon>
-    </Compile>
-    <Compile Include="Skyrim\Records\Major Records\CellBlock_LoquiGenerated.cs">
-      <DependentUpon>Cell.xml</DependentUpon>
-    </Compile>
-    <Compile Include="Skyrim\Records\Major Records\CellSubBlock_LoquiGenerated.cs">
-      <DependentUpon>Cell.xml</DependentUpon>
-    </Compile>
-    <Compile Include="Skyrim\Records\Major Records\Landscape_LoquiGenerated.cs">
-      <DependentUpon>Landscape.xml</DependentUpon>
-    </Compile>
-    <Compile Include="Skyrim\Records\ListGroup_LoquiGenerated.cs">
-      <DependentUpon>Group.xml</DependentUpon>
-    </Compile>
-    <Compile Include="Skyrim\Records\Common Subrecords\WaterReflection_LoquiGenerated.cs">
-      <DependentUpon>WaterReflection.xml</DependentUpon>
-    </Compile>
-    <Compile Include="Skyrim\Records\Common Subrecords\LinkedReferences_LoquiGenerated.cs">
-      <DependentUpon>LinkedReferences.xml</DependentUpon>
-    </Compile>
-    <Compile Include="Skyrim\Records\Common Subrecords\ActivateParent_LoquiGenerated.cs">
-      <DependentUpon>ActivateParents.xml</DependentUpon>
-    </Compile>
-    <Compile Include="Skyrim\Records\Common Subrecords\EnableParent_LoquiGenerated.cs">
-      <DependentUpon>EnableParent.xml</DependentUpon>
-    </Compile>
-    <Compile Include="Skyrim\Records\Major Records\PlacedPrimitive_LoquiGenerated.cs">
-      <DependentUpon>PlacedObject.xml</DependentUpon>
-    </Compile>
-    <Compile Include="Skyrim\Records\Major Records\Placement_LoquiGenerated.cs">
-      <DependentUpon>PlacedObject.xml</DependentUpon>
-    </Compile>
-    <Compile Include="Skyrim\Records\Major Records\Portal_LoquiGenerated.cs">
-      <DependentUpon>PlacedObject.xml</DependentUpon>
-    </Compile>
-    <Compile Include="Skyrim\Records\Major Records\LightData_LoquiGenerated.cs">
-      <DependentUpon>PlacedObject.xml</DependentUpon>
-    </Compile>
-    <Compile Include="Skyrim\Records\Major Records\Alpha_LoquiGenerated.cs">
-      <DependentUpon>PlacedObject.xml</DependentUpon>
-    </Compile>
-    <Compile Include="Skyrim\Records\Major Records\TeleportDestination_LoquiGenerated.cs">
-      <DependentUpon>PlacedObject.xml</DependentUpon>
-    </Compile>
-    <Compile Include="Skyrim\Records\Major Records\Message_LoquiGenerated.cs">
-      <DependentUpon>Message.xml</DependentUpon>
-    </Compile>
-    <Compile Include="Skyrim\Records\Major Records\WaterVelocity_LoquiGenerated.cs">
-      <DependentUpon>PlacedObject.xml</DependentUpon>
-    </Compile>
-    <Compile Include="Skyrim\Records\Common Subrecords\ActivateParents_LoquiGenerated.cs">
-      <DependentUpon>ActivateParents.xml</DependentUpon>
-    </Compile>
-    <Compile Include="Skyrim\Records\Major Records\LockData_LoquiGenerated.cs">
-      <DependentUpon>PlacedObject.xml</DependentUpon>
-    </Compile>
-    <Compile Include="Skyrim\Records\Major Records\NavigationDoorLink_LoquiGenerated.cs">
-      <DependentUpon>PlacedObject.xml</DependentUpon>
-    </Compile>
-    <Compile Include="Skyrim\Records\Common Subrecords\ATopicReference_LoquiGenerated.cs">
-      <DependentUpon>TopicReference.xml</DependentUpon>
-    </Compile>
-    <Compile Include="Skyrim\Records\Common Subrecords\TopicReference_LoquiGenerated.cs">
-      <DependentUpon>TopicReference.xml</DependentUpon>
-    </Compile>
-    <Compile Include="Skyrim\Records\Common Subrecords\TopicReferenceSubtype_LoquiGenerated.cs">
-      <DependentUpon>TopicReference.xml</DependentUpon>
-    </Compile>
-    <Compile Include="Skyrim\Records\Major Records\DialogTopic_LoquiGenerated.cs">
-      <DependentUpon>DialogTopic.xml</DependentUpon>
-    </Compile>
-    <Compile Include="Skyrim\Records\Major Records\MapMarker_LoquiGenerated.cs">
-      <DependentUpon>PlacedObject.xml</DependentUpon>
-    </Compile>
-    <Compile Include="Skyrim\Records\Common Subrecords\Patrol_LoquiGenerated.cs">
-      <DependentUpon>Patrol.xml</DependentUpon>
-    </Compile>
-    <Compile Include="Skyrim\Records\Major Records\LinkedReferenceColor_LoquiGenerated.cs">
-      <DependentUpon>PlacedNpc.xml</DependentUpon>
-    </Compile>
-    <Compile Include="Skyrim\Records\Major Records\WorldspaceNavigationMesh_LoquiGenerated.cs">
-      <DependentUpon>NavigationMesh.xml</DependentUpon>
-    </Compile>
-    <Compile Include="Skyrim\Records\Major Records\CellNavigationMesh_LoquiGenerated.cs">
-      <DependentUpon>NavigationMesh.xml</DependentUpon>
-    </Compile>
-    <Compile Include="Skyrim\Records\Major Records\NavmeshTriangle_LoquiGenerated.cs">
-      <DependentUpon>NavigationMesh.xml</DependentUpon>
-    </Compile>
-    <Compile Include="Skyrim\Records\Major Records\EdgeLink_LoquiGenerated.cs">
-      <DependentUpon>NavigationMesh.xml</DependentUpon>
-    </Compile>
-    <Compile Include="Skyrim\Records\Major Records\DoorTriangle_LoquiGenerated.cs">
-      <DependentUpon>NavigationMesh.xml</DependentUpon>
-    </Compile>
-    <Compile Include="Skyrim\Records\Major Records\ANavigationMesh_LoquiGenerated.cs">
-      <DependentUpon>NavigationMesh.xml</DependentUpon>
-    </Compile>
-    <Compile Include="Skyrim\Records\Major Records\ANavigationMeshData_LoquiGenerated.cs">
-      <DependentUpon>NavigationMesh.xml</DependentUpon>
-    </Compile>
-    <Compile Include="Skyrim\Records\Major Records\WorldspaceNavigationMeshData_LoquiGenerated.cs">
-      <DependentUpon>NavigationMesh.xml</DependentUpon>
-    </Compile>
-    <Compile Include="Skyrim\Records\Major Records\CellNavigationMeshData_LoquiGenerated.cs">
-      <DependentUpon>NavigationMesh.xml</DependentUpon>
-    </Compile>
-    <Compile Include="Skyrim\Records\Major Records\APlacedTrap_LoquiGenerated.cs">
-      <DependentUpon>PlacedTrap.xml</DependentUpon>
-    </Compile>
-    <Compile Include="Skyrim\Records\Major Records\PlacedArrow_LoquiGenerated.cs">
-      <DependentUpon>PlacedTrap.xml</DependentUpon>
-    </Compile>
-    <Compile Include="Skyrim\Records\Major Records\PlacedBeam_LoquiGenerated.cs">
-      <DependentUpon>PlacedTrap.xml</DependentUpon>
-    </Compile>
-    <Compile Include="Skyrim\Records\Major Records\PlacedFlame_LoquiGenerated.cs">
-      <DependentUpon>PlacedTrap.xml</DependentUpon>
-    </Compile>
-    <Compile Include="Skyrim\Records\Major Records\PlacedCone_LoquiGenerated.cs">
-      <DependentUpon>PlacedTrap.xml</DependentUpon>
-    </Compile>
-    <Compile Include="Skyrim\Records\Major Records\PlacedBarrier_LoquiGenerated.cs">
-      <DependentUpon>PlacedTrap.xml</DependentUpon>
-    </Compile>
-    <Compile Include="Skyrim\Records\Major Records\PlacedTrap_LoquiGenerated.cs">
-      <DependentUpon>PlacedTrap.xml</DependentUpon>
-    </Compile>
-    <Compile Include="Skyrim\Records\Major Records\PlacedHazard_LoquiGenerated.cs">
-      <DependentUpon>PlacedTrap.xml</DependentUpon>
-    </Compile>
-    <Compile Include="Skyrim\Records\Major Records\PlacedMissile_LoquiGenerated.cs">
-      <DependentUpon>PlacedTrap.xml</DependentUpon>
-    </Compile>
-    <Compile Include="Skyrim\Records\Major Records\WorldspaceBlock_LoquiGenerated.cs">
-      <DependentUpon>Worldspace.xml</DependentUpon>
-    </Compile>
-    <Compile Include="Skyrim\Records\Major Records\WorldspaceSubBlock_LoquiGenerated.cs">
-      <DependentUpon>Worldspace.xml</DependentUpon>
-    </Compile>
-    <Compile Include="Skyrim\Records\Major Records\WorldspaceGridReference_LoquiGenerated.cs">
-      <DependentUpon>Worldspace.xml</DependentUpon>
-    </Compile>
-    <Compile Include="Skyrim\Records\Major Records\WorldspaceReference_LoquiGenerated.cs">
-      <DependentUpon>Worldspace.xml</DependentUpon>
-    </Compile>
-    <Compile Include="Skyrim\Records\Major Records\WorldspaceMaxHeight_LoquiGenerated.cs">
-      <DependentUpon>Worldspace.xml</DependentUpon>
-    </Compile>
-    <Compile Include="Skyrim\Records\Major Records\WorldspaceParent_LoquiGenerated.cs">
-      <DependentUpon>Worldspace.xml</DependentUpon>
-    </Compile>
-    <Compile Include="Skyrim\Records\Major Records\WorldspaceLandDefaults_LoquiGenerated.cs">
-      <DependentUpon>Worldspace.xml</DependentUpon>
-    </Compile>
-    <Compile Include="Skyrim\Records\Major Records\WorldspaceMap_LoquiGenerated.cs">
-      <DependentUpon>Worldspace.xml</DependentUpon>
-    </Compile>
-    <Compile Include="Skyrim\Records\Major Records\WorldspaceMapOffset_LoquiGenerated.cs">
-      <DependentUpon>Worldspace.xml</DependentUpon>
-    </Compile>
-    <Compile Include="Skyrim\Records\Major Records\WorldspaceObjectBounds_LoquiGenerated.cs">
-      <DependentUpon>Worldspace.xml</DependentUpon>
-    </Compile>
-    <Compile Include="Skyrim\Records\Major Records\BaseLayer_LoquiGenerated.cs">
-      <DependentUpon>Landscape.xml</DependentUpon>
-    </Compile>
-    <Compile Include="Skyrim\Records\Major Records\AlphaLayer_LoquiGenerated.cs">
-      <DependentUpon>Landscape.xml</DependentUpon>
-    </Compile>
-    <Compile Include="Skyrim\Records\Major Records\LayerHeader_LoquiGenerated.cs">
-      <DependentUpon>Landscape.xml</DependentUpon>
-    </Compile>
-    <Compile Include="Skyrim\Records\Major Records\DialogBranch_LoquiGenerated.cs">
-      <DependentUpon>DialogBranch.xml</DependentUpon>
-    </Compile>
-    <Compile Include="Skyrim\Records\Major Records\Quest_LoquiGenerated.cs">
-      <DependentUpon>Quest.xml</DependentUpon>
-    </Compile>
-    <Compile Include="Skyrim\Records\Major Records\DialogResponseAdapter_LoquiGenerated.cs">
-      <DependentUpon>DialogResponses.xml</DependentUpon>
-    </Compile>
-    <Compile Include="Skyrim\Records\Common Subrecords\ScriptFragments_LoquiGenerated.cs">
-      <DependentUpon>VirtualMachineAdapter.xml</DependentUpon>
-    </Compile>
-    <Compile Include="Skyrim\Records\Common Subrecords\ScriptFragment_LoquiGenerated.cs">
-      <DependentUpon>VirtualMachineAdapter.xml</DependentUpon>
-    </Compile>
-    <Compile Include="Skyrim\Records\Common Subrecords\AVirtualMachineAdapter_LoquiGenerated.cs">
-      <DependentUpon>VirtualMachineAdapter.xml</DependentUpon>
-    </Compile>
-    <Compile Include="Skyrim\Records\Major Records\DialogResponses_LoquiGenerated.cs">
-      <DependentUpon>DialogResponses.xml</DependentUpon>
-    </Compile>
-    <Compile Include="Skyrim\Records\Major Records\DialogResponse_LoquiGenerated.cs">
-      <DependentUpon>DialogResponses.xml</DependentUpon>
-    </Compile>
-    <Compile Include="Skyrim\Records\Major Records\DialogResponsesUnknownData_LoquiGenerated.cs">
-      <DependentUpon>DialogResponses.xml</DependentUpon>
-    </Compile>
-    <Compile Include="Skyrim\Records\Major Records\SoundOutputModel_LoquiGenerated.cs">
-      <DependentUpon>SoundOutputModel.xml</DependentUpon>
-    </Compile>
-    <Compile Include="Skyrim\Records\Major Records\DialogResponseFlags_LoquiGenerated.cs">
-      <DependentUpon>DialogResponses.xml</DependentUpon>
-    </Compile>
-    <Compile Include="Skyrim\Records\Major Records\QuestAdapter_LoquiGenerated.cs">
-      <DependentUpon>Quest.xml</DependentUpon>
-    </Compile>
-    <Compile Include="Skyrim\Records\Major Records\QuestScriptFragment_LoquiGenerated.cs">
-      <DependentUpon>Quest.xml</DependentUpon>
-    </Compile>
-    <Compile Include="Skyrim\Records\Major Records\QuestAlias_LoquiGenerated.cs">
-      <DependentUpon>Quest.xml</DependentUpon>
-    </Compile>
-    <Compile Include="Skyrim\Records\Major Records\QuestFragmentAlias_LoquiGenerated.cs">
-      <DependentUpon>Quest.xml</DependentUpon>
-    </Compile>
-    <Compile Include="Skyrim\Records\Major Records\QuestStage_LoquiGenerated.cs">
-      <DependentUpon>Quest.xml</DependentUpon>
-    </Compile>
-    <Compile Include="Skyrim\Records\Major Records\QuestLogEntry_LoquiGenerated.cs">
-      <DependentUpon>Quest.xml</DependentUpon>
-    </Compile>
-    <Compile Include="Skyrim\Records\Major Records\QuestObjective_LoquiGenerated.cs">
-      <DependentUpon>Quest.xml</DependentUpon>
-    </Compile>
-    <Compile Include="Skyrim\Records\Major Records\QuestObjectiveTarget_LoquiGenerated.cs">
-      <DependentUpon>Quest.xml</DependentUpon>
-    </Compile>
-    <Compile Include="Skyrim\Records\Major Records\LocationAliasReference_LoquiGenerated.cs">
-      <DependentUpon>Quest.xml</DependentUpon>
-    </Compile>
-    <Compile Include="Skyrim\Records\Major Records\ExternalAliasReference_LoquiGenerated.cs">
-      <DependentUpon>Quest.xml</DependentUpon>
-    </Compile>
-    <Compile Include="Skyrim\Records\Major Records\CreateReferenceToObject_LoquiGenerated.cs">
-      <DependentUpon>Quest.xml</DependentUpon>
-    </Compile>
-    <Compile Include="Skyrim\Records\Major Records\FindMatchingRefNearAlias_LoquiGenerated.cs">
-      <DependentUpon>Quest.xml</DependentUpon>
-    </Compile>
-    <Compile Include="Skyrim\Records\Major Records\FindMatchingRefFromEvent_LoquiGenerated.cs">
-      <DependentUpon>Quest.xml</DependentUpon>
-    </Compile>
-    <Compile Include="Skyrim\Records\Major Records\QuestTarget_LoquiGenerated.cs">
-      <DependentUpon>Quest.xml</DependentUpon>
-    </Compile>
-  </ItemGroup>
-  <ItemGroup>
-    <PackageReference Include="DotNetZip" Version="1.13.8" />
-<<<<<<< HEAD
-    <PackageReference Include="Loqui" Version="1.1.12.1" />
-    <PackageReference Include="Noggog.CSharpExt" Version="1.0.19" />
-=======
-    <PackageReference Include="Loqui" Version="1.1.12" />
-    <PackageReference Include="Noggog.CSharpExt" Version="1.0.17" />
->>>>>>> b473b797
-  </ItemGroup>
-  <ItemGroup>
-    <ProjectReference Include="..\Mutagen.Bethesda.Core\Mutagen.Bethesda.Core.csproj" />
-  </ItemGroup>
+<?xml version="1.0" encoding="us-ascii"?>
+<Project Sdk="Microsoft.NET.Sdk">
+  <PropertyGroup>
+    <TargetFramework>netstandard2.1</TargetFramework>
+    <EnableDefaultCompileItems>False</EnableDefaultCompileItems>
+    <GeneratePackageOnBuild>true</GeneratePackageOnBuild>
+    <Version>0.8</Version>
+    <Company>Mutagen</Company>
+    <Product>Mutagen</Product>
+    <Description>A C# library for manipulating, creating, and analyzing Bethesda mods.</Description>
+    <Copyright>2020</Copyright>
+    <PackageLicenseExpression>GPL-3.0-only</PackageLicenseExpression>
+    <PackageProjectUrl>https://github.com/Noggog/Mutagen</PackageProjectUrl>
+    <RepositoryUrl>https://github.com/Noggog/Mutagen</RepositoryUrl>
+    <PackageReleaseNotes>Bethesda Modding</PackageReleaseNotes>
+    <PackageRequireLicenseAcceptance>true</PackageRequireLicenseAcceptance>
+    <AllowedOutputExtensionsInPackageBuildOutputFolder>$(AllowedOutputExtensionsInPackageBuildOutputFolder);.pdb</AllowedOutputExtensionsInPackageBuildOutputFolder>
+  </PropertyGroup>
+  <PropertyGroup Condition="'$(Configuration)|$(Platform)'=='Debug|AnyCPU'">
+    <DocumentationFile>C:\Users\Levia\Documents\Repos\Mutagen\Mutagen.Bethesda\Mutagen.Bethesda.xml</DocumentationFile>
+  </PropertyGroup>
+  <ItemGroup>
+    <Compile Include="Oblivion\Records\Major Records\Activator.cs">
+      <DependentUpon>Activator.xml</DependentUpon>
+    </Compile>
+    <Compile Include="Oblivion\Records\Major Records\AmmunitionData.cs">
+      <DependentUpon>Ammunition.xml</DependentUpon>
+    </Compile>
+    <Compile Include="Oblivion\Records\Major Records\Birthsign.cs">
+      <DependentUpon>Birthsign.xml</DependentUpon>
+    </Compile>
+    <Compile Include="Oblivion\Records\Major Records\AClothing.cs">
+      <DependentUpon>AClothing.xml</DependentUpon>
+    </Compile>
+    <Compile Include="Oblivion\Records\Major Records\Flora.cs">
+      <DependentUpon>Flora.xml</DependentUpon>
+    </Compile>
+    <Compile Include="Oblivion\Records\Major Records\Furniture.cs">
+      <DependentUpon>Furniture.xml</DependentUpon>
+    </Compile>
+    <Compile Include="Oblivion\Records\Major Records\Ingredient.cs">
+      <DependentUpon>Ingredient.xml</DependentUpon>
+    </Compile>
+    <Compile Include="Oblivion\Records\Major Records\Key.cs">
+      <DependentUpon>Key.xml</DependentUpon>
+    </Compile>
+    <Compile Include="Oblivion\Records\Major Records\Miscellaneous.cs">
+      <DependentUpon>Miscellaneous.xml</DependentUpon>
+    </Compile>
+    <Compile Include="Oblivion\Records\Major Records\Potion.cs">
+      <DependentUpon>Potion.xml</DependentUpon>
+    </Compile>
+    <Compile Include="Oblivion\Records\Major Records\RegionObject.cs">
+      <DependentUpon>Region.xml</DependentUpon>
+    </Compile>
+    <Compile Include="Oblivion\Records\Major Records\SigilStone.cs">
+      <DependentUpon>SigilStone.xml</DependentUpon>
+    </Compile>
+    <Compile Include="Oblivion\Records\Major Records\SoulGem.cs">
+      <DependentUpon>SoulGem.xml</DependentUpon>
+    </Compile>
+    <Compile Include="Skyrim\Constants.cs" />
+    <Compile Include="Skyrim\Enums\Agression.cs" />
+    <Compile Include="Skyrim\Enums\Assistance.cs" />
+    <Compile Include="Skyrim\Enums\BasicStat.cs" />
+    <Compile Include="Skyrim\Enums\Confidence.cs" />
+    <Compile Include="Skyrim\Enums\FavorLevel.cs" />
+    <Compile Include="Skyrim\Enums\Level.cs" />
+    <Compile Include="Skyrim\Enums\LockLevel.cs" />
+    <Compile Include="Skyrim\Enums\Mood.cs" />
+    <Compile Include="Common\Enums\Quadrant.cs" />
+    <Compile Include="Skyrim\Enums\TargetObjectType.cs" />
+    <Compile Include="Skyrim\Enums\Responsibility.cs" />
+    <Compile Include="Skyrim\Enums\Size.cs" />
+    <Compile Include="Skyrim\Enums\SpellDataFlag.cs" />
+    <Compile Include="Skyrim\Enums\SpellType.cs" />
+    <Compile Include="Skyrim\Enums\WeaponAnimationType.cs" />
+    <Compile Include="Skyrim\Interfaces\EmotionType.cs" />
+    <Compile Include="Skyrim\Interfaces\IAmbientColors.cs" />
+    <Compile Include="Skyrim\Interfaces\IEmittance.cs" />
+    <Compile Include="Skyrim\Interfaces\IHarvestable.cs" />
+    <Compile Include="Skyrim\Interfaces\IHasIcons.cs" />
+    <Compile Include="Skyrim\Interfaces\IKeywordLinkedReference.cs" />
+    <Compile Include="Skyrim\Interfaces\ILinkedReference.cs" />
+    <Compile Include="Skyrim\Interfaces\ILocationReferencable.cs" />
+    <Compile Include="Skyrim\Interfaces\ILocationRecord.cs" />
+    <Compile Include="Skyrim\Interfaces\ILockList.cs" />
+    <Compile Include="Skyrim\Interfaces\IModeled.cs" />
+    <Compile Include="Skyrim\Interfaces\IItem.cs" />
+    <Compile Include="Skyrim\Interfaces\IEffectRecord.cs" />
+    <Compile Include="Skyrim\Interfaces\INpcSpawn.cs" />
+    <Compile Include="Skyrim\Interfaces\IObjectBounded.cs" />
+    <Compile Include="Skyrim\Interfaces\IHarvestTarget.cs" />
+    <Compile Include="Skyrim\Interfaces\IObjectId.cs" />
+    <Compile Include="Skyrim\Interfaces\IDialog.cs" />
+    <Compile Include="Skyrim\Interfaces\IOwner.cs" />
+    <Compile Include="Skyrim\Interfaces\IPlacedThing.cs" />
+    <Compile Include="Skyrim\Interfaces\IPlaced.cs" />
+    <Compile Include="Skyrim\Interfaces\IPlacedTrapTarget.cs" />
+    <Compile Include="Skyrim\Interfaces\IPositionRotation.cs" />
+    <Compile Include="Skyrim\Interfaces\IRegionObject.cs" />
+    <Compile Include="Skyrim\Interfaces\IRelatable.cs" />
+    <Compile Include="Skyrim\Interfaces\ISound.cs" />
+    <Compile Include="Skyrim\Interfaces\IAliasVoiceType.cs" />
+    <Compile Include="Skyrim\Interfaces\IWeightValue.cs" />
+    <Compile Include="Skyrim\Records\Common Subrecords\ActivateParents.cs">
+      <DependentUpon>ActivateParents.xml</DependentUpon>
+    </Compile>
+    <Compile Include="Skyrim\Records\Common Subrecords\ATopicReference.cs">
+      <DependentUpon>TopicReference.xml</DependentUpon>
+    </Compile>
+    <Compile Include="Skyrim\Records\Common Subrecords\AVirtualMachineAdapter.cs">
+      <DependentUpon>VirtualMachineAdapter.xml</DependentUpon>
+    </Compile>
+    <Compile Include="Skyrim\Records\Common Subrecords\DestructionStageData.cs">
+      <DependentUpon>Destructible.xml</DependentUpon>
+    </Compile>
+    <Compile Include="Skyrim\Records\Common Subrecords\DestructionStage.cs">
+      <DependentUpon>Destructible.xml</DependentUpon>
+    </Compile>
+    <Compile Include="Skyrim\Records\Common Subrecords\Effect.cs">
+      <DependentUpon>Effect.xml</DependentUpon>
+    </Compile>
+    <Compile Include="Skyrim\Records\Common Subrecords\EnableParent.cs">
+      <DependentUpon>EnableParent.xml</DependentUpon>
+    </Compile>
+    <Compile Include="Skyrim\Records\Common Subrecords\ExtraData.cs">
+      <DependentUpon>ExtraData.xml</DependentUpon>
+    </Compile>
+    <Compile Include="Skyrim\Records\Common Subrecords\LocationTarget.cs">
+      <DependentUpon>LocationTarget.xml</DependentUpon>
+    </Compile>
+    <Compile Include="Skyrim\Records\Common Subrecords\Patrol.cs">
+      <DependentUpon>Patrol.xml</DependentUpon>
+    </Compile>
+    <Compile Include="Skyrim\Records\Common Subrecords\ScriptFragments.cs">
+      <DependentUpon>VirtualMachineAdapter.xml</DependentUpon>
+    </Compile>
+    <Compile Include="Skyrim\Records\Common Subrecords\WaterReflection.cs">
+      <DependentUpon>WaterReflection.xml</DependentUpon>
+    </Compile>
+    <Compile Include="Skyrim\Records\ListGroup.cs">
+      <DependentUpon>Group.xml</DependentUpon>
+    </Compile>
+    <Compile Include="Skyrim\Records\Major Records\AcousticSpace.cs">
+      <DependentUpon>AcousticSpace.xml</DependentUpon>
+    </Compile>
+    <Compile Include="Skyrim\Records\Major Records\Activator.cs">
+      <DependentUpon>Activator.xml</DependentUpon>
+    </Compile>
+    <Compile Include="Skyrim\Records\Major Records\AlchemicalApparatus.cs">
+      <DependentUpon>AlchemicalApparatus.xml</DependentUpon>
+    </Compile>
+    <Compile Include="Skyrim\Records\Major Records\AlphaLayer.cs">
+      <DependentUpon>Landscape.xml</DependentUpon>
+    </Compile>
+    <Compile Include="Skyrim\Records\Major Records\Ammunition.cs">
+      <DependentUpon>Ammunition.xml</DependentUpon>
+    </Compile>
+    <Compile Include="Skyrim\Records\Major Records\ANavigationMesh.cs">
+      <DependentUpon>NavigationMesh.xml</DependentUpon>
+    </Compile>
+    <Compile Include="Skyrim\Records\Major Records\APlacedTrap.cs">
+      <DependentUpon>PlacedTrap.xml</DependentUpon>
+    </Compile>
+    <Compile Include="Skyrim\Records\Major Records\Armor.cs">
+      <DependentUpon>Armor.xml</DependentUpon>
+    </Compile>
+    <Compile Include="Skyrim\Records\Major Records\ArmorModel.cs">
+      <DependentUpon>Armor.xml</DependentUpon>
+    </Compile>
+    <Compile Include="Skyrim\Records\Major Records\Book.cs">
+      <DependentUpon>Book.xml</DependentUpon>
+    </Compile>
+    <Compile Include="Skyrim\Records\Major Records\ANavigationMeshData.cs">
+      <DependentUpon>NavigationMesh.xml</DependentUpon>
+    </Compile>
+    <Compile Include="Skyrim\Records\Major Records\CreateReferenceToObject.cs">
+      <DependentUpon>Quest.xml</DependentUpon>
+    </Compile>
+    <Compile Include="Skyrim\Records\Major Records\DialogResponse.cs">
+      <DependentUpon>DialogResponses.xml</DependentUpon>
+    </Compile>
+    <Compile Include="Skyrim\Records\Major Records\DialogResponseAdapter.cs">
+      <DependentUpon>DialogResponses.xml</DependentUpon>
+    </Compile>
+    <Compile Include="Skyrim\Records\Major Records\DialogResponses.cs">
+      <DependentUpon>DialogResponses.xml</DependentUpon>
+    </Compile>
+    <Compile Include="Skyrim\Records\Major Records\DialogTopic.cs">
+      <DependentUpon>DialogTopic.xml</DependentUpon>
+    </Compile>
+    <Compile Include="Skyrim\Records\Major Records\FindMatchingRefNearAlias.cs">
+      <DependentUpon>Quest.xml</DependentUpon>
+    </Compile>
+    <Compile Include="Skyrim\Records\Major Records\PlacedArrow.cs">
+      <DependentUpon>PlacedTrap.xml</DependentUpon>
+    </Compile>
+    <Compile Include="Skyrim\Records\Major Records\PlacedBarrier.cs">
+      <DependentUpon>PlacedTrap.xml</DependentUpon>
+    </Compile>
+    <Compile Include="Skyrim\Records\Major Records\PlacedBeam.cs">
+      <DependentUpon>PlacedTrap.xml</DependentUpon>
+    </Compile>
+    <Compile Include="Skyrim\Records\Major Records\PlacedCone.cs">
+      <DependentUpon>PlacedTrap.xml</DependentUpon>
+    </Compile>
+    <Compile Include="Skyrim\Records\Major Records\PlacedFlame.cs">
+      <DependentUpon>PlacedTrap.xml</DependentUpon>
+    </Compile>
+    <Compile Include="Skyrim\Records\Major Records\PlacedHazard.cs">
+      <DependentUpon>PlacedTrap.xml</DependentUpon>
+    </Compile>
+    <Compile Include="Skyrim\Records\Major Records\PlacedMissile.cs">
+      <DependentUpon>PlacedTrap.xml</DependentUpon>
+    </Compile>
+    <Compile Include="Skyrim\Records\Major Records\PlacedTrap.cs">
+      <DependentUpon>PlacedTrap.xml</DependentUpon>
+    </Compile>
+    <Compile Include="Skyrim\Records\Major Records\Quest.cs">
+      <DependentUpon>Quest.xml</DependentUpon>
+    </Compile>
+    <Compile Include="Skyrim\Records\Major Records\QuestAdapter.cs">
+      <DependentUpon>Quest.xml</DependentUpon>
+    </Compile>
+    <Compile Include="Skyrim\Records\Major Records\QuestAlias.cs">
+      <DependentUpon>Quest.xml</DependentUpon>
+    </Compile>
+    <Compile Include="Skyrim\Records\Major Records\QuestFragmentAlias.cs">
+      <DependentUpon>Quest.xml</DependentUpon>
+    </Compile>
+    <Compile Include="Skyrim\Records\Major Records\QuestLogEntry.cs">
+      <DependentUpon>Quest.xml</DependentUpon>
+    </Compile>
+    <Compile Include="Skyrim\Records\Major Records\QuestObjective.cs">
+      <DependentUpon>Quest.xml</DependentUpon>
+    </Compile>
+    <Compile Include="Skyrim\Records\Major Records\QuestObjectiveTarget.cs">
+      <DependentUpon>Quest.xml</DependentUpon>
+    </Compile>
+    <Compile Include="Skyrim\Records\Major Records\QuestStage.cs">
+      <DependentUpon>Quest.xml</DependentUpon>
+    </Compile>
+    <Compile Include="Skyrim\Records\Major Records\QuestTarget.cs">
+      <DependentUpon>Quest.xml</DependentUpon>
+    </Compile>
+    <Compile Include="Skyrim\Records\Major Records\Worldspace.cs">
+      <DependentUpon>Worldspace.xml</DependentUpon>
+    </Compile>
+    <Compile Include="Skyrim\Records\Major Records\WorldspaceNavigationMesh.cs">
+      <DependentUpon>NavigationMesh.xml</DependentUpon>
+    </Compile>
+    <Compile Include="Skyrim\Records\Major Records\CellNavigationMesh.cs">
+      <DependentUpon>NavigationMesh.xml</DependentUpon>
+    </Compile>
+    <Compile Include="Skyrim\Records\Major Records\CellNavigationMeshData.cs">
+      <DependentUpon>NavigationMesh.xml</DependentUpon>
+    </Compile>
+    <Compile Include="Skyrim\Records\Major Records\Class.cs">
+      <DependentUpon>Class.xml</DependentUpon>
+    </Compile>
+    <Compile Include="Skyrim\Records\Major Records\Cell.cs">
+      <DependentUpon>Cell.xml</DependentUpon>
+    </Compile>
+    <Compile Include="Skyrim\Records\Major Records\CellBlock.cs">
+      <DependentUpon>Cell.xml</DependentUpon>
+    </Compile>
+    <Compile Include="Skyrim\Records\Major Records\CellGrid.cs">
+      <DependentUpon>Cell.xml</DependentUpon>
+    </Compile>
+    <Compile Include="Skyrim\Records\Major Records\CellLighting.cs">
+      <DependentUpon>Cell.xml</DependentUpon>
+    </Compile>
+    <Compile Include="Skyrim\Records\Major Records\CellSubBlock.cs">
+      <DependentUpon>Cell.xml</DependentUpon>
+    </Compile>
+    <Compile Include="Skyrim\Records\Major Records\Climate.cs">
+      <DependentUpon>Climate.xml</DependentUpon>
+    </Compile>
+    <Compile Include="Skyrim\Records\Major Records\CloudLayer.cs">
+      <DependentUpon>Weather.xml</DependentUpon>
+    </Compile>
+    <Compile Include="Skyrim\Records\Major Records\ConstructibleObject.cs">
+      <DependentUpon>ConstructibleObject.xml</DependentUpon>
+    </Compile>
+    <Compile Include="Skyrim\Records\Major Records\CriticalData.cs">
+      <DependentUpon>Weapon.xml</DependentUpon>
+    </Compile>
+    <Compile Include="Skyrim\Records\Major Records\Flora.cs">
+      <DependentUpon>Flora.xml</DependentUpon>
+    </Compile>
+    <Compile Include="Skyrim\Records\Major Records\Furniture.cs">
+      <DependentUpon>Furniture.xml</DependentUpon>
+    </Compile>
+    <Compile Include="Skyrim\Records\Major Records\Container.cs">
+      <DependentUpon>Container.xml</DependentUpon>
+    </Compile>
+    <Compile Include="Skyrim\Records\Major Records\Door.cs">
+      <DependentUpon>Door.xml</DependentUpon>
+    </Compile>
+    <Compile Include="Skyrim\Records\Major Records\Grass.cs">
+      <DependentUpon>Grass.xml</DependentUpon>
+    </Compile>
+    <Compile Include="Skyrim\Records\Major Records\Hazard.cs">
+      <DependentUpon>Hazard.xml</DependentUpon>
+    </Compile>
+    <Compile Include="Skyrim\Records\Major Records\HeadData.cs">
+      <DependentUpon>Race.xml</DependentUpon>
+    </Compile>
+    <Compile Include="Skyrim\Records\Major Records\IdleMarker.cs">
+      <DependentUpon>IdleMarker.xml</DependentUpon>
+    </Compile>
+    <Compile Include="Skyrim\Records\Major Records\Ingestible.cs">
+      <DependentUpon>Ingestible.xml</DependentUpon>
+    </Compile>
+    <Compile Include="Skyrim\Records\Major Records\Ingredient.cs">
+      <DependentUpon>Ingredient.xml</DependentUpon>
+    </Compile>
+    <Compile Include="Skyrim\Records\Major Records\Key.cs">
+      <DependentUpon>Key.xml</DependentUpon>
+    </Compile>
+    <Compile Include="Skyrim\Records\Major Records\LeveledItem.cs">
+      <DependentUpon>LeveledItem.xml</DependentUpon>
+    </Compile>
+    <Compile Include="Skyrim\Records\Major Records\LeveledNpc.cs">
+      <DependentUpon>LeveledNpc.xml</DependentUpon>
+    </Compile>
+    <Compile Include="Skyrim\Records\Major Records\Light.cs">
+      <DependentUpon>Light.xml</DependentUpon>
+    </Compile>
+    <Compile Include="Skyrim\Records\Major Records\LockData.cs">
+      <DependentUpon>PlacedObject.xml</DependentUpon>
+    </Compile>
+    <Compile Include="Skyrim\Records\Major Records\Lod.cs">
+      <DependentUpon>Static.xml</DependentUpon>
+    </Compile>
+    <Compile Include="Skyrim\Records\Major Records\MapMarker.cs">
+      <DependentUpon>PlacedObject.xml</DependentUpon>
+    </Compile>
+    <Compile Include="Skyrim\Records\Major Records\MiscItem.cs">
+      <DependentUpon>MiscItem.xml</DependentUpon>
+    </Compile>
+    <Compile Include="Skyrim\Records\Major Records\MoveableStatic.cs">
+      <DependentUpon>MoveableStatic.xml</DependentUpon>
+    </Compile>
+    <Compile Include="Skyrim\Records\Major Records\NavigationMapInfo.cs">
+      <DependentUpon>NavigationMeshInfoMap.xml</DependentUpon>
+    </Compile>
+    <Compile Include="Skyrim\Records\Major Records\NavmeshTriangle.cs">
+      <DependentUpon>NavigationMesh.xml</DependentUpon>
+    </Compile>
+    <Compile Include="Skyrim\Records\Major Records\Npc.cs">
+      <DependentUpon>Npc.xml</DependentUpon>
+    </Compile>
+    <Compile Include="Skyrim\Records\Major Records\NpcConfiguration.cs">
+      <DependentUpon>NPC.xml</DependentUpon>
+    </Compile>
+    <Compile Include="Skyrim\Records\Major Records\NpcSoundType.cs">
+      <DependentUpon>Npc.xml</DependentUpon>
+    </Compile>
+    <Compile Include="Skyrim\Records\Major Records\ObjectEffect.cs">
+      <DependentUpon>ObjectEffect.xml</DependentUpon>
+    </Compile>
+    <Compile Include="Skyrim\Records\Major Records\PcLevelMult.cs">
+      <DependentUpon>Npc.xml</DependentUpon>
+    </Compile>
+    <Compile Include="Skyrim\Records\Major Records\PlacedNpc.cs">
+      <DependentUpon>PlacedNpc.xml</DependentUpon>
+    </Compile>
+    <Compile Include="Skyrim\Records\Major Records\PlacedObject.cs">
+      <DependentUpon>PlacedObject.xml</DependentUpon>
+    </Compile>
+    <Compile Include="Skyrim\Records\Major Records\PlacedPrimitive.cs">
+      <DependentUpon>PlacedObject.xml</DependentUpon>
+    </Compile>
+    <Compile Include="Skyrim\Records\Major Records\PreferredPathing.cs">
+      <DependentUpon>NavigationMeshInfoMap.xml</DependentUpon>
+    </Compile>
+    <Compile Include="Skyrim\Records\Major Records\Projectile.cs">
+      <DependentUpon>Projectile.xml</DependentUpon>
+    </Compile>
+    <Compile Include="Skyrim\Records\Major Records\Region.cs">
+      <DependentUpon>Region.xml</DependentUpon>
+    </Compile>
+    <Compile Include="Skyrim\Records\Major Records\RegionData.cs">
+      <DependentUpon>Region.xml</DependentUpon>
+    </Compile>
+    <Compile Include="Skyrim\Records\Major Records\RegionDataObject.cs">
+      <DependentUpon>Region.xml</DependentUpon>
+    </Compile>
+    <Compile Include="Skyrim\Records\Major Records\RegionObject.cs">
+      <DependentUpon>Region.xml</DependentUpon>
+    </Compile>
+    <Compile Include="Skyrim\Records\Major Records\RegionSound.cs">
+      <DependentUpon>Region.xml</DependentUpon>
+    </Compile>
+    <Compile Include="Skyrim\Records\Major Records\Scroll.cs">
+      <DependentUpon>Scroll.xml</DependentUpon>
+    </Compile>
+    <Compile Include="Skyrim\Records\Major Records\ShaderParticleGeometry.cs">
+      <DependentUpon>ShaderParticleGeometry.xml</DependentUpon>
+    </Compile>
+    <Compile Include="Skyrim\Records\Major Records\SoulGem.cs">
+      <DependentUpon>SoulGem.xml</DependentUpon>
+    </Compile>
+    <Compile Include="Skyrim\Records\Major Records\SoundDescriptor.cs">
+      <DependentUpon>SoundDescriptor.xml</DependentUpon>
+    </Compile>
+    <Compile Include="Skyrim\Records\Major Records\SoundMarker.cs">
+      <DependentUpon>SoundMarker.xml</DependentUpon>
+    </Compile>
+    <Compile Include="Skyrim\Records\Major Records\Spell.cs">
+      <DependentUpon>Spell.xml</DependentUpon>
+    </Compile>
+    <Compile Include="Skyrim\Records\Major Records\Static.cs">
+      <DependentUpon>Static.xml</DependentUpon>
+    </Compile>
+    <Compile Include="Skyrim\Records\Major Records\TalkingActivator.cs">
+      <DependentUpon>TalkingActivator.xml</DependentUpon>
+    </Compile>
+    <Compile Include="Skyrim\Records\Major Records\TeleportDestination.cs">
+      <DependentUpon>PlacedObject.xml</DependentUpon>
+    </Compile>
+    <Compile Include="Skyrim\Records\Major Records\Tree.cs">
+      <DependentUpon>Tree.xml</DependentUpon>
+    </Compile>
+    <Compile Include="Skyrim\Records\Major Records\VisualEffect.cs">
+      <DependentUpon>VisualEffect.xml</DependentUpon>
+    </Compile>
+    <Compile Include="Skyrim\Records\Major Records\Weapon.cs">
+      <DependentUpon>Weapon.xml</DependentUpon>
+    </Compile>
+    <Compile Include="Skyrim\Records\Major Records\WeaponData.cs">
+      <DependentUpon>Weapon.xml</DependentUpon>
+    </Compile>
+    <Compile Include="Skyrim\Records\Major Records\Weather.cs">
+      <DependentUpon>Weather.xml</DependentUpon>
+    </Compile>
+    <Compile Include="Skyrim\Records\Major Records\WeatherSound.cs">
+      <DependentUpon>Weather.xml</DependentUpon>
+    </Compile>
+    <Compile Include="Skyrim\Records\Major Records\WorkbenchData.cs">
+      <DependentUpon>Furniture.xml</DependentUpon>
+    </Compile>
+    <Compile Include="Skyrim\Records\Major Records\WorldspaceNavigationMeshData.cs">
+      <DependentUpon>NavigationMesh.xml</DependentUpon>
+    </Compile>
+    <Compile Include="Skyrim\Records\Major Records\WorldspaceObjectBounds.cs">
+      <DependentUpon>Worldspace.xml</DependentUpon>
+    </Compile>
+    <Compile Include="Skyrim\Records\Major Records\WorldspaceParent.cs">
+      <DependentUpon>Worldspace.xml</DependentUpon>
+    </Compile>
+    <Compile Include="Skyrim\Records\Major Records\WorldspaceSubBlock.cs">
+      <DependentUpon>Worldspace.xml</DependentUpon>
+    </Compile>
+    <Compile Include="Skyrim\Records\SkyrimMajorRecord.cs">
+      <DependentUpon>SkyrimMajorRecord.xml</DependentUpon>
+    </Compile>
+    <Compile Include="Warmup.cs" />
+    <Compile Include="Oblivion\Constants.cs" />
+    <Compile Include="Oblivion\Interfaces\IOwner.cs" />
+    <Compile Include="Oblivion\Interfaces\IPlaced.cs" />
+    <Compile Include="Oblivion\OblivionPipeline.cs" />
+    <Compile Include="Oblivion\ProtocolDefinition_Oblivion.cs" />
+    <Compile Include="Oblivion\Enums\ActorValue.cs" />
+    <Compile Include="Oblivion\Enums\ActorValueExtended.cs" />
+    <Compile Include="Oblivion\Enums\Attribute.cs" />
+    <Compile Include="Oblivion\Enums\BipedFlag.cs" />
+    <Compile Include="Oblivion\Enums\CompareOperator.cs" />
+    <Compile Include="Oblivion\Enums\DialogType.cs" />
+    <Compile Include="Oblivion\Enums\EmotionType.cs" />
+    <Compile Include="Oblivion\Enums\EquipmentFlag.cs" />
+    <Compile Include="Oblivion\Enums\FunctionIndex.cs" />
+    <Compile Include="Oblivion\Enums\IngredientFlag.cs" />
+    <Compile Include="Oblivion\Enums\LeveledFlag.cs" />
+    <Compile Include="Oblivion\Enums\MagicSchool.cs" />
+    <Compile Include="Oblivion\Enums\Month.cs" />
+    <Compile Include="Oblivion\Enums\MusicType.cs" />
+    <Compile Include="Oblivion\Enums\Resistance.cs" />
+    <Compile Include="Oblivion\Enums\Skill.cs" />
+    <Compile Include="Oblivion\Enums\SoulLevel.cs" />
+    <Compile Include="Oblivion\Enums\Specialization.cs" />
+    <Compile Include="Oblivion\Enums\Weekday.cs" />
+    <Compile Include="Oblivion\Records\Common Subrecords\Condition.cs">
+      <DependentUpon>Condition.xml</DependentUpon>
+    </Compile>
+    <Compile Include="Oblivion\Records\Common Subrecords\Condition_LoquiGenerated.cs">
+      <DependentUpon>Condition.xml</DependentUpon>
+    </Compile>
+    <Compile Include="Oblivion\Records\Common Subrecords\DistantLODData_LoquiGenerated.cs">
+      <DependentUpon>DistantLODData.xml</DependentUpon>
+    </Compile>
+    <Compile Include="Oblivion\Records\Common Subrecords\Effect.cs">
+      <DependentUpon>Effect.xml</DependentUpon>
+    </Compile>
+    <Compile Include="Oblivion\Records\Common Subrecords\Effect_LoquiGenerated.cs">
+      <DependentUpon>Effect.xml</DependentUpon>
+    </Compile>
+    <Compile Include="Oblivion\Records\Common Subrecords\EnableParent.cs">
+      <DependentUpon>EnableParent.xml</DependentUpon>
+    </Compile>
+    <Compile Include="Oblivion\Records\Common Subrecords\EnableParent_LoquiGenerated.cs">
+      <DependentUpon>EnableParent.xml</DependentUpon>
+    </Compile>
+    <Compile Include="Oblivion\Records\Common Subrecords\LeveledEntry_LoquiGenerated.cs">
+      <DependentUpon>LeveledEntry.xml</DependentUpon>
+    </Compile>
+    <Compile Include="Oblivion\Records\Common Subrecords\Model_LoquiGenerated.cs">
+      <DependentUpon>Model.xml</DependentUpon>
+    </Compile>
+    <Compile Include="Oblivion\Records\Common Subrecords\Relation_LoquiGenerated.cs">
+      <DependentUpon>Relation.xml</DependentUpon>
+    </Compile>
+    <Compile Include="Oblivion\Records\Common Subrecords\ScriptEffect.cs">
+      <DependentUpon>Effect.xml</DependentUpon>
+    </Compile>
+    <Compile Include="Oblivion\Records\Common Subrecords\ScriptEffect_LoquiGenerated.cs">
+      <DependentUpon>Effect.xml</DependentUpon>
+    </Compile>
+    <Compile Include="Oblivion\Records\Group.cs">
+      <DependentUpon>Group.xml</DependentUpon>
+    </Compile>
+    <Compile Include="Oblivion\Records\Group_LoquiGenerated.cs">
+      <DependentUpon>Group.xml</DependentUpon>
+    </Compile>
+    <Compile Include="Oblivion\Records\ListGroup.cs">
+      <DependentUpon>Group.xml</DependentUpon>
+    </Compile>
+    <Compile Include="Oblivion\Records\ListGroup_LoquiGenerated.cs">
+      <DependentUpon>Group.xml</DependentUpon>
+    </Compile>
+    <Compile Include="Oblivion\Records\Major Records\Activator_LoquiGenerated.cs">
+      <DependentUpon>Activator.xml</DependentUpon>
+    </Compile>
+    <Compile Include="Oblivion\Records\Major Records\AIPackage.cs">
+      <DependentUpon>AIPackage.xml</DependentUpon>
+    </Compile>
+    <Compile Include="Oblivion\Records\Major Records\AIPackageLocation.cs">
+      <DependentUpon>AIPackage.xml</DependentUpon>
+    </Compile>
+    <Compile Include="Oblivion\Records\Major Records\AIPackageLocation_LoquiGenerated.cs">
+      <DependentUpon>AIPackage.xml</DependentUpon>
+    </Compile>
+    <Compile Include="Oblivion\Records\Major Records\AIPackageSchedule_LoquiGenerated.cs">
+      <DependentUpon>AIPackage.xml</DependentUpon>
+    </Compile>
+    <Compile Include="Oblivion\Records\Major Records\AIPackageTarget.cs">
+      <DependentUpon>AIPackage.xml</DependentUpon>
+    </Compile>
+    <Compile Include="Oblivion\Records\Major Records\AIPackageTarget_LoquiGenerated.cs">
+      <DependentUpon>AIPackage.xml</DependentUpon>
+    </Compile>
+    <Compile Include="Oblivion\Records\Major Records\AIPackage_LoquiGenerated.cs">
+      <DependentUpon>AIPackage.xml</DependentUpon>
+    </Compile>
+    <Compile Include="Oblivion\Records\Major Records\AlchemicalApparatus.cs">
+      <DependentUpon>AlchemicalApparatus.xml</DependentUpon>
+    </Compile>
+    <Compile Include="Oblivion\Records\Major Records\AlchemicalApparatus_LoquiGenerated.cs">
+      <DependentUpon>AlchemicalApparatus.xml</DependentUpon>
+    </Compile>
+    <Compile Include="Oblivion\Records\Major Records\AlphaLayer_LoquiGenerated.cs">
+      <DependentUpon>Landscape.xml</DependentUpon>
+    </Compile>
+    <Compile Include="Oblivion\Records\Major Records\Ammunition.cs">
+      <DependentUpon>Ammunition.xml</DependentUpon>
+    </Compile>
+    <Compile Include="Oblivion\Records\Major Records\AnimatedObject_LoquiGenerated.cs">
+      <DependentUpon>AnimatedObject.xml</DependentUpon>
+    </Compile>
+    <Compile Include="Oblivion\Records\Major Records\ArmorData.cs">
+      <DependentUpon>Armor.xml</DependentUpon>
+    </Compile>
+    <Compile Include="Oblivion\Records\Major Records\Armor_LoquiGenerated.cs">
+      <DependentUpon>Armor.xml</DependentUpon>
+    </Compile>
+    <Compile Include="Oblivion\Records\Major Records\BaseLayer_LoquiGenerated.cs">
+      <DependentUpon>Landscape.xml</DependentUpon>
+    </Compile>
+    <Compile Include="Oblivion\Records\Major Records\Birthsign_LoquiGenerated.cs">
+      <DependentUpon>Birthsign.xml</DependentUpon>
+    </Compile>
+    <Compile Include="Oblivion\Records\Major Records\BodyData_LoquiGenerated.cs">
+      <DependentUpon>Race.xml</DependentUpon>
+    </Compile>
+    <Compile Include="Oblivion\Records\Major Records\BodyPart_LoquiGenerated.cs">
+      <DependentUpon>Race.xml</DependentUpon>
+    </Compile>
+    <Compile Include="Oblivion\Records\Major Records\Book.cs">
+      <DependentUpon>Book.xml</DependentUpon>
+    </Compile>
+    <Compile Include="Oblivion\Records\Major Records\Book_LoquiGenerated.cs">
+      <DependentUpon>Book.xml</DependentUpon>
+    </Compile>
+    <Compile Include="Oblivion\Records\Major Records\Cell.cs">
+      <DependentUpon>Cell.xml</DependentUpon>
+    </Compile>
+    <Compile Include="Oblivion\Records\Major Records\CellBlock.cs">
+      <DependentUpon>Cell.xml</DependentUpon>
+    </Compile>
+    <Compile Include="Oblivion\Records\Major Records\CellBlock_LoquiGenerated.cs">
+      <DependentUpon>Cell.xml</DependentUpon>
+    </Compile>
+    <Compile Include="Oblivion\Records\Major Records\CellLighting_LoquiGenerated.cs">
+      <DependentUpon>Cell.xml</DependentUpon>
+    </Compile>
+    <Compile Include="Oblivion\Records\Major Records\CellSubBlock.cs">
+      <DependentUpon>Cell.xml</DependentUpon>
+    </Compile>
+    <Compile Include="Oblivion\Records\Major Records\CellSubBlock_LoquiGenerated.cs">
+      <DependentUpon>Cell.xml</DependentUpon>
+    </Compile>
+    <Compile Include="Oblivion\Records\Major Records\Cell_LoquiGenerated.cs">
+      <DependentUpon>Cell.xml</DependentUpon>
+    </Compile>
+    <Compile Include="Oblivion\Records\Major Records\Class.cs">
+      <DependentUpon>Class.xml</DependentUpon>
+    </Compile>
+    <Compile Include="Oblivion\Records\Major Records\ClassFlag.cs">
+      <DependentUpon>Class.xml</DependentUpon>
+    </Compile>
+    <Compile Include="Oblivion\Records\Major Records\ClassService.cs">
+      <DependentUpon>Class.xml</DependentUpon>
+    </Compile>
+    <Compile Include="Oblivion\Records\Major Records\ClassTraining_LoquiGenerated.cs">
+      <DependentUpon>Class.xml</DependentUpon>
+    </Compile>
+    <Compile Include="Oblivion\Records\Major Records\Class_LoquiGenerated.cs">
+      <DependentUpon>Class.xml</DependentUpon>
+    </Compile>
+    <Compile Include="Oblivion\Records\Major Records\Climate.cs">
+      <DependentUpon>Climate.xml</DependentUpon>
+    </Compile>
+    <Compile Include="Oblivion\Records\Major Records\Climate_LoquiGenerated.cs">
+      <DependentUpon>Climate.xml</DependentUpon>
+    </Compile>
+    <Compile Include="Oblivion\Records\Major Records\Clothing_LoquiGenerated.cs">
+      <DependentUpon>Clothing.xml</DependentUpon>
+    </Compile>
+    <Compile Include="Oblivion\Records\Major Records\CombatStyle.cs">
+      <DependentUpon>CombatStyle.xml</DependentUpon>
+    </Compile>
+    <Compile Include="Oblivion\Records\Major Records\CombatStyleAdvanced_LoquiGenerated.cs">
+      <DependentUpon>CombatStyle.xml</DependentUpon>
+    </Compile>
+    <Compile Include="Oblivion\Records\Major Records\CombatStyle_LoquiGenerated.cs">
+      <DependentUpon>CombatStyle.xml</DependentUpon>
+    </Compile>
+    <Compile Include="Oblivion\Records\Major Records\Container.cs">
+      <DependentUpon>Container.xml</DependentUpon>
+    </Compile>
+    <Compile Include="Oblivion\Records\Major Records\ContainerItem_LoquiGenerated.cs">
+      <DependentUpon>Container.xml</DependentUpon>
+    </Compile>
+    <Compile Include="Oblivion\Records\Major Records\Container_LoquiGenerated.cs">
+      <DependentUpon>Container.xml</DependentUpon>
+    </Compile>
+    <Compile Include="Oblivion\Records\Major Records\Creature.cs">
+      <DependentUpon>Creature.xml</DependentUpon>
+    </Compile>
+    <Compile Include="Oblivion\Records\Major Records\CreatureSound.cs">
+      <DependentUpon>Creature.xml</DependentUpon>
+    </Compile>
+    <Compile Include="Oblivion\Records\Major Records\CreatureSound_LoquiGenerated.cs">
+      <DependentUpon>Creature.xml</DependentUpon>
+    </Compile>
+    <Compile Include="Oblivion\Records\Major Records\Creature_LoquiGenerated.cs">
+      <DependentUpon>Creature.xml</DependentUpon>
+    </Compile>
+    <Compile Include="Oblivion\Records\Major Records\DialogItem.cs">
+      <DependentUpon>DialogTopic.xml</DependentUpon>
+    </Compile>
+    <Compile Include="Oblivion\Records\Major Records\DialogItem_LoquiGenerated.cs">
+      <DependentUpon>DialogTopic.xml</DependentUpon>
+    </Compile>
+    <Compile Include="Oblivion\Records\Major Records\DialogResponse_LoquiGenerated.cs">
+      <DependentUpon>DialogTopic.xml</DependentUpon>
+    </Compile>
+    <Compile Include="Oblivion\Records\Major Records\DialogTopic.cs">
+      <DependentUpon>DialogTopic.xml</DependentUpon>
+    </Compile>
+    <Compile Include="Oblivion\Records\Major Records\DialogTopic_LoquiGenerated.cs">
+      <DependentUpon>DialogTopic.xml</DependentUpon>
+    </Compile>
+    <Compile Include="Oblivion\Records\Major Records\Door.cs">
+      <DependentUpon>Door.xml</DependentUpon>
+    </Compile>
+    <Compile Include="Oblivion\Records\Major Records\Door_LoquiGenerated.cs">
+      <DependentUpon>Door.xml</DependentUpon>
+    </Compile>
+    <Compile Include="Oblivion\Records\Major Records\EffectShader.cs">
+      <DependentUpon>EffectShader.xml</DependentUpon>
+    </Compile>
+    <Compile Include="Oblivion\Records\Major Records\EffectShader_LoquiGenerated.cs">
+      <DependentUpon>EffectShader.xml</DependentUpon>
+    </Compile>
+    <Compile Include="Oblivion\Records\Major Records\Enchantment.cs">
+      <DependentUpon>Enchantment.xml</DependentUpon>
+    </Compile>
+    <Compile Include="Oblivion\Records\Major Records\Enchantment_LoquiGenerated.cs">
+      <DependentUpon>Enchantment.xml</DependentUpon>
+    </Compile>
+    <Compile Include="Oblivion\Records\Major Records\Eye.cs">
+      <DependentUpon>Eye.xml</DependentUpon>
+    </Compile>
+    <Compile Include="Oblivion\Records\Major Records\Eye_LoquiGenerated.cs">
+      <DependentUpon>Eye.xml</DependentUpon>
+    </Compile>
+    <Compile Include="Oblivion\Records\Major Records\FaceGenData_LoquiGenerated.cs">
+      <DependentUpon>Race.xml</DependentUpon>
+    </Compile>
+    <Compile Include="Oblivion\Records\Major Records\FacePart_LoquiGenerated.cs">
+      <DependentUpon>Race.xml</DependentUpon>
+    </Compile>
+    <Compile Include="Oblivion\Records\Major Records\Faction.cs">
+      <DependentUpon>Faction.xml</DependentUpon>
+    </Compile>
+    <Compile Include="Oblivion\Records\Major Records\Faction_LoquiGenerated.cs">
+      <DependentUpon>Faction.xml</DependentUpon>
+    </Compile>
+    <Compile Include="Oblivion\Records\Major Records\Flora_LoquiGenerated.cs">
+      <DependentUpon>Flora.xml</DependentUpon>
+    </Compile>
+    <Compile Include="Oblivion\Records\Major Records\GameSetting.cs">
+      <DependentUpon>GameSetting.xml</DependentUpon>
+    </Compile>
+    <Compile Include="Oblivion\Records\Major Records\GameSettingFloat.cs">
+      <DependentUpon>GameSetting.xml</DependentUpon>
+    </Compile>
+    <Compile Include="Oblivion\Records\Major Records\GameSettingFloat_LoquiGenerated.cs">
+      <DependentUpon>GameSetting.xml</DependentUpon>
+    </Compile>
+    <Compile Include="Oblivion\Records\Major Records\GameSettingInt.cs">
+      <DependentUpon>GameSetting.xml</DependentUpon>
+    </Compile>
+    <Compile Include="Oblivion\Records\Major Records\GameSettingInt_LoquiGenerated.cs">
+      <DependentUpon>GameSetting.xml</DependentUpon>
+    </Compile>
+    <Compile Include="Oblivion\Records\Major Records\GameSettingString.cs">
+      <DependentUpon>GameSetting.xml</DependentUpon>
+    </Compile>
+    <Compile Include="Oblivion\Records\Major Records\GameSettingString_LoquiGenerated.cs">
+      <DependentUpon>GameSetting.xml</DependentUpon>
+    </Compile>
+    <Compile Include="Oblivion\Records\Major Records\GameSetting_LoquiGenerated.cs">
+      <DependentUpon>GameSetting.xml</DependentUpon>
+    </Compile>
+    <Compile Include="Oblivion\Records\Major Records\Global.cs">
+      <DependentUpon>Global.xml</DependentUpon>
+    </Compile>
+    <Compile Include="Oblivion\Records\Major Records\GlobalFloat.cs">
+      <DependentUpon>Global.xml</DependentUpon>
+    </Compile>
+    <Compile Include="Oblivion\Records\Major Records\GlobalFloat_LoquiGenerated.cs">
+      <DependentUpon>Global.xml</DependentUpon>
+    </Compile>
+    <Compile Include="Oblivion\Records\Major Records\GlobalInt.cs">
+      <DependentUpon>Global.xml</DependentUpon>
+    </Compile>
+    <Compile Include="Oblivion\Records\Major Records\GlobalInt_LoquiGenerated.cs">
+      <DependentUpon>Global.xml</DependentUpon>
+    </Compile>
+    <Compile Include="Oblivion\Records\Major Records\GlobalShort.cs">
+      <DependentUpon>Global.xml</DependentUpon>
+    </Compile>
+    <Compile Include="Oblivion\Records\Major Records\GlobalShort_LoquiGenerated.cs">
+      <DependentUpon>Global.xml</DependentUpon>
+    </Compile>
+    <Compile Include="Oblivion\Records\Major Records\Global_LoquiGenerated.cs">
+      <DependentUpon>Global.xml</DependentUpon>
+    </Compile>
+    <Compile Include="Oblivion\Records\Major Records\Grass.cs">
+      <DependentUpon>Grass.xml</DependentUpon>
+    </Compile>
+    <Compile Include="Oblivion\Records\Major Records\Grass_LoquiGenerated.cs">
+      <DependentUpon>Grass.xml</DependentUpon>
+    </Compile>
+    <Compile Include="Oblivion\Records\Major Records\Hair.cs">
+      <DependentUpon>Hair.xml</DependentUpon>
+    </Compile>
+    <Compile Include="Oblivion\Records\Major Records\Hair_LoquiGenerated.cs">
+      <DependentUpon>Hair.xml</DependentUpon>
+    </Compile>
+    <Compile Include="Oblivion\Records\Major Records\HavokData.cs">
+      <DependentUpon>LandTexture.xml</DependentUpon>
+    </Compile>
+    <Compile Include="Oblivion\Records\Major Records\HavokData_LoquiGenerated.cs">
+      <DependentUpon>LandTexture.xml</DependentUpon>
+    </Compile>
+    <Compile Include="Oblivion\Records\Major Records\IdleAnimation.cs">
+      <DependentUpon>IdleAnimation.xml</DependentUpon>
+    </Compile>
+    <Compile Include="Oblivion\Records\Major Records\IdleAnimation_LoquiGenerated.cs">
+      <DependentUpon>IdleAnimation.xml</DependentUpon>
+    </Compile>
+    <Compile Include="Oblivion\Records\Major Records\Ingredient_LoquiGenerated.cs">
+      <DependentUpon>Ingredient.xml</DependentUpon>
+    </Compile>
+    <Compile Include="Oblivion\Records\Major Records\InterCellPoint_LoquiGenerated.cs">
+      <DependentUpon>PathGrid.xml</DependentUpon>
+    </Compile>
+    <Compile Include="Oblivion\Records\Major Records\ItemEntry_LoquiGenerated.cs">
+      <DependentUpon>Npc.xml</DependentUpon>
+    </Compile>
+    <Compile Include="Oblivion\Records\Major Records\Key_LoquiGenerated.cs">
+      <DependentUpon>Key.xml</DependentUpon>
+    </Compile>
+    <Compile Include="Oblivion\Records\Major Records\Landscape_LoquiGenerated.cs">
+      <DependentUpon>Landscape.xml</DependentUpon>
+    </Compile>
+    <Compile Include="Oblivion\Records\Major Records\LandTexture_LoquiGenerated.cs">
+      <DependentUpon>LandTexture.xml</DependentUpon>
+    </Compile>
+    <Compile Include="Oblivion\Records\Major Records\LeveledCreature_LoquiGenerated.cs">
+      <DependentUpon>LeveledCreature.xml</DependentUpon>
+    </Compile>
+    <Compile Include="Oblivion\Records\Major Records\LeveledItem.cs">
+      <DependentUpon>LeveledItem.xml</DependentUpon>
+    </Compile>
+    <Compile Include="Oblivion\Records\Major Records\LeveledItem_LoquiGenerated.cs">
+      <DependentUpon>LeveledItem.xml</DependentUpon>
+    </Compile>
+    <Compile Include="Oblivion\Records\Major Records\LeveledSpell_LoquiGenerated.cs">
+      <DependentUpon>LeveledSpell.xml</DependentUpon>
+    </Compile>
+    <Compile Include="Oblivion\Records\Major Records\Light.cs">
+      <DependentUpon>Light.xml</DependentUpon>
+    </Compile>
+    <Compile Include="Oblivion\Records\Major Records\Light_LoquiGenerated.cs">
+      <DependentUpon>Light.xml</DependentUpon>
+    </Compile>
+    <Compile Include="Oblivion\Records\Major Records\LoadScreenLocation_LoquiGenerated.cs">
+      <DependentUpon>LoadScreen.xml</DependentUpon>
+    </Compile>
+    <Compile Include="Oblivion\Records\Major Records\LoadScreen_LoquiGenerated.cs">
+      <DependentUpon>LoadScreen.xml</DependentUpon>
+    </Compile>
+    <Compile Include="Oblivion\Records\Major Records\LocalVariable_LoquiGenerated.cs">
+      <DependentUpon>Script.xml</DependentUpon>
+    </Compile>
+    <Compile Include="Oblivion\Records\Major Records\LockInformation.cs">
+      <DependentUpon>PlacedObject.xml</DependentUpon>
+    </Compile>
+    <Compile Include="Oblivion\Records\Major Records\LockInformation_LoquiGenerated.cs">
+      <DependentUpon>PlacedObject.xml</DependentUpon>
+    </Compile>
+    <Compile Include="Oblivion\Records\Major Records\LogEntry.cs">
+      <DependentUpon>Quest.xml</DependentUpon>
+    </Compile>
+    <Compile Include="Oblivion\Records\Major Records\LogEntry_LoquiGenerated.cs">
+      <DependentUpon>Quest.xml</DependentUpon>
+    </Compile>
+    <Compile Include="Oblivion\Records\Major Records\MagicEffect.cs">
+      <DependentUpon>MagicEffect.xml</DependentUpon>
+    </Compile>
+    <Compile Include="Oblivion\Records\Major Records\MagicEffectSubData_LoquiGenerated.cs">
+      <DependentUpon>MagicEffect.xml</DependentUpon>
+    </Compile>
+    <Compile Include="Oblivion\Records\Major Records\MagicEffect_LoquiGenerated.cs">
+      <DependentUpon>MagicEffect.xml</DependentUpon>
+    </Compile>
+    <Compile Include="Oblivion\Records\Major Records\MapData_LoquiGenerated.cs">
+      <DependentUpon>Worldspace.xml</DependentUpon>
+    </Compile>
+    <Compile Include="Oblivion\Records\Major Records\MapMarker.cs">
+      <DependentUpon>PlacedObject.xml</DependentUpon>
+    </Compile>
+    <Compile Include="Oblivion\Records\Major Records\MapMarker_LoquiGenerated.cs">
+      <DependentUpon>PlacedObject.xml</DependentUpon>
+    </Compile>
+    <Compile Include="Oblivion\Records\Major Records\Miscellaneous_LoquiGenerated.cs">
+      <DependentUpon>Miscellaneous.xml</DependentUpon>
+    </Compile>
+    <Compile Include="Oblivion\Records\Major Records\Npc.cs">
+      <DependentUpon>Npc.xml</DependentUpon>
+    </Compile>
+    <Compile Include="Oblivion\Records\Major Records\PathGrid.cs">
+      <DependentUpon>PathGrid.xml</DependentUpon>
+    </Compile>
+    <Compile Include="Oblivion\Records\Major Records\PathGridPoint.cs">
+      <DependentUpon>PathGrid.xml</DependentUpon>
+    </Compile>
+    <Compile Include="Oblivion\Records\Major Records\PathGridPoint_LoquiGenerated.cs">
+      <DependentUpon>PathGrid.xml</DependentUpon>
+    </Compile>
+    <Compile Include="Oblivion\Records\Major Records\PathGrid_LoquiGenerated.cs">
+      <DependentUpon>PathGrid.xml</DependentUpon>
+    </Compile>
+    <Compile Include="Oblivion\Records\Major Records\PlacedCreature_LoquiGenerated.cs">
+      <DependentUpon>PlacedCreature.xml</DependentUpon>
+    </Compile>
+    <Compile Include="Oblivion\Records\Major Records\PlacedObject.cs">
+      <DependentUpon>PlacedObject.xml</DependentUpon>
+    </Compile>
+    <Compile Include="Oblivion\Records\Major Records\PlacedObject_LoquiGenerated.cs">
+      <DependentUpon>PlacedObject.xml</DependentUpon>
+    </Compile>
+    <Compile Include="Oblivion\Records\Major Records\Place_LoquiGenerated.cs">
+      <DependentUpon>Place.xml</DependentUpon>
+    </Compile>
+    <Compile Include="Oblivion\Records\Major Records\PointToReferenceMapping_LoquiGenerated.cs">
+      <DependentUpon>PathGrid.xml</DependentUpon>
+    </Compile>
+    <Compile Include="Oblivion\Records\Major Records\Potion_LoquiGenerated.cs">
+      <DependentUpon>Potion.xml</DependentUpon>
+    </Compile>
+    <Compile Include="Oblivion\Records\Major Records\Quest.cs">
+      <DependentUpon>Quest.xml</DependentUpon>
+    </Compile>
+    <Compile Include="Oblivion\Records\Major Records\QuestStage_LoquiGenerated.cs">
+      <DependentUpon>Quest.xml</DependentUpon>
+    </Compile>
+    <Compile Include="Oblivion\Records\Major Records\QuestTarget.cs">
+      <DependentUpon>Quest.xml</DependentUpon>
+    </Compile>
+    <Compile Include="Oblivion\Records\Major Records\QuestTarget_LoquiGenerated.cs">
+      <DependentUpon>Quest.xml</DependentUpon>
+    </Compile>
+    <Compile Include="Oblivion\Records\Major Records\Quest_LoquiGenerated.cs">
+      <DependentUpon>Quest.xml</DependentUpon>
+    </Compile>
+    <Compile Include="Oblivion\Records\Major Records\Race.cs">
+      <DependentUpon>Race.xml</DependentUpon>
+    </Compile>
+    <Compile Include="Oblivion\Records\Major Records\RaceRelation_LoquiGenerated.cs">
+      <DependentUpon>Race.xml</DependentUpon>
+    </Compile>
+    <Compile Include="Oblivion\Records\Major Records\RaceStats_LoquiGenerated.cs">
+      <DependentUpon>Race.xml</DependentUpon>
+    </Compile>
+    <Compile Include="Oblivion\Records\Major Records\Race_LoquiGenerated.cs">
+      <DependentUpon>Race.xml</DependentUpon>
+    </Compile>
+    <Compile Include="Oblivion\Records\Major Records\RankPlacement_LoquiGenerated.cs">
+      <DependentUpon>Npc.xml</DependentUpon>
+    </Compile>
+    <Compile Include="Oblivion\Records\Major Records\Rank_LoquiGenerated.cs">
+      <DependentUpon>Faction.xml</DependentUpon>
+    </Compile>
+    <Compile Include="Oblivion\Records\Major Records\Region.cs">
+      <DependentUpon>Region.xml</DependentUpon>
+    </Compile>
+    <Compile Include="Oblivion\Records\Major Records\RegionArea_LoquiGenerated.cs">
+      <DependentUpon>Region.xml</DependentUpon>
+    </Compile>
+    <Compile Include="Oblivion\Records\Major Records\RegionData.cs">
+      <DependentUpon>Region.xml</DependentUpon>
+    </Compile>
+    <Compile Include="Oblivion\Records\Major Records\RegionSound.cs">
+      <DependentUpon>Region.xml</DependentUpon>
+    </Compile>
+    <Compile Include="Oblivion\Records\Major Records\RegionSound_LoquiGenerated.cs">
+      <DependentUpon>Region.xml</DependentUpon>
+    </Compile>
+    <Compile Include="Oblivion\Records\Major Records\Region_LoquiGenerated.cs">
+      <DependentUpon>Region.xml</DependentUpon>
+    </Compile>
+    <Compile Include="Oblivion\Records\Major Records\RelatedWaters_LoquiGenerated.cs">
+      <DependentUpon>Water.xml</DependentUpon>
+    </Compile>
+    <Compile Include="Oblivion\Records\Major Records\Road.cs">
+      <DependentUpon>Road.xml</DependentUpon>
+    </Compile>
+    <Compile Include="Oblivion\Records\Major Records\RoadPoint_LoquiGenerated.cs">
+      <DependentUpon>Road.xml</DependentUpon>
+    </Compile>
+    <Compile Include="Oblivion\Records\Major Records\Road_LoquiGenerated.cs">
+      <DependentUpon>Road.xml</DependentUpon>
+    </Compile>
+    <Compile Include="Oblivion\Records\Major Records\Script.cs">
+      <DependentUpon>Script.xml</DependentUpon>
+    </Compile>
+    <Compile Include="Oblivion\Records\Major Records\ScriptFields.cs">
+      <DependentUpon>Script.xml</DependentUpon>
+    </Compile>
+    <Compile Include="Oblivion\Records\Major Records\ScriptFields_LoquiGenerated.cs">
+      <DependentUpon>Script.xml</DependentUpon>
+    </Compile>
+    <Compile Include="Oblivion\Records\Major Records\ScriptMetaSummary.cs">
+      <DependentUpon>Script.xml</DependentUpon>
+    </Compile>
+    <Compile Include="Oblivion\Records\Major Records\ScriptMetaSummary_LoquiGenerated.cs">
+      <DependentUpon>Script.xml</DependentUpon>
+    </Compile>
+    <Compile Include="Oblivion\Records\Major Records\ScriptObjectReference_LoquiGenerated.cs">
+      <DependentUpon>Script.xml</DependentUpon>
+    </Compile>
+    <Compile Include="Oblivion\Records\Major Records\ScriptReference_LoquiGenerated.cs">
+      <DependentUpon>Script.xml</DependentUpon>
+    </Compile>
+    <Compile Include="Oblivion\Records\Major Records\ScriptVariableReference_LoquiGenerated.cs">
+      <DependentUpon>Script.xml</DependentUpon>
+    </Compile>
+    <Compile Include="Oblivion\Records\Major Records\Script_LoquiGenerated.cs">
+      <DependentUpon>Script.xml</DependentUpon>
+    </Compile>
+    <Compile Include="Oblivion\Records\Major Records\SigilStone_LoquiGenerated.cs">
+      <DependentUpon>SigilStone.xml</DependentUpon>
+    </Compile>
+    <Compile Include="Oblivion\Records\Major Records\SkillBoost_LoquiGenerated.cs">
+      <DependentUpon>Race.xml</DependentUpon>
+    </Compile>
+    <Compile Include="Oblivion\Records\Major Records\SkillRecord_LoquiGenerated.cs">
+      <DependentUpon>SkillRecord.xml</DependentUpon>
+    </Compile>
+    <Compile Include="Oblivion\Records\Major Records\SoulGem_LoquiGenerated.cs">
+      <DependentUpon>SoulGem.xml</DependentUpon>
+    </Compile>
+    <Compile Include="Oblivion\Records\Major Records\SoundData.cs">
+      <DependentUpon>Sound.xml</DependentUpon>
+    </Compile>
+    <Compile Include="Oblivion\Records\Major Records\SoundDataExtended.cs">
+      <DependentUpon>Sound.xml</DependentUpon>
+    </Compile>
+    <Compile Include="Oblivion\Records\Major Records\SoundDataExtended_LoquiGenerated.cs">
+      <DependentUpon>Sound.xml</DependentUpon>
+    </Compile>
+    <Compile Include="Oblivion\Records\Major Records\SoundData_LoquiGenerated.cs">
+      <DependentUpon>Sound.xml</DependentUpon>
+    </Compile>
+    <Compile Include="Oblivion\Records\Major Records\SoundItem_LoquiGenerated.cs">
+      <DependentUpon>Creature.xml</DependentUpon>
+    </Compile>
+    <Compile Include="Oblivion\Records\Major Records\Sound_LoquiGenerated.cs">
+      <DependentUpon>Sound.xml</DependentUpon>
+    </Compile>
+    <Compile Include="Oblivion\Records\Major Records\Spell.cs">
+      <DependentUpon>Spell.xml</DependentUpon>
+    </Compile>
+    <Compile Include="Oblivion\Records\Major Records\SpellLeveled_LoquiGenerated.cs">
+      <DependentUpon>SpellLeveled.xml</DependentUpon>
+    </Compile>
+    <Compile Include="Oblivion\Records\Major Records\SpellUnleveled_LoquiGenerated.cs">
+      <DependentUpon>SpellUnleveled.xml</DependentUpon>
+    </Compile>
+    <Compile Include="Oblivion\Records\Major Records\Spell_LoquiGenerated.cs">
+      <DependentUpon>Spell.xml</DependentUpon>
+    </Compile>
+    <Compile Include="Oblivion\Records\Major Records\Static_LoquiGenerated.cs">
+      <DependentUpon>Static.xml</DependentUpon>
+    </Compile>
+    <Compile Include="Oblivion\Records\Major Records\Subspace_LoquiGenerated.cs">
+      <DependentUpon>Subspace.xml</DependentUpon>
+    </Compile>
+    <Compile Include="Oblivion\Records\Major Records\TeleportDestination_LoquiGenerated.cs">
+      <DependentUpon>PlacedObject.xml</DependentUpon>
+    </Compile>
+    <Compile Include="Oblivion\Records\Major Records\Tree_LoquiGenerated.cs">
+      <DependentUpon>Tree.xml</DependentUpon>
+    </Compile>
+    <Compile Include="Oblivion\Records\Major Records\Water.cs">
+      <DependentUpon>Water.xml</DependentUpon>
+    </Compile>
+    <Compile Include="Oblivion\Records\Major Records\Water_LoquiGenerated.cs">
+      <DependentUpon>Water.xml</DependentUpon>
+    </Compile>
+    <Compile Include="Oblivion\Records\Major Records\Weapon.cs">
+      <DependentUpon>Weapon.xml</DependentUpon>
+    </Compile>
+    <Compile Include="Oblivion\Records\Major Records\Weapon_LoquiGenerated.cs">
+      <DependentUpon>Weapon.xml</DependentUpon>
+    </Compile>
+    <Compile Include="Oblivion\Records\Major Records\Weather.cs">
+      <DependentUpon>Weather.xml</DependentUpon>
+    </Compile>
+    <Compile Include="Oblivion\Records\Major Records\WeatherSound.cs">
+      <DependentUpon>Weather.xml</DependentUpon>
+    </Compile>
+    <Compile Include="Oblivion\Records\Major Records\WeatherSound_LoquiGenerated.cs">
+      <DependentUpon>Weather.xml</DependentUpon>
+    </Compile>
+    <Compile Include="Oblivion\Records\Major Records\Weather_LoquiGenerated.cs">
+      <DependentUpon>Weather.xml</DependentUpon>
+    </Compile>
+    <Compile Include="Oblivion\Records\Major Records\Worldspace.cs">
+      <DependentUpon>Worldspace.xml</DependentUpon>
+    </Compile>
+    <Compile Include="Oblivion\Records\Major Records\WorldspaceBlock_LoquiGenerated.cs">
+      <DependentUpon>Worldspace.xml</DependentUpon>
+    </Compile>
+    <Compile Include="Oblivion\Records\Major Records\WorldspaceSubBlock.cs">
+      <DependentUpon>Worldspace.xml</DependentUpon>
+    </Compile>
+    <Compile Include="Oblivion\Records\Major Records\WorldspaceSubBlock_LoquiGenerated.cs">
+      <DependentUpon>Worldspace.xml</DependentUpon>
+    </Compile>
+    <Compile Include="Oblivion\Records\Major Records\Worldspace_LoquiGenerated.cs">
+      <DependentUpon>Worldspace.xml</DependentUpon>
+    </Compile>
+    <Compile Include="Oblivion\Records\ModHeader.cs">
+      <DependentUpon>ModHeader.xml</DependentUpon>
+    </Compile>
+    <Compile Include="Oblivion\Records\ModHeader_LoquiGenerated.cs">
+      <DependentUpon>ModHeader.xml</DependentUpon>
+    </Compile>
+    <Compile Include="Oblivion\Records\ModStats_LoquiGenerated.cs">
+      <DependentUpon>ModHeader.xml</DependentUpon>
+    </Compile>
+    <Compile Include="Oblivion\Records\OblivionMajorRecord.cs">
+      <DependentUpon>OblivionMajorRecord.xml</DependentUpon>
+    </Compile>
+    <Compile Include="Oblivion\Records\OblivionMajorRecord_LoquiGenerated.cs">
+      <DependentUpon>OblivionMajorRecord.xml</DependentUpon>
+    </Compile>
+    <Compile Include="Oblivion\Records\OblivionMod.cs">
+      <DependentUpon>OblivionMod.xml</DependentUpon>
+    </Compile>
+    <Compile Include="Oblivion\Records\OblivionMod_LoquiGenerated.cs">
+      <DependentUpon>OblivionMod.xml</DependentUpon>
+    </Compile>
+    <Compile Include="Skyrim\Enums\CastType.cs" />
+    <Compile Include="Skyrim\Enums\CompareOperator.cs" />
+    <Compile Include="Skyrim\Enums\SoundLevel.cs" />
+    <Compile Include="Skyrim\Enums\TargetType.cs" />
+    <Compile Include="Skyrim\Interfaces\IBoundableEquipment.cs" />
+    <Compile Include="Skyrim\ProtocolDefinition_Skyrim.cs" />
+    <Compile Include="Skyrim\Enums\ActorValueExtended.cs" />
+    <Compile Include="Skyrim\Enums\ArmorType.cs" />
+    <Compile Include="Skyrim\Enums\BipedObject.cs" />
+    <Compile Include="Skyrim\Enums\CombatReaction.cs" />
+    <Compile Include="Skyrim\Enums\EquipType.cs" />
+    <Compile Include="Skyrim\Enums\Skill.cs" />
+    <Compile Include="Skyrim\Records\Common Subrecords\AlternateTexture_LoquiGenerated.cs">
+      <DependentUpon>Model.xml</DependentUpon>
+    </Compile>
+    <Compile Include="Skyrim\Records\Common Subrecords\AttackData.cs">
+      <DependentUpon>Attack.xml</DependentUpon>
+    </Compile>
+    <Compile Include="Skyrim\Records\Common Subrecords\AttackData_LoquiGenerated.cs">
+      <DependentUpon>Attack.xml</DependentUpon>
+    </Compile>
+    <Compile Include="Skyrim\Records\Common Subrecords\Attack_LoquiGenerated.cs">
+      <DependentUpon>Attack.xml</DependentUpon>
+    </Compile>
+    <Compile Include="Skyrim\Records\Common Subrecords\Condition.cs">
+      <DependentUpon>Condition.xml</DependentUpon>
+    </Compile>
+    <Compile Include="Skyrim\Records\Common Subrecords\ConditionData_LoquiGenerated.cs">
+      <DependentUpon>Condition.xml</DependentUpon>
+    </Compile>
+    <Compile Include="Skyrim\Records\Common Subrecords\ConditionFloat.cs">
+      <DependentUpon>Condition.xml</DependentUpon>
+    </Compile>
+    <Compile Include="Skyrim\Records\Common Subrecords\ConditionFloat_LoquiGenerated.cs">
+      <DependentUpon>Condition.xml</DependentUpon>
+    </Compile>
+    <Compile Include="Skyrim\Records\Common Subrecords\ConditionGlobal.cs">
+      <DependentUpon>Condition.xml</DependentUpon>
+    </Compile>
+    <Compile Include="Skyrim\Records\Common Subrecords\ConditionGlobal_LoquiGenerated.cs">
+      <DependentUpon>Condition.xml</DependentUpon>
+    </Compile>
+    <Compile Include="Skyrim\Records\Common Subrecords\Condition_LoquiGenerated.cs">
+      <DependentUpon>Condition.xml</DependentUpon>
+    </Compile>
+    <Compile Include="Skyrim\Records\Common Subrecords\FunctionConditionData_LoquiGenerated.cs">
+      <DependentUpon>Condition.xml</DependentUpon>
+    </Compile>
+    <Compile Include="Skyrim\Records\Common Subrecords\GetEventData_LoquiGenerated.cs">
+      <DependentUpon>Condition.xml</DependentUpon>
+    </Compile>
+    <Compile Include="Skyrim\Records\Common Subrecords\Model_LoquiGenerated.cs">
+      <DependentUpon>Model.xml</DependentUpon>
+    </Compile>
+    <Compile Include="Skyrim\Records\Common Subrecords\ObjectBounds_LoquiGenerated.cs">
+      <DependentUpon>ObjectBounds.xml</DependentUpon>
+    </Compile>
+    <Compile Include="Skyrim\Records\Common Subrecords\Relation_LoquiGenerated.cs">
+      <DependentUpon>Relation.xml</DependentUpon>
+    </Compile>
+    <Compile Include="Skyrim\Records\Common Subrecords\ScriptEntry.cs">
+      <DependentUpon>VirtualMachineAdapter.xml</DependentUpon>
+    </Compile>
+    <Compile Include="Skyrim\Records\Common Subrecords\ScriptProperty.cs">
+      <DependentUpon>VirtualMachineAdapter.xml</DependentUpon>
+    </Compile>
+    <Compile Include="Skyrim\Records\Group.cs">
+      <DependentUpon>Group.xml</DependentUpon>
+    </Compile>
+    <Compile Include="Skyrim\Records\Group_LoquiGenerated.cs">
+      <DependentUpon>Group.xml</DependentUpon>
+    </Compile>
+    <Compile Include="Skyrim\Records\Major Records\ActionRecord_LoquiGenerated.cs">
+      <DependentUpon>ActionRecord.xml</DependentUpon>
+    </Compile>
+    <Compile Include="Skyrim\Records\Major Records\Armor_LoquiGenerated.cs">
+      <DependentUpon>Armor.xml</DependentUpon>
+    </Compile>
+    <Compile Include="Skyrim\Records\Major Records\ArtObject_LoquiGenerated.cs">
+      <DependentUpon>ArtObject.xml</DependentUpon>
+    </Compile>
+    <Compile Include="Skyrim\Records\Major Records\AvailableMorphs.cs">
+      <DependentUpon>Race.xml</DependentUpon>
+    </Compile>
+    <Compile Include="Skyrim\Records\Major Records\AvailableMorphs_LoquiGenerated.cs">
+      <DependentUpon>Race.xml</DependentUpon>
+    </Compile>
+    <Compile Include="Skyrim\Records\Major Records\BodyData.cs">
+      <DependentUpon>Race.xml</DependentUpon>
+    </Compile>
+    <Compile Include="Skyrim\Records\Major Records\BodyData_LoquiGenerated.cs">
+      <DependentUpon>Race.xml</DependentUpon>
+    </Compile>
+    <Compile Include="Skyrim\Records\Major Records\BodyPartData_LoquiGenerated.cs">
+      <DependentUpon>BodyPartData.xml</DependentUpon>
+    </Compile>
+    <Compile Include="Skyrim\Records\Common Subrecords\BodyTemplate.cs">
+      <DependentUpon>BodyTemplate.xml</DependentUpon>
+    </Compile>
+    <Compile Include="Skyrim\Records\Major Records\Class_LoquiGenerated.cs">
+      <DependentUpon>Class.xml</DependentUpon>
+    </Compile>
+    <Compile Include="Skyrim\Records\Major Records\ColorRecord_LoquiGenerated.cs">
+      <DependentUpon>ColorRecord.xml</DependentUpon>
+    </Compile>
+    <Compile Include="Skyrim\Records\Major Records\Decal.cs">
+      <DependentUpon>TextureSet.xml</DependentUpon>
+    </Compile>
+    <Compile Include="Skyrim\Records\Major Records\Decal_LoquiGenerated.cs">
+      <DependentUpon>TextureSet.xml</DependentUpon>
+    </Compile>
+    <Compile Include="Skyrim\Records\Major Records\EquipType_LoquiGenerated.cs">
+      <DependentUpon>EquipType.xml</DependentUpon>
+    </Compile>
+    <Compile Include="Skyrim\Records\Major Records\Eyes.cs">
+      <DependentUpon>Eyes.xml</DependentUpon>
+    </Compile>
+    <Compile Include="Skyrim\Records\Major Records\FaceFxPhonemes.cs">
+      <DependentUpon>Race.xml</DependentUpon>
+    </Compile>
+    <Compile Include="Skyrim\Records\Major Records\FaceFxPhonemes_LoquiGenerated.cs">
+      <DependentUpon>Race.xml</DependentUpon>
+    </Compile>
+    <Compile Include="Skyrim\Records\Major Records\Faction.cs">
+      <DependentUpon>Faction.xml</DependentUpon>
+    </Compile>
+    <Compile Include="Skyrim\Records\Major Records\Faction_LoquiGenerated.cs">
+      <DependentUpon>Faction.xml</DependentUpon>
+    </Compile>
+    <Compile Include="Skyrim\Records\Major Records\FormList_LoquiGenerated.cs">
+      <DependentUpon>FormList.xml</DependentUpon>
+    </Compile>
+    <Compile Include="Skyrim\Records\Major Records\GameSetting.cs">
+      <DependentUpon>GameSetting.xml</DependentUpon>
+    </Compile>
+    <Compile Include="Skyrim\Records\Major Records\GameSettingBool.cs">
+      <DependentUpon>GameSetting.xml</DependentUpon>
+    </Compile>
+    <Compile Include="Skyrim\Records\Major Records\GameSettingBool_LoquiGenerated.cs">
+      <DependentUpon>GameSetting.xml</DependentUpon>
+    </Compile>
+    <Compile Include="Skyrim\Records\Major Records\GameSettingFloat.cs">
+      <DependentUpon>GameSetting.xml</DependentUpon>
+    </Compile>
+    <Compile Include="Skyrim\Records\Major Records\GameSettingFloat_LoquiGenerated.cs">
+      <DependentUpon>GameSetting.xml</DependentUpon>
+    </Compile>
+    <Compile Include="Skyrim\Records\Major Records\GameSettingInt.cs">
+      <DependentUpon>GameSetting.xml</DependentUpon>
+    </Compile>
+    <Compile Include="Skyrim\Records\Major Records\GameSettingInt_LoquiGenerated.cs">
+      <DependentUpon>GameSetting.xml</DependentUpon>
+    </Compile>
+    <Compile Include="Skyrim\Records\Major Records\GameSettingString.cs">
+      <DependentUpon>GameSetting.xml</DependentUpon>
+    </Compile>
+    <Compile Include="Skyrim\Records\Major Records\GameSettingString_LoquiGenerated.cs">
+      <DependentUpon>GameSetting.xml</DependentUpon>
+    </Compile>
+    <Compile Include="Skyrim\Records\Major Records\GameSetting_LoquiGenerated.cs">
+      <DependentUpon>GameSetting.xml</DependentUpon>
+    </Compile>
+    <Compile Include="Skyrim\Records\Major Records\Global.cs">
+      <DependentUpon>Global.xml</DependentUpon>
+    </Compile>
+    <Compile Include="Skyrim\Records\Major Records\GlobalFloat.cs">
+      <DependentUpon>Global.xml</DependentUpon>
+    </Compile>
+    <Compile Include="Skyrim\Records\Major Records\GlobalFloat_LoquiGenerated.cs">
+      <DependentUpon>Global.xml</DependentUpon>
+    </Compile>
+    <Compile Include="Skyrim\Records\Major Records\GlobalInt.cs">
+      <DependentUpon>Global.xml</DependentUpon>
+    </Compile>
+    <Compile Include="Skyrim\Records\Major Records\GlobalInt_LoquiGenerated.cs">
+      <DependentUpon>Global.xml</DependentUpon>
+    </Compile>
+    <Compile Include="Skyrim\Records\Major Records\GlobalShort.cs">
+      <DependentUpon>Global.xml</DependentUpon>
+    </Compile>
+    <Compile Include="Skyrim\Records\Major Records\GlobalShort_LoquiGenerated.cs">
+      <DependentUpon>Global.xml</DependentUpon>
+    </Compile>
+    <Compile Include="Skyrim\Records\Major Records\Global_LoquiGenerated.cs">
+      <DependentUpon>Global.xml</DependentUpon>
+    </Compile>
+    <Compile Include="Skyrim\Records\Major Records\Hair_LoquiGenerated.cs">
+      <DependentUpon>Hair.xml</DependentUpon>
+    </Compile>
+    <Compile Include="Skyrim\Records\Major Records\HeadData_LoquiGenerated.cs">
+      <DependentUpon>Race.xml</DependentUpon>
+    </Compile>
+    <Compile Include="Skyrim\Records\Major Records\HeadPart.cs">
+      <DependentUpon>HeadPart.xml</DependentUpon>
+    </Compile>
+    <Compile Include="Skyrim\Records\Major Records\HeadPartReference_LoquiGenerated.cs">
+      <DependentUpon>Race.xml</DependentUpon>
+    </Compile>
+    <Compile Include="Skyrim\Records\Major Records\HeadPart_LoquiGenerated.cs">
+      <DependentUpon>HeadPart.xml</DependentUpon>
+    </Compile>
+    <Compile Include="Skyrim\Records\Major Records\ImpactDataSet_LoquiGenerated.cs">
+      <DependentUpon>ImpactDataSet.xml</DependentUpon>
+    </Compile>
+    <Compile Include="Skyrim\Records\Major Records\Keyword_LoquiGenerated.cs">
+      <DependentUpon>Keyword.xml</DependentUpon>
+    </Compile>
+    <Compile Include="Skyrim\Records\Major Records\LocationReferenceType_LoquiGenerated.cs">
+      <DependentUpon>LocationReferenceType.xml</DependentUpon>
+    </Compile>
+    <Compile Include="Skyrim\Records\Major Records\MagicEffect.cs">
+      <DependentUpon>MagicEffect.xml</DependentUpon>
+    </Compile>
+    <Compile Include="Skyrim\Records\Major Records\MagicEffectArchetype.cs">
+      <DependentUpon>MagicEffect.xml</DependentUpon>
+    </Compile>
+    <Compile Include="Skyrim\Records\Major Records\MagicEffectBoundArchetype.cs">
+      <DependentUpon>MagicEffect.xml</DependentUpon>
+    </Compile>
+    <Compile Include="Skyrim\Records\Major Records\MagicEffectGuideArchetype.cs">
+      <DependentUpon>MagicEffect.xml</DependentUpon>
+    </Compile>
+    <Compile Include="Skyrim\Records\Major Records\MagicEffectKeywordArchetype.cs">
+      <DependentUpon>MagicEffect.xml</DependentUpon>
+    </Compile>
+    <Compile Include="Skyrim\Records\Major Records\MagicEffectLightArchetype.cs">
+      <DependentUpon>MagicEffect.xml</DependentUpon>
+    </Compile>
+    <Compile Include="Skyrim\Records\Major Records\MagicEffectNpcArchetype.cs">
+      <DependentUpon>MagicEffect.xml</DependentUpon>
+    </Compile>
+    <Compile Include="Skyrim\Records\Major Records\MagicEffectSpawnHazardArchetype.cs">
+      <DependentUpon>MagicEffect.xml</DependentUpon>
+    </Compile>
+    <Compile Include="Skyrim\Records\Major Records\MagicEffectSpellArchetype.cs">
+      <DependentUpon>MagicEffect.xml</DependentUpon>
+    </Compile>
+    <Compile Include="Skyrim\Records\Major Records\MagicEffectEnchantmentArchetype.cs">
+      <DependentUpon>MagicEffect.xml</DependentUpon>
+    </Compile>
+    <Compile Include="Skyrim\Records\Major Records\MagicEffectVampireArchetype.cs">
+      <DependentUpon>MagicEffect.xml</DependentUpon>
+    </Compile>
+    <Compile Include="Skyrim\Records\Major Records\MagicEffectWerewolfArchetype.cs">
+      <DependentUpon>MagicEffect.xml</DependentUpon>
+    </Compile>
+    <Compile Include="Skyrim\Records\Major Records\MaterialType_LoquiGenerated.cs">
+      <DependentUpon>MaterialType.xml</DependentUpon>
+    </Compile>
+    <Compile Include="Skyrim\Records\Major Records\MovementType_LoquiGenerated.cs">
+      <DependentUpon>MovementType.xml</DependentUpon>
+    </Compile>
+    <Compile Include="Skyrim\Records\Major Records\Outfit_LoquiGenerated.cs">
+      <DependentUpon>Outfit.xml</DependentUpon>
+    </Compile>
+    <Compile Include="Skyrim\Records\Major Records\Part.cs">
+      <DependentUpon>HeadPart.xml</DependentUpon>
+    </Compile>
+    <Compile Include="Skyrim\Records\Major Records\Part_LoquiGenerated.cs">
+      <DependentUpon>HeadPart.xml</DependentUpon>
+    </Compile>
+    <Compile Include="Skyrim\Records\Major Records\Phoneme.cs">
+      <DependentUpon>Race.xml</DependentUpon>
+    </Compile>
+    <Compile Include="Skyrim\Records\Major Records\PlacedObject_LoquiGenerated.cs">
+      <DependentUpon>PlacedObject.xml</DependentUpon>
+    </Compile>
+    <Compile Include="Skyrim\Records\Major Records\Race.cs">
+      <DependentUpon>Race.xml</DependentUpon>
+    </Compile>
+    <Compile Include="Skyrim\Records\Major Records\RaceMovementType_LoquiGenerated.cs">
+      <DependentUpon>Race.xml</DependentUpon>
+    </Compile>
+    <Compile Include="Skyrim\Records\Major Records\Race_LoquiGenerated.cs">
+      <DependentUpon>Race.xml</DependentUpon>
+    </Compile>
+    <Compile Include="Skyrim\Records\Major Records\Rank_LoquiGenerated.cs">
+      <DependentUpon>Faction.xml</DependentUpon>
+    </Compile>
+    <Compile Include="Skyrim\Records\Major Records\SkillBoost_LoquiGenerated.cs">
+      <DependentUpon>Race.xml</DependentUpon>
+    </Compile>
+    <Compile Include="Skyrim\Records\Major Records\SoundDescriptor_LoquiGenerated.cs">
+      <DependentUpon>SoundDescriptor.xml</DependentUpon>
+    </Compile>
+    <Compile Include="Skyrim\Records\Major Records\SpeedOverrides_LoquiGenerated.cs">
+      <DependentUpon>Race.xml</DependentUpon>
+    </Compile>
+    <Compile Include="Skyrim\Records\Major Records\TextureSet.cs">
+      <DependentUpon>TextureSet.xml</DependentUpon>
+    </Compile>
+    <Compile Include="Skyrim\Records\Major Records\TextureSet_LoquiGenerated.cs">
+      <DependentUpon>TextureSet.xml</DependentUpon>
+    </Compile>
+    <Compile Include="Skyrim\Records\Major Records\TintAssets.cs">
+      <DependentUpon>Race.xml</DependentUpon>
+    </Compile>
+    <Compile Include="Skyrim\Records\Major Records\TintAssets_LoquiGenerated.cs">
+      <DependentUpon>Race.xml</DependentUpon>
+    </Compile>
+    <Compile Include="Skyrim\Records\Major Records\TintPreset_LoquiGenerated.cs">
+      <DependentUpon>Race.xml</DependentUpon>
+    </Compile>
+    <Compile Include="Skyrim\Records\Major Records\VendorValues_LoquiGenerated.cs">
+      <DependentUpon>Faction.xml</DependentUpon>
+    </Compile>
+    <Compile Include="Skyrim\Records\Major Records\VoiceType_LoquiGenerated.cs">
+      <DependentUpon>VoiceType.xml</DependentUpon>
+    </Compile>
+    <Compile Include="Skyrim\Records\ModHeader.cs">
+      <DependentUpon>ModHeader.xml</DependentUpon>
+    </Compile>
+    <Compile Include="Skyrim\Records\ModHeader_LoquiGenerated.cs">
+      <DependentUpon>ModHeader.xml</DependentUpon>
+    </Compile>
+    <Compile Include="Skyrim\Records\ModStats_LoquiGenerated.cs">
+      <DependentUpon>ModHeader.xml</DependentUpon>
+    </Compile>
+    <Compile Include="Skyrim\Records\SkyrimMajorRecord_LoquiGenerated.cs">
+      <DependentUpon>SkyrimMajorRecord.xml</DependentUpon>
+    </Compile>
+    <Compile Include="Skyrim\Records\SkyrimMod.cs">
+      <DependentUpon>SkyrimMod.xml</DependentUpon>
+    </Compile>
+    <Compile Include="Skyrim\Records\SkyrimMod_LoquiGenerated.cs">
+      <DependentUpon>SkyrimMod.xml</DependentUpon>
+    </Compile>
+    <Compile Include="Skyrim\Records\Common Subrecords\SimpleModel_LoquiGenerated.cs">
+      <DependentUpon>Model.xml</DependentUpon>
+    </Compile>
+    <Compile Include="Oblivion\Records\Major Records\AClothing_LoquiGenerated.cs">
+      <DependentUpon>AClothing.xml</DependentUpon>
+    </Compile>
+    <Compile Include="Oblivion\Records\Major Records\AItem_LoquiGenerated.cs">
+      <DependentUpon>AItem.xml</DependentUpon>
+    </Compile>
+    <Compile Include="Oblivion\Records\Major Records\ASpell_LoquiGenerated.cs">
+      <DependentUpon>ASpell.xml</DependentUpon>
+    </Compile>
+    <Compile Include="Oblivion\Records\Major Records\ANpc_LoquiGenerated.cs">
+      <DependentUpon>ANpc.xml</DependentUpon>
+    </Compile>
+    <Compile Include="Skyrim\Records\Major Records\Npc_LoquiGenerated.cs">
+      <DependentUpon>Npc.xml</DependentUpon>
+    </Compile>
+    <Compile Include="Oblivion\Records\Major Records\Npc_LoquiGenerated.cs">
+      <DependentUpon>Npc.xml</DependentUpon>
+    </Compile>
+    <Compile Include="Oblivion\Records\Major Records\PlacedNpc_LoquiGenerated.cs">
+      <DependentUpon>PlacedNpc.xml</DependentUpon>
+    </Compile>
+    <Compile Include="Skyrim\Records\Major Records\Phoneme_LoquiGenerated.cs">
+      <DependentUpon>Race.xml</DependentUpon>
+    </Compile>
+    <Compile Include="Skyrim\Records\Major Records\Morph_LoquiGenerated.cs">
+      <DependentUpon>Race.xml</DependentUpon>
+    </Compile>
+    <Compile Include="Skyrim\Records\Major Records\SoundMarker_LoquiGenerated.cs">
+      <DependentUpon>SoundMarker.xml</DependentUpon>
+    </Compile>
+    <Compile Include="Skyrim\Records\Major Records\ReverbParameters_LoquiGenerated.cs">
+      <DependentUpon>ReverbParameters.xml</DependentUpon>
+    </Compile>
+    <Compile Include="Skyrim\Records\Major Records\AcousticSpace_LoquiGenerated.cs">
+      <DependentUpon>AcousticSpace.xml</DependentUpon>
+    </Compile>
+    <Compile Include="Skyrim\Records\Major Records\Region_LoquiGenerated.cs">
+      <DependentUpon>Region.xml</DependentUpon>
+    </Compile>
+    <Compile Include="Skyrim\Records\Major Records\MagicEffect_LoquiGenerated.cs">
+      <DependentUpon>MagicEffect.xml</DependentUpon>
+    </Compile>
+    <Compile Include="Skyrim\Records\Common Subrecords\VirtualMachineAdapter_LoquiGenerated.cs">
+      <DependentUpon>VirtualMachineAdapter.xml</DependentUpon>
+    </Compile>
+    <Compile Include="Skyrim\Records\Common Subrecords\ScriptEntry_LoquiGenerated.cs">
+      <DependentUpon>VirtualMachineAdapter.xml</DependentUpon>
+    </Compile>
+    <Compile Include="Skyrim\Records\Common Subrecords\ScriptProperty_LoquiGenerated.cs">
+      <DependentUpon>VirtualMachineAdapter.xml</DependentUpon>
+    </Compile>
+    <Compile Include="Skyrim\Records\Common Subrecords\ScriptObjectProperty_LoquiGenerated.cs">
+      <DependentUpon>VirtualMachineAdapter.xml</DependentUpon>
+    </Compile>
+    <Compile Include="Skyrim\Records\Common Subrecords\ScriptStringProperty_LoquiGenerated.cs">
+      <DependentUpon>VirtualMachineAdapter.xml</DependentUpon>
+    </Compile>
+    <Compile Include="Skyrim\Records\Common Subrecords\ScriptIntProperty_LoquiGenerated.cs">
+      <DependentUpon>VirtualMachineAdapter.xml</DependentUpon>
+    </Compile>
+    <Compile Include="Skyrim\Records\Common Subrecords\ScriptFloatProperty_LoquiGenerated.cs">
+      <DependentUpon>VirtualMachineAdapter.xml</DependentUpon>
+    </Compile>
+    <Compile Include="Skyrim\Records\Common Subrecords\ScriptBoolProperty_LoquiGenerated.cs">
+      <DependentUpon>VirtualMachineAdapter.xml</DependentUpon>
+    </Compile>
+    <Compile Include="Skyrim\Records\Common Subrecords\ScriptObjectListProperty_LoquiGenerated.cs">
+      <DependentUpon>VirtualMachineAdapter.xml</DependentUpon>
+    </Compile>
+    <Compile Include="Skyrim\Records\Common Subrecords\ScriptIntListProperty_LoquiGenerated.cs">
+      <DependentUpon>VirtualMachineAdapter.xml</DependentUpon>
+    </Compile>
+    <Compile Include="Skyrim\Records\Common Subrecords\ScriptFloatListProperty_LoquiGenerated.cs">
+      <DependentUpon>VirtualMachineAdapter.xml</DependentUpon>
+    </Compile>
+    <Compile Include="Skyrim\Records\Common Subrecords\ScriptBoolListProperty_LoquiGenerated.cs">
+      <DependentUpon>VirtualMachineAdapter.xml</DependentUpon>
+    </Compile>
+    <Compile Include="Skyrim\Records\Major Records\Static_LoquiGenerated.cs">
+      <DependentUpon>Static.xml</DependentUpon>
+    </Compile>
+    <Compile Include="Skyrim\Records\Major Records\EffectShader_LoquiGenerated.cs">
+      <DependentUpon>EffectShader.xml</DependentUpon>
+    </Compile>
+    <Compile Include="Skyrim\Records\Major Records\Light_LoquiGenerated.cs">
+      <DependentUpon>Light.xml</DependentUpon>
+    </Compile>
+    <Compile Include="Skyrim\Records\Major Records\MagicEffectLightArchetype_LoquiGenerated.cs">
+      <DependentUpon>MagicEffect.xml</DependentUpon>
+    </Compile>
+    <Compile Include="Skyrim\Records\Major Records\Explosion_LoquiGenerated.cs">
+      <DependentUpon>Explosion.xml</DependentUpon>
+    </Compile>
+    <Compile Include="Skyrim\Records\Major Records\MagicEffectArchetype_LoquiGenerated.cs">
+      <DependentUpon>MagicEffect.xml</DependentUpon>
+    </Compile>
+    <Compile Include="Skyrim\Records\Major Records\Projectile_LoquiGenerated.cs">
+      <DependentUpon>Projectile.xml</DependentUpon>
+    </Compile>
+    <Compile Include="Skyrim\Records\Major Records\DualCastData_LoquiGenerated.cs">
+      <DependentUpon>DualCastData.xml</DependentUpon>
+    </Compile>
+    <Compile Include="Skyrim\Records\Major Records\ImageSpaceAdapter_LoquiGenerated.cs">
+      <DependentUpon>ImageSpaceAdapter.xml</DependentUpon>
+    </Compile>
+    <Compile Include="Skyrim\Records\Major Records\Perk_LoquiGenerated.cs">
+      <DependentUpon>Perk.xml</DependentUpon>
+    </Compile>
+    <Compile Include="Skyrim\Records\Major Records\Spell_LoquiGenerated.cs">
+      <DependentUpon>Spell.xml</DependentUpon>
+    </Compile>
+    <Compile Include="Skyrim\Records\Major Records\MagicEffectSound_LoquiGenerated.cs">
+      <DependentUpon>MagicEffect.xml</DependentUpon>
+    </Compile>
+    <Compile Include="Skyrim\Records\Major Records\MagicEffectNpcArchetype_LoquiGenerated.cs">
+      <DependentUpon>MagicEffect.xml</DependentUpon>
+    </Compile>
+    <Compile Include="Skyrim\Records\Major Records\MagicEffectSpellArchetype_LoquiGenerated.cs">
+      <DependentUpon>MagicEffect.xml</DependentUpon>
+    </Compile>
+    <Compile Include="Skyrim\Records\Major Records\MagicEffectEnchantmentArchetype_LoquiGenerated.cs">
+      <DependentUpon>MagicEffect.xml</DependentUpon>
+    </Compile>
+    <Compile Include="Skyrim\Records\Major Records\MagicEffectKeywordArchetype_LoquiGenerated.cs">
+      <DependentUpon>MagicEffect.xml</DependentUpon>
+    </Compile>
+    <Compile Include="Skyrim\Records\Major Records\MagicEffectBoundArchetype_LoquiGenerated.cs">
+      <DependentUpon>MagicEffect.xml</DependentUpon>
+    </Compile>
+    <Compile Include="Skyrim\Records\Major Records\Hazard_LoquiGenerated.cs">
+      <DependentUpon>Hazard.xml</DependentUpon>
+    </Compile>
+    <Compile Include="Skyrim\Records\Major Records\MagicEffectGuideArchetype_LoquiGenerated.cs">
+      <DependentUpon>MagicEffect.xml</DependentUpon>
+    </Compile>
+    <Compile Include="Skyrim\Records\Major Records\MagicEffectSpawnHazardArchetype_LoquiGenerated.cs">
+      <DependentUpon>MagicEffect.xml</DependentUpon>
+    </Compile>
+    <Compile Include="Skyrim\Records\Major Records\MagicEffectWerewolfArchetype_LoquiGenerated.cs">
+      <DependentUpon>MagicEffect.xml</DependentUpon>
+    </Compile>
+    <Compile Include="Skyrim\Records\Major Records\MagicEffectVampireArchetype_LoquiGenerated.cs">
+      <DependentUpon>MagicEffect.xml</DependentUpon>
+    </Compile>
+    <Compile Include="Skyrim\Records\Major Records\ObjectEffect_LoquiGenerated.cs">
+      <DependentUpon>ObjectEffect.xml</DependentUpon>
+    </Compile>
+    <Compile Include="Skyrim\Records\Major Records\Grass_LoquiGenerated.cs">
+      <DependentUpon>Grass.xml</DependentUpon>
+    </Compile>
+    <Compile Include="Oblivion\Records\Major Records\ClothingFlags_LoquiGenerated.cs">
+      <DependentUpon>AClothing.xml</DependentUpon>
+    </Compile>
+    <Compile Include="Oblivion\Records\Major Records\AIPackageData_LoquiGenerated.cs">
+      <DependentUpon>AIPackage.xml</DependentUpon>
+    </Compile>
+    <Compile Include="Oblivion\Records\Major Records\AlchemicalApparatusData_LoquiGenerated.cs">
+      <DependentUpon>AlchemicalApparatus.xml</DependentUpon>
+    </Compile>
+    <Compile Include="Oblivion\Records\Major Records\ArmorData_LoquiGenerated.cs">
+      <DependentUpon>Armor.xml</DependentUpon>
+    </Compile>
+    <Compile Include="Oblivion\Records\Major Records\BookData_LoquiGenerated.cs">
+      <DependentUpon>Book.xml</DependentUpon>
+    </Compile>
+    <Compile Include="Oblivion\Records\Major Records\ClassData_LoquiGenerated.cs">
+      <DependentUpon>Class.xml</DependentUpon>
+    </Compile>
+    <Compile Include="Oblivion\Records\Major Records\ClimateData_LoquiGenerated.cs">
+      <DependentUpon>Climate.xml</DependentUpon>
+    </Compile>
+    <Compile Include="Oblivion\Records\Major Records\ClothingData_LoquiGenerated.cs">
+      <DependentUpon>Clothing.xml</DependentUpon>
+    </Compile>
+    <Compile Include="Oblivion\Records\Major Records\CombatStyleData_LoquiGenerated.cs">
+      <DependentUpon>CombatStyle.xml</DependentUpon>
+    </Compile>
+    <Compile Include="Oblivion\Records\Major Records\ContainerData_LoquiGenerated.cs">
+      <DependentUpon>Container.xml</DependentUpon>
+    </Compile>
+    <Compile Include="Oblivion\Records\Major Records\CreatureConfiguration_LoquiGenerated.cs">
+      <DependentUpon>Creature.xml</DependentUpon>
+    </Compile>
+    <Compile Include="Oblivion\Records\Major Records\CreatureAIData_LoquiGenerated.cs">
+      <DependentUpon>Creature.xml</DependentUpon>
+    </Compile>
+    <Compile Include="Oblivion\Records\Major Records\CreatureData_LoquiGenerated.cs">
+      <DependentUpon>Creature.xml</DependentUpon>
+    </Compile>
+    <Compile Include="Oblivion\Records\Major Records\DialogItemData_LoquiGenerated.cs">
+      <DependentUpon>DialogTopic.xml</DependentUpon>
+    </Compile>
+    <Compile Include="Oblivion\Records\Major Records\DialogResponseData_LoquiGenerated.cs">
+      <DependentUpon>DialogTopic.xml</DependentUpon>
+    </Compile>
+    <Compile Include="Oblivion\Records\Major Records\EffectShaderData_LoquiGenerated.cs">
+      <DependentUpon>EffectShader.xml</DependentUpon>
+    </Compile>
+    <Compile Include="Oblivion\Records\Major Records\EnchantmentData_LoquiGenerated.cs">
+      <DependentUpon>Enchantment.xml</DependentUpon>
+    </Compile>
+    <Compile Include="Oblivion\Records\Major Records\SeasonalIngredientProduction_LoquiGenerated.cs">
+      <DependentUpon>Flora.xml</DependentUpon>
+    </Compile>
+    <Compile Include="Oblivion\Records\Major Records\GrassData_LoquiGenerated.cs">
+      <DependentUpon>Grass.xml</DependentUpon>
+    </Compile>
+    <Compile Include="Oblivion\Records\Major Records\IngredientData_LoquiGenerated.cs">
+      <DependentUpon>Ingredient.xml</DependentUpon>
+    </Compile>
+    <Compile Include="Oblivion\Records\Major Records\KeyData_LoquiGenerated.cs">
+      <DependentUpon>Key.xml</DependentUpon>
+    </Compile>
+    <Compile Include="Oblivion\Records\Major Records\LayerHeader_LoquiGenerated.cs">
+      <DependentUpon>Landscape.xml</DependentUpon>
+    </Compile>
+    <Compile Include="Oblivion\Records\Major Records\LightData_LoquiGenerated.cs">
+      <DependentUpon>Light.xml</DependentUpon>
+    </Compile>
+    <Compile Include="Oblivion\Records\Major Records\MagicEffectData_LoquiGenerated.cs">
+      <DependentUpon>MagicEffect.xml</DependentUpon>
+    </Compile>
+    <Compile Include="Oblivion\Records\Major Records\MiscellaneousData_LoquiGenerated.cs">
+      <DependentUpon>Miscellaneous.xml</DependentUpon>
+    </Compile>
+    <Compile Include="Oblivion\Records\Major Records\NpcConfiguration_LoquiGenerated.cs">
+      <DependentUpon>Npc.xml</DependentUpon>
+    </Compile>
+    <Compile Include="Oblivion\Records\Major Records\AIData_LoquiGenerated.cs">
+      <DependentUpon>Npc.xml</DependentUpon>
+    </Compile>
+    <Compile Include="Oblivion\Records\Major Records\NpcData_LoquiGenerated.cs">
+      <DependentUpon>Npc.xml</DependentUpon>
+    </Compile>
+    <Compile Include="Oblivion\Records\Common Subrecords\Location_LoquiGenerated.cs">
+      <DependentUpon>Location.xml</DependentUpon>
+    </Compile>
+    <Compile Include="Oblivion\Records\Major Records\PotionData_LoquiGenerated.cs">
+      <DependentUpon>Potion.xml</DependentUpon>
+    </Compile>
+    <Compile Include="Oblivion\Records\Major Records\QuestTargetData_LoquiGenerated.cs">
+      <DependentUpon>Quest.xml</DependentUpon>
+    </Compile>
+    <Compile Include="Oblivion\Records\Major Records\QuestData_LoquiGenerated.cs">
+      <DependentUpon>Quest.xml</DependentUpon>
+    </Compile>
+    <Compile Include="Oblivion\Records\Major Records\RaceData_LoquiGenerated.cs">
+      <DependentUpon>Race.xml</DependentUpon>
+    </Compile>
+    <Compile Include="Oblivion\Records\Major Records\LocalVariableData_LoquiGenerated.cs">
+      <DependentUpon>Script.xml</DependentUpon>
+    </Compile>
+    <Compile Include="Oblivion\Records\Major Records\SigilStoneData_LoquiGenerated.cs">
+      <DependentUpon>SigilStone.xml</DependentUpon>
+    </Compile>
+    <Compile Include="Oblivion\Records\Major Records\SkillData_LoquiGenerated.cs">
+      <DependentUpon>SkillRecord.xml</DependentUpon>
+    </Compile>
+    <Compile Include="Oblivion\Records\Major Records\SoulGemData_LoquiGenerated.cs">
+      <DependentUpon>SoulGem.xml</DependentUpon>
+    </Compile>
+    <Compile Include="Oblivion\Records\Major Records\SpellData_LoquiGenerated.cs">
+      <DependentUpon>SpellUnleveled.xml</DependentUpon>
+    </Compile>
+    <Compile Include="Oblivion\Records\Major Records\TreeData_LoquiGenerated.cs">
+      <DependentUpon>Tree.xml</DependentUpon>
+    </Compile>
+    <Compile Include="Oblivion\Records\Major Records\Dimensions_LoquiGenerated.cs">
+      <DependentUpon>Tree.xml</DependentUpon>
+    </Compile>
+    <Compile Include="Oblivion\Records\Major Records\WaterData_LoquiGenerated.cs">
+      <DependentUpon>Water.xml</DependentUpon>
+    </Compile>
+    <Compile Include="Oblivion\Records\Major Records\WeaponData_LoquiGenerated.cs">
+      <DependentUpon>Weapon.xml</DependentUpon>
+    </Compile>
+    <Compile Include="Oblivion\Records\Major Records\FogDistance_LoquiGenerated.cs">
+      <DependentUpon>Weather.xml</DependentUpon>
+    </Compile>
+    <Compile Include="Oblivion\Records\Major Records\HDRData_LoquiGenerated.cs">
+      <DependentUpon>Weather.xml</DependentUpon>
+    </Compile>
+    <Compile Include="Skyrim\Records\Major Records\CrimeValues_LoquiGenerated.cs">
+      <DependentUpon>Faction.xml</DependentUpon>
+    </Compile>
+    <Compile Include="Oblivion\Records\Common Subrecords\EffectData_LoquiGenerated.cs">
+      <DependentUpon>Effect.xml</DependentUpon>
+    </Compile>
+    <Compile Include="Oblivion\Records\Common Subrecords\ScriptEffectData_LoquiGenerated.cs">
+      <DependentUpon>Effect.xml</DependentUpon>
+    </Compile>
+    <Compile Include="Skyrim\Records\Common Subrecords\Effect_LoquiGenerated.cs">
+      <DependentUpon>Effect.xml</DependentUpon>
+    </Compile>
+    <Compile Include="Skyrim\Records\Common Subrecords\EffectData_LoquiGenerated.cs">
+      <DependentUpon>Effect.xml</DependentUpon>
+    </Compile>
+    <Compile Include="Skyrim\Records\Major Records\Scroll_LoquiGenerated.cs">
+      <DependentUpon>Scroll.xml</DependentUpon>
+    </Compile>
+    <Compile Include="Skyrim\Records\Common Subrecords\Destructible_LoquiGenerated.cs">
+      <DependentUpon>Destructible.xml</DependentUpon>
+    </Compile>
+    <Compile Include="Skyrim\Records\Common Subrecords\DestructionStage_LoquiGenerated.cs">
+      <DependentUpon>Destructible.xml</DependentUpon>
+    </Compile>
+    <Compile Include="Skyrim\Records\Common Subrecords\DestructionStageData_LoquiGenerated.cs">
+      <DependentUpon>Destructible.xml</DependentUpon>
+    </Compile>
+    <Compile Include="Skyrim\Records\Major Records\Debris_LoquiGenerated.cs">
+      <DependentUpon>Debris.xml</DependentUpon>
+    </Compile>
+    <Compile Include="Skyrim\Records\Major Records\Activator_LoquiGenerated.cs">
+      <DependentUpon>Activator.xml</DependentUpon>
+    </Compile>
+    <Compile Include="Skyrim\Records\Major Records\ASpell_LoquiGenerated.cs">
+      <DependentUpon>ASpell.xml</DependentUpon>
+    </Compile>
+    <Compile Include="Skyrim\Records\Major Records\LeveledSpell_LoquiGenerated.cs">
+      <DependentUpon>LeveledSpell.xml</DependentUpon>
+    </Compile>
+    <Compile Include="Skyrim\Records\Major Records\Shout_LoquiGenerated.cs">
+      <DependentUpon>Shout.xml</DependentUpon>
+    </Compile>
+    <Compile Include="Skyrim\Records\Major Records\Water_LoquiGenerated.cs">
+      <DependentUpon>Water.xml</DependentUpon>
+    </Compile>
+    <Compile Include="Skyrim\Records\Common Subrecords\DestructableData_LoquiGenerated.cs">
+      <DependentUpon>Destructible.xml</DependentUpon>
+    </Compile>
+    <Compile Include="Skyrim\Records\Major Records\Eyes_LoquiGenerated.cs">
+      <DependentUpon>Eyes.xml</DependentUpon>
+    </Compile>
+    <Compile Include="Skyrim\Records\Major Records\TalkingActivator_LoquiGenerated.cs">
+      <DependentUpon>TalkingActivator.xml</DependentUpon>
+    </Compile>
+    <Compile Include="Skyrim\Records\Major Records\ArmorModel_LoquiGenerated.cs">
+      <DependentUpon>Armor.xml</DependentUpon>
+    </Compile>
+    <Compile Include="Skyrim\Records\Common Subrecords\BodyTemplate_LoquiGenerated.cs">
+      <DependentUpon>BodyTemplate.xml</DependentUpon>
+    </Compile>
+    <Compile Include="Skyrim\Records\Major Records\ArmorAddon_LoquiGenerated.cs">
+      <DependentUpon>ArmorAddon.xml</DependentUpon>
+    </Compile>
+    <Compile Include="Skyrim\Records\Major Records\Book_LoquiGenerated.cs">
+      <DependentUpon>Book.xml</DependentUpon>
+    </Compile>
+    <Compile Include="Skyrim\Records\Major Records\BookTeachTarget_LoquiGenerated.cs">
+      <DependentUpon>Book.xml</DependentUpon>
+    </Compile>
+    <Compile Include="Skyrim\Records\Major Records\BookSkill_LoquiGenerated.cs">
+      <DependentUpon>Book.xml</DependentUpon>
+    </Compile>
+    <Compile Include="Skyrim\Records\Major Records\BookSpell_LoquiGenerated.cs">
+      <DependentUpon>Book.xml</DependentUpon>
+    </Compile>
+    <Compile Include="Skyrim\Records\Major Records\BookTeachesNothing_LoquiGenerated.cs">
+      <DependentUpon>Book.xml</DependentUpon>
+    </Compile>
+    <Compile Include="Skyrim\Records\Major Records\Container_LoquiGenerated.cs">
+      <DependentUpon>Container.xml</DependentUpon>
+    </Compile>
+    <Compile Include="Skyrim\Records\Major Records\AlchemicalApparatus_LoquiGenerated.cs">
+      <DependentUpon>AlchemicalApparatus.xml</DependentUpon>
+    </Compile>
+    <Compile Include="Skyrim\Records\Major Records\Ingestible_LoquiGenerated.cs">
+      <DependentUpon>Ingestible.xml</DependentUpon>
+    </Compile>
+    <Compile Include="Skyrim\Records\Major Records\Ingredient_LoquiGenerated.cs">
+      <DependentUpon>Ingredient.xml</DependentUpon>
+    </Compile>
+    <Compile Include="Skyrim\Records\Major Records\Key_LoquiGenerated.cs">
+      <DependentUpon>Key.xml</DependentUpon>
+    </Compile>
+    <Compile Include="Skyrim\Records\Major Records\LeveledItem_LoquiGenerated.cs">
+      <DependentUpon>LeveledItem.xml</DependentUpon>
+    </Compile>
+    <Compile Include="Skyrim\Records\Major Records\MiscItem_LoquiGenerated.cs">
+      <DependentUpon>MiscItem.xml</DependentUpon>
+    </Compile>
+    <Compile Include="Skyrim\Records\Major Records\SoulGem_LoquiGenerated.cs">
+      <DependentUpon>SoulGem.xml</DependentUpon>
+    </Compile>
+    <Compile Include="Skyrim\Records\Major Records\Weapon_LoquiGenerated.cs">
+      <DependentUpon>Weapon.xml</DependentUpon>
+    </Compile>
+    <Compile Include="Skyrim\Records\Major Records\Door_LoquiGenerated.cs">
+      <DependentUpon>Door.xml</DependentUpon>
+    </Compile>
+    <Compile Include="Skyrim\Records\Major Records\MaterialObject_LoquiGenerated.cs">
+      <DependentUpon>MaterialObject.xml</DependentUpon>
+    </Compile>
+    <Compile Include="Skyrim\Records\Major Records\Lod_LoquiGenerated.cs">
+      <DependentUpon>Static.xml</DependentUpon>
+    </Compile>
+    <Compile Include="Skyrim\Records\Major Records\MoveableStatic_LoquiGenerated.cs">
+      <DependentUpon>MoveableStatic.xml</DependentUpon>
+    </Compile>
+    <Compile Include="Skyrim\Records\Major Records\Tree_LoquiGenerated.cs">
+      <DependentUpon>Tree.xml</DependentUpon>
+    </Compile>
+    <Compile Include="Skyrim\Records\Common Subrecords\SeasonalIngredientProduction_LoquiGenerated.cs">
+      <DependentUpon>SeasonalIngredientProduction.xml</DependentUpon>
+    </Compile>
+    <Compile Include="Skyrim\Records\Major Records\Flora_LoquiGenerated.cs">
+      <DependentUpon>Flora.xml</DependentUpon>
+    </Compile>
+    <Compile Include="Skyrim\Records\Major Records\Furniture_LoquiGenerated.cs">
+      <DependentUpon>Furniture.xml</DependentUpon>
+    </Compile>
+    <Compile Include="Skyrim\Records\Major Records\WorkbenchData_LoquiGenerated.cs">
+      <DependentUpon>Furniture.xml</DependentUpon>
+    </Compile>
+    <Compile Include="Oblivion\Records\Major Records\Furniture_LoquiGenerated.cs">
+      <DependentUpon>Furniture.xml</DependentUpon>
+    </Compile>
+    <Compile Include="Skyrim\Records\Major Records\FurnitureMarker_LoquiGenerated.cs">
+      <DependentUpon>Furniture.xml</DependentUpon>
+    </Compile>
+    <Compile Include="Skyrim\Records\Major Records\EntryPoints_LoquiGenerated.cs">
+      <DependentUpon>Furniture.xml</DependentUpon>
+    </Compile>
+    <Compile Include="Skyrim\Records\Major Records\WeaponData_LoquiGenerated.cs">
+      <DependentUpon>Weapon.xml</DependentUpon>
+    </Compile>
+    <Compile Include="Skyrim\Records\Major Records\CriticalData_LoquiGenerated.cs">
+      <DependentUpon>Weapon.xml</DependentUpon>
+    </Compile>
+    <Compile Include="Oblivion\Records\Major Records\Ammunition_LoquiGenerated.cs">
+      <DependentUpon>Ammunition.xml</DependentUpon>
+    </Compile>
+    <Compile Include="Oblivion\Records\Major Records\AmmunitionData_LoquiGenerated.cs">
+      <DependentUpon>Ammunition.xml</DependentUpon>
+    </Compile>
+    <Compile Include="Skyrim\Records\Major Records\Ammunition_LoquiGenerated.cs">
+      <DependentUpon>Ammunition.xml</DependentUpon>
+    </Compile>
+    <Compile Include="Skyrim\Records\Major Records\LeveledNpc_LoquiGenerated.cs">
+      <DependentUpon>LeveledNpc.xml</DependentUpon>
+    </Compile>
+    <Compile Include="Skyrim\Records\Major Records\ANpcLevel_LoquiGenerated.cs">
+      <DependentUpon>Npc.xml</DependentUpon>
+    </Compile>
+    <Compile Include="Skyrim\Records\Major Records\NpcLevel_LoquiGenerated.cs">
+      <DependentUpon>Npc.xml</DependentUpon>
+    </Compile>
+    <Compile Include="Skyrim\Records\Major Records\PcLevelMult_LoquiGenerated.cs">
+      <DependentUpon>Npc.xml</DependentUpon>
+    </Compile>
+    <Compile Include="Skyrim\Records\Major Records\RankPlacement_LoquiGenerated.cs">
+      <DependentUpon>Npc.xml</DependentUpon>
+    </Compile>
+    <Compile Include="Skyrim\Records\Major Records\PerkPlacement_LoquiGenerated.cs">
+      <DependentUpon>Npc.xml</DependentUpon>
+    </Compile>
+    <Compile Include="Skyrim\Records\Major Records\AIData_LoquiGenerated.cs">
+      <DependentUpon>Npc.xml</DependentUpon>
+    </Compile>
+    <Compile Include="Skyrim\Records\Major Records\CombatStyle_LoquiGenerated.cs">
+      <DependentUpon>CombatStyle.xml</DependentUpon>
+    </Compile>
+    <Compile Include="Skyrim\Records\Major Records\PlayerSkills_LoquiGenerated.cs">
+      <DependentUpon>Npc.xml</DependentUpon>
+    </Compile>
+    <Compile Include="Skyrim\Records\Major Records\ANpcSoundDefinition_LoquiGenerated.cs">
+      <DependentUpon>Npc.xml</DependentUpon>
+    </Compile>
+    <Compile Include="Skyrim\Records\Major Records\NpcInheritSound_LoquiGenerated.cs">
+      <DependentUpon>Npc.xml</DependentUpon>
+    </Compile>
+    <Compile Include="Skyrim\Records\Major Records\NpcSoundTypes_LoquiGenerated.cs">
+      <DependentUpon>Npc.xml</DependentUpon>
+    </Compile>
+    <Compile Include="Skyrim\Records\Major Records\NpcSoundType_LoquiGenerated.cs">
+      <DependentUpon>Npc.xml</DependentUpon>
+    </Compile>
+    <Compile Include="Skyrim\Records\Major Records\NpcSound_LoquiGenerated.cs">
+      <DependentUpon>Npc.xml</DependentUpon>
+    </Compile>
+    <Compile Include="Skyrim\Records\Major Records\Package_LoquiGenerated.cs">
+      <DependentUpon>Package.xml</DependentUpon>
+    </Compile>
+    <Compile Include="Skyrim\Records\Major Records\NpcFaceMorph_LoquiGenerated.cs">
+      <DependentUpon>Npc.xml</DependentUpon>
+    </Compile>
+    <Compile Include="Skyrim\Records\Major Records\NpcFaceParts_LoquiGenerated.cs">
+      <DependentUpon>Npc.xml</DependentUpon>
+    </Compile>
+    <Compile Include="Skyrim\Records\Major Records\TintLayer_LoquiGenerated.cs">
+      <DependentUpon>Npc.xml</DependentUpon>
+    </Compile>
+    <Compile Include="Skyrim\Records\Common Subrecords\ExtraData_LoquiGenerated.cs">
+      <DependentUpon>ExtraData.xml</DependentUpon>
+    </Compile>
+    <Compile Include="Skyrim\Records\Common Subrecords\OwnerTarget_LoquiGenerated.cs">
+      <DependentUpon>ExtraData.xml</DependentUpon>
+    </Compile>
+    <Compile Include="Skyrim\Records\Common Subrecords\NpcOwner_LoquiGenerated.cs">
+      <DependentUpon>ExtraData.xml</DependentUpon>
+    </Compile>
+    <Compile Include="Skyrim\Records\Common Subrecords\FactionOwner_LoquiGenerated.cs">
+      <DependentUpon>ExtraData.xml</DependentUpon>
+    </Compile>
+    <Compile Include="Skyrim\Records\Common Subrecords\NoOwner_LoquiGenerated.cs">
+      <DependentUpon>ExtraData.xml</DependentUpon>
+    </Compile>
+    <Compile Include="Oblivion\Records\Major Records\ANpcSpawn_LoquiGenerated.cs">
+      <DependentUpon>ANpcSpawn.xml</DependentUpon>
+    </Compile>
+    <Compile Include="Skyrim\Records\Major Records\PlacedNpc_LoquiGenerated.cs">
+      <DependentUpon>PlacedNpc.xml</DependentUpon>
+    </Compile>
+    <Compile Include="Skyrim\Records\Major Records\Cell_LoquiGenerated.cs">
+      <DependentUpon>Cell.xml</DependentUpon>
+    </Compile>
+    <Compile Include="Skyrim\Records\Major Records\IdleMarker_LoquiGenerated.cs">
+      <DependentUpon>IdleMarker.xml</DependentUpon>
+    </Compile>
+    <Compile Include="Skyrim\Records\Common Subrecords\ALocationTarget_LoquiGenerated.cs">
+      <DependentUpon>LocationTarget.xml</DependentUpon>
+    </Compile>
+    <Compile Include="Skyrim\Records\Common Subrecords\LocationCell_LoquiGenerated.cs">
+      <DependentUpon>LocationTarget.xml</DependentUpon>
+    </Compile>
+    <Compile Include="Skyrim\Records\Common Subrecords\LocationObjectId_LoquiGenerated.cs">
+      <DependentUpon>LocationTarget.xml</DependentUpon>
+    </Compile>
+    <Compile Include="Skyrim\Records\Common Subrecords\LocationObjectType_LoquiGenerated.cs">
+      <DependentUpon>LocationTarget.xml</DependentUpon>
+    </Compile>
+    <Compile Include="Skyrim\Records\Common Subrecords\LocationKeyword_LoquiGenerated.cs">
+      <DependentUpon>LocationTarget.xml</DependentUpon>
+    </Compile>
+    <Compile Include="Skyrim\Records\Common Subrecords\LocationFallback_LoquiGenerated.cs">
+      <DependentUpon>LocationTarget.xml</DependentUpon>
+    </Compile>
+    <Compile Include="Skyrim\Records\Common Subrecords\LocationReference_LoquiGenerated.cs">
+      <DependentUpon>LocationTarget.xml</DependentUpon>
+    </Compile>
+    <Compile Include="Skyrim\Records\Major Records\LandscapeTexture_LoquiGenerated.cs">
+      <DependentUpon>LandscapeTexture.xml</DependentUpon>
+    </Compile>
+    <Compile Include="Skyrim\Records\Common Subrecords\Icons_LoquiGenerated.cs">
+      <DependentUpon>Icons.xml</DependentUpon>
+    </Compile>
+    <Compile Include="Skyrim\Records\Major Records\MountData_LoquiGenerated.cs">
+      <DependentUpon>Race.xml</DependentUpon>
+    </Compile>
+    <Compile Include="Skyrim\Records\Major Records\WeaponBasicStats_LoquiGenerated.cs">
+      <DependentUpon>Weapon.xml</DependentUpon>
+    </Compile>
+    <Compile Include="Skyrim\Records\Major Records\NpcConfiguration_LoquiGenerated.cs">
+      <DependentUpon>NPC.xml</DependentUpon>
+    </Compile>
+    <Compile Include="Skyrim\Records\Major Records\IdleAnimation_LoquiGenerated.cs">
+      <DependentUpon>IdleAnimation.xml</DependentUpon>
+    </Compile>
+    <Compile Include="Skyrim\Records\Common Subrecords\ContainerEntry_LoquiGenerated.cs">
+      <DependentUpon>ContainerEntry.xml</DependentUpon>
+    </Compile>
+    <Compile Include="Skyrim\Records\Common Subrecords\ContainerItem_LoquiGenerated.cs">
+      <DependentUpon>ContainerEntry.xml</DependentUpon>
+    </Compile>
+    <Compile Include="Skyrim\Records\Major Records\ConstructibleObject_LoquiGenerated.cs">
+      <DependentUpon>ConstructibleObject.xml</DependentUpon>
+    </Compile>
+    <Compile Include="Skyrim\Records\Major Records\CollisionLayer_LoquiGenerated.cs">
+      <DependentUpon>CollisionLayer.xml</DependentUpon>
+    </Compile>
+    <Compile Include="Skyrim\Records\Major Records\LeveledItemEntry_LoquiGenerated.cs">
+      <DependentUpon>LeveledItem.xml</DependentUpon>
+    </Compile>
+    <Compile Include="Skyrim\Records\Major Records\LeveledItemEntryData_LoquiGenerated.cs">
+      <DependentUpon>LeveledItem.xml</DependentUpon>
+    </Compile>
+    <Compile Include="Skyrim\Records\Major Records\LeveledNpcEntry_LoquiGenerated.cs">
+      <DependentUpon>LeveledNpc.xml</DependentUpon>
+    </Compile>
+    <Compile Include="Skyrim\Records\Major Records\LeveledNpcEntryData_LoquiGenerated.cs">
+      <DependentUpon>LeveledNpc.xml</DependentUpon>
+    </Compile>
+    <Compile Include="Skyrim\Records\Major Records\LensFlare_LoquiGenerated.cs">
+      <DependentUpon>LensFlare.xml</DependentUpon>
+    </Compile>
+    <Compile Include="Skyrim\Records\Major Records\ShaderParticleGeometry_LoquiGenerated.cs">
+      <DependentUpon>ShaderParticleGeometry.xml</DependentUpon>
+    </Compile>
+    <Compile Include="Skyrim\Records\Major Records\VisualEffect_LoquiGenerated.cs">
+      <DependentUpon>VisualEffect.xml</DependentUpon>
+    </Compile>
+    <Compile Include="Skyrim\Records\Major Records\VolumetricLighting_LoquiGenerated.cs">
+      <DependentUpon>VolumetricLighting.xml</DependentUpon>
+    </Compile>
+    <Compile Include="Skyrim\Records\Major Records\Weather_LoquiGenerated.cs">
+      <DependentUpon>Weather.xml</DependentUpon>
+    </Compile>
+    <Compile Include="Skyrim\Records\Major Records\CloudLayer_LoquiGenerated.cs">
+      <DependentUpon>Weather.xml</DependentUpon>
+    </Compile>
+    <Compile Include="Skyrim\Records\Major Records\WeatherColor_LoquiGenerated.cs">
+      <DependentUpon>Weather.xml</DependentUpon>
+    </Compile>
+    <Compile Include="Skyrim\Records\Major Records\WeatherAlpha_LoquiGenerated.cs">
+      <DependentUpon>Weather.xml</DependentUpon>
+    </Compile>
+    <Compile Include="Skyrim\Records\Major Records\WeatherSound_LoquiGenerated.cs">
+      <DependentUpon>Weather.xml</DependentUpon>
+    </Compile>
+    <Compile Include="Skyrim\Records\Major Records\WeatherImageSpaces_LoquiGenerated.cs">
+      <DependentUpon>Weather.xml</DependentUpon>
+    </Compile>
+    <Compile Include="Skyrim\Records\Major Records\WeatherVolumetricLighting_LoquiGenerated.cs">
+      <DependentUpon>Weather.xml</DependentUpon>
+    </Compile>
+    <Compile Include="Skyrim\Records\Major Records\WeatherAmbientColors_LoquiGenerated.cs">
+      <DependentUpon>Weather.xml</DependentUpon>
+    </Compile>
+    <Compile Include="Skyrim\Records\Major Records\Climate_LoquiGenerated.cs">
+      <DependentUpon>Climate.xml</DependentUpon>
+    </Compile>
+    <Compile Include="Skyrim\Records\Common Subrecords\WeatherType_LoquiGenerated.cs">
+      <DependentUpon>WeatherType.xml</DependentUpon>
+    </Compile>
+    <Compile Include="Skyrim\Records\Major Records\Music_LoquiGenerated.cs">
+      <DependentUpon>Music.xml</DependentUpon>
+    </Compile>
+    <Compile Include="Skyrim\Records\Major Records\RegionArea_LoquiGenerated.cs">
+      <DependentUpon>Region.xml</DependentUpon>
+    </Compile>
+    <Compile Include="Skyrim\Records\Major Records\RegionData_LoquiGenerated.cs">
+      <DependentUpon>Region.xml</DependentUpon>
+    </Compile>
+    <Compile Include="Skyrim\Records\Major Records\Worldspace_LoquiGenerated.cs">
+      <DependentUpon>Worldspace.xml</DependentUpon>
+    </Compile>
+    <Compile Include="Skyrim\Records\Major Records\RegionSound_LoquiGenerated.cs">
+      <DependentUpon>Region.xml</DependentUpon>
+    </Compile>
+    <Compile Include="Oblivion\Records\Common Subrecords\WeatherType_LoquiGenerated.cs">
+      <DependentUpon>WeatherType.xml</DependentUpon>
+    </Compile>
+    <Compile Include="Oblivion\Records\Major Records\WeatherColors_LoquiGenerated.cs">
+      <DependentUpon>Weather.xml</DependentUpon>
+    </Compile>
+    <Compile Include="Oblivion\Records\Major Records\WeatherData_LoquiGenerated.cs">
+      <DependentUpon>Weather.xml</DependentUpon>
+    </Compile>
+    <Compile Include="Oblivion\Records\Major Records\RegionData_LoquiGenerated.cs">
+      <DependentUpon>Region.xml</DependentUpon>
+    </Compile>
+    <Compile Include="Oblivion\Records\Major Records\RegionDataHeader_LoquiGenerated.cs">
+      <DependentUpon>Region.xml</DependentUpon>
+    </Compile>
+    <Compile Include="Oblivion\Records\Major Records\RegionObjects_LoquiGenerated.cs">
+      <DependentUpon>Region.xml</DependentUpon>
+    </Compile>
+    <Compile Include="Oblivion\Records\Major Records\RegionObject_LoquiGenerated.cs">
+      <DependentUpon>Region.xml</DependentUpon>
+    </Compile>
+    <Compile Include="Oblivion\Records\Major Records\RegionGrasses_LoquiGenerated.cs">
+      <DependentUpon>Region.xml</DependentUpon>
+    </Compile>
+    <Compile Include="Oblivion\Records\Major Records\RegionSounds_LoquiGenerated.cs">
+      <DependentUpon>Region.xml</DependentUpon>
+    </Compile>
+    <Compile Include="Oblivion\Records\Major Records\RegionWeather_LoquiGenerated.cs">
+      <DependentUpon>Region.xml</DependentUpon>
+    </Compile>
+    <Compile Include="Oblivion\Records\Major Records\RegionMap_LoquiGenerated.cs">
+      <DependentUpon>Region.xml</DependentUpon>
+    </Compile>
+    <Compile Include="Skyrim\Records\Major Records\RegionDataHeader_LoquiGenerated.cs">
+      <DependentUpon>Region.xml</DependentUpon>
+    </Compile>
+    <Compile Include="Skyrim\Records\Major Records\RegionSounds_LoquiGenerated.cs">
+      <DependentUpon>Region.xml</DependentUpon>
+    </Compile>
+    <Compile Include="Skyrim\Records\Major Records\RegionObjects_LoquiGenerated.cs">
+      <DependentUpon>Region.xml</DependentUpon>
+    </Compile>
+    <Compile Include="Skyrim\Records\Major Records\RegionObject_LoquiGenerated.cs">
+      <DependentUpon>Region.xml</DependentUpon>
+    </Compile>
+    <Compile Include="Skyrim\Records\Major Records\RegionWeather_LoquiGenerated.cs">
+      <DependentUpon>Region.xml</DependentUpon>
+    </Compile>
+    <Compile Include="Skyrim\Records\Major Records\RegionGrasses_LoquiGenerated.cs">
+      <DependentUpon>Region.xml</DependentUpon>
+    </Compile>
+    <Compile Include="Skyrim\Records\Major Records\RegionGrass_LoquiGenerated.cs">
+      <DependentUpon>Region.xml</DependentUpon>
+    </Compile>
+    <Compile Include="Skyrim\Records\Major Records\RegionMap_LoquiGenerated.cs">
+      <DependentUpon>Region.xml</DependentUpon>
+    </Compile>
+    <Compile Include="Skyrim\Records\Major Records\RegionLand_LoquiGenerated.cs">
+      <DependentUpon>Region.xml</DependentUpon>
+    </Compile>
+    <Compile Include="Skyrim\Records\Major Records\NavigationMeshInfoMap_LoquiGenerated.cs">
+      <DependentUpon>NavigationMeshInfoMap.xml</DependentUpon>
+    </Compile>
+    <Compile Include="Skyrim\Records\Major Records\NavigationMapInfo_LoquiGenerated.cs">
+      <DependentUpon>NavigationMeshInfoMap.xml</DependentUpon>
+    </Compile>
+    <Compile Include="Skyrim\Records\Major Records\LinkedDoor_LoquiGenerated.cs">
+      <DependentUpon>NavigationMeshInfoMap.xml</DependentUpon>
+    </Compile>
+    <Compile Include="Skyrim\Records\Major Records\IslandData_LoquiGenerated.cs">
+      <DependentUpon>NavigationMeshInfoMap.xml</DependentUpon>
+    </Compile>
+    <Compile Include="Skyrim\Records\Major Records\PreferredPathing_LoquiGenerated.cs">
+      <DependentUpon>NavigationMeshInfoMap.xml</DependentUpon>
+    </Compile>
+    <Compile Include="Skyrim\Records\Major Records\NavmeshSet_LoquiGenerated.cs">
+      <DependentUpon>NavigationMeshInfoMap.xml</DependentUpon>
+    </Compile>
+    <Compile Include="Skyrim\Records\Major Records\NavmeshNode_LoquiGenerated.cs">
+      <DependentUpon>NavigationMeshInfoMap.xml</DependentUpon>
+    </Compile>
+    <Compile Include="Skyrim\Records\Common Subrecords\LocationTarget_LoquiGenerated.cs">
+      <DependentUpon>LocationTarget.xml</DependentUpon>
+    </Compile>
+    <Compile Include="Skyrim\Records\Major Records\CellGrid_LoquiGenerated.cs">
+      <DependentUpon>Cell.xml</DependentUpon>
+    </Compile>
+    <Compile Include="Skyrim\Records\Major Records\CellLighting_LoquiGenerated.cs">
+      <DependentUpon>Cell.xml</DependentUpon>
+    </Compile>
+    <Compile Include="Skyrim\Records\Major Records\WeatherAmbientColorSet_LoquiGenerated.cs">
+      <DependentUpon>Weather.xml</DependentUpon>
+    </Compile>
+    <Compile Include="Skyrim\Records\Major Records\LightingTemplate_LoquiGenerated.cs">
+      <DependentUpon>LightingTemplate.xml</DependentUpon>
+    </Compile>
+    <Compile Include="Skyrim\Records\Major Records\Location_LoquiGenerated.cs">
+      <DependentUpon>Location.xml</DependentUpon>
+    </Compile>
+    <Compile Include="Skyrim\Records\Common Subrecords\Ownership_LoquiGenerated.cs">
+      <DependentUpon>Ownership.xml</DependentUpon>
+    </Compile>
+    <Compile Include="Skyrim\Records\Major Records\CellWaterVelocity_LoquiGenerated.cs">
+      <DependentUpon>Cell.xml</DependentUpon>
+    </Compile>
+    <Compile Include="Skyrim\Records\Major Records\EncounterZone_LoquiGenerated.cs">
+      <DependentUpon>EncounterZone.xml</DependentUpon>
+    </Compile>
+    <Compile Include="Skyrim\Records\Major Records\CellBlock_LoquiGenerated.cs">
+      <DependentUpon>Cell.xml</DependentUpon>
+    </Compile>
+    <Compile Include="Skyrim\Records\Major Records\CellSubBlock_LoquiGenerated.cs">
+      <DependentUpon>Cell.xml</DependentUpon>
+    </Compile>
+    <Compile Include="Skyrim\Records\Major Records\Landscape_LoquiGenerated.cs">
+      <DependentUpon>Landscape.xml</DependentUpon>
+    </Compile>
+    <Compile Include="Skyrim\Records\ListGroup_LoquiGenerated.cs">
+      <DependentUpon>Group.xml</DependentUpon>
+    </Compile>
+    <Compile Include="Skyrim\Records\Common Subrecords\WaterReflection_LoquiGenerated.cs">
+      <DependentUpon>WaterReflection.xml</DependentUpon>
+    </Compile>
+    <Compile Include="Skyrim\Records\Common Subrecords\LinkedReferences_LoquiGenerated.cs">
+      <DependentUpon>LinkedReferences.xml</DependentUpon>
+    </Compile>
+    <Compile Include="Skyrim\Records\Common Subrecords\ActivateParent_LoquiGenerated.cs">
+      <DependentUpon>ActivateParents.xml</DependentUpon>
+    </Compile>
+    <Compile Include="Skyrim\Records\Common Subrecords\EnableParent_LoquiGenerated.cs">
+      <DependentUpon>EnableParent.xml</DependentUpon>
+    </Compile>
+    <Compile Include="Skyrim\Records\Major Records\PlacedPrimitive_LoquiGenerated.cs">
+      <DependentUpon>PlacedObject.xml</DependentUpon>
+    </Compile>
+    <Compile Include="Skyrim\Records\Major Records\Placement_LoquiGenerated.cs">
+      <DependentUpon>PlacedObject.xml</DependentUpon>
+    </Compile>
+    <Compile Include="Skyrim\Records\Major Records\Portal_LoquiGenerated.cs">
+      <DependentUpon>PlacedObject.xml</DependentUpon>
+    </Compile>
+    <Compile Include="Skyrim\Records\Major Records\LightData_LoquiGenerated.cs">
+      <DependentUpon>PlacedObject.xml</DependentUpon>
+    </Compile>
+    <Compile Include="Skyrim\Records\Major Records\Alpha_LoquiGenerated.cs">
+      <DependentUpon>PlacedObject.xml</DependentUpon>
+    </Compile>
+    <Compile Include="Skyrim\Records\Major Records\TeleportDestination_LoquiGenerated.cs">
+      <DependentUpon>PlacedObject.xml</DependentUpon>
+    </Compile>
+    <Compile Include="Skyrim\Records\Major Records\Message_LoquiGenerated.cs">
+      <DependentUpon>Message.xml</DependentUpon>
+    </Compile>
+    <Compile Include="Skyrim\Records\Major Records\WaterVelocity_LoquiGenerated.cs">
+      <DependentUpon>PlacedObject.xml</DependentUpon>
+    </Compile>
+    <Compile Include="Skyrim\Records\Common Subrecords\ActivateParents_LoquiGenerated.cs">
+      <DependentUpon>ActivateParents.xml</DependentUpon>
+    </Compile>
+    <Compile Include="Skyrim\Records\Major Records\LockData_LoquiGenerated.cs">
+      <DependentUpon>PlacedObject.xml</DependentUpon>
+    </Compile>
+    <Compile Include="Skyrim\Records\Major Records\NavigationDoorLink_LoquiGenerated.cs">
+      <DependentUpon>PlacedObject.xml</DependentUpon>
+    </Compile>
+    <Compile Include="Skyrim\Records\Common Subrecords\ATopicReference_LoquiGenerated.cs">
+      <DependentUpon>TopicReference.xml</DependentUpon>
+    </Compile>
+    <Compile Include="Skyrim\Records\Common Subrecords\TopicReference_LoquiGenerated.cs">
+      <DependentUpon>TopicReference.xml</DependentUpon>
+    </Compile>
+    <Compile Include="Skyrim\Records\Common Subrecords\TopicReferenceSubtype_LoquiGenerated.cs">
+      <DependentUpon>TopicReference.xml</DependentUpon>
+    </Compile>
+    <Compile Include="Skyrim\Records\Major Records\DialogTopic_LoquiGenerated.cs">
+      <DependentUpon>DialogTopic.xml</DependentUpon>
+    </Compile>
+    <Compile Include="Skyrim\Records\Major Records\MapMarker_LoquiGenerated.cs">
+      <DependentUpon>PlacedObject.xml</DependentUpon>
+    </Compile>
+    <Compile Include="Skyrim\Records\Common Subrecords\Patrol_LoquiGenerated.cs">
+      <DependentUpon>Patrol.xml</DependentUpon>
+    </Compile>
+    <Compile Include="Skyrim\Records\Major Records\LinkedReferenceColor_LoquiGenerated.cs">
+      <DependentUpon>PlacedNpc.xml</DependentUpon>
+    </Compile>
+    <Compile Include="Skyrim\Records\Major Records\WorldspaceNavigationMesh_LoquiGenerated.cs">
+      <DependentUpon>NavigationMesh.xml</DependentUpon>
+    </Compile>
+    <Compile Include="Skyrim\Records\Major Records\CellNavigationMesh_LoquiGenerated.cs">
+      <DependentUpon>NavigationMesh.xml</DependentUpon>
+    </Compile>
+    <Compile Include="Skyrim\Records\Major Records\NavmeshTriangle_LoquiGenerated.cs">
+      <DependentUpon>NavigationMesh.xml</DependentUpon>
+    </Compile>
+    <Compile Include="Skyrim\Records\Major Records\EdgeLink_LoquiGenerated.cs">
+      <DependentUpon>NavigationMesh.xml</DependentUpon>
+    </Compile>
+    <Compile Include="Skyrim\Records\Major Records\DoorTriangle_LoquiGenerated.cs">
+      <DependentUpon>NavigationMesh.xml</DependentUpon>
+    </Compile>
+    <Compile Include="Skyrim\Records\Major Records\ANavigationMesh_LoquiGenerated.cs">
+      <DependentUpon>NavigationMesh.xml</DependentUpon>
+    </Compile>
+    <Compile Include="Skyrim\Records\Major Records\ANavigationMeshData_LoquiGenerated.cs">
+      <DependentUpon>NavigationMesh.xml</DependentUpon>
+    </Compile>
+    <Compile Include="Skyrim\Records\Major Records\WorldspaceNavigationMeshData_LoquiGenerated.cs">
+      <DependentUpon>NavigationMesh.xml</DependentUpon>
+    </Compile>
+    <Compile Include="Skyrim\Records\Major Records\CellNavigationMeshData_LoquiGenerated.cs">
+      <DependentUpon>NavigationMesh.xml</DependentUpon>
+    </Compile>
+    <Compile Include="Skyrim\Records\Major Records\APlacedTrap_LoquiGenerated.cs">
+      <DependentUpon>PlacedTrap.xml</DependentUpon>
+    </Compile>
+    <Compile Include="Skyrim\Records\Major Records\PlacedArrow_LoquiGenerated.cs">
+      <DependentUpon>PlacedTrap.xml</DependentUpon>
+    </Compile>
+    <Compile Include="Skyrim\Records\Major Records\PlacedBeam_LoquiGenerated.cs">
+      <DependentUpon>PlacedTrap.xml</DependentUpon>
+    </Compile>
+    <Compile Include="Skyrim\Records\Major Records\PlacedFlame_LoquiGenerated.cs">
+      <DependentUpon>PlacedTrap.xml</DependentUpon>
+    </Compile>
+    <Compile Include="Skyrim\Records\Major Records\PlacedCone_LoquiGenerated.cs">
+      <DependentUpon>PlacedTrap.xml</DependentUpon>
+    </Compile>
+    <Compile Include="Skyrim\Records\Major Records\PlacedBarrier_LoquiGenerated.cs">
+      <DependentUpon>PlacedTrap.xml</DependentUpon>
+    </Compile>
+    <Compile Include="Skyrim\Records\Major Records\PlacedTrap_LoquiGenerated.cs">
+      <DependentUpon>PlacedTrap.xml</DependentUpon>
+    </Compile>
+    <Compile Include="Skyrim\Records\Major Records\PlacedHazard_LoquiGenerated.cs">
+      <DependentUpon>PlacedTrap.xml</DependentUpon>
+    </Compile>
+    <Compile Include="Skyrim\Records\Major Records\PlacedMissile_LoquiGenerated.cs">
+      <DependentUpon>PlacedTrap.xml</DependentUpon>
+    </Compile>
+    <Compile Include="Skyrim\Records\Major Records\WorldspaceBlock_LoquiGenerated.cs">
+      <DependentUpon>Worldspace.xml</DependentUpon>
+    </Compile>
+    <Compile Include="Skyrim\Records\Major Records\WorldspaceSubBlock_LoquiGenerated.cs">
+      <DependentUpon>Worldspace.xml</DependentUpon>
+    </Compile>
+    <Compile Include="Skyrim\Records\Major Records\WorldspaceGridReference_LoquiGenerated.cs">
+      <DependentUpon>Worldspace.xml</DependentUpon>
+    </Compile>
+    <Compile Include="Skyrim\Records\Major Records\WorldspaceReference_LoquiGenerated.cs">
+      <DependentUpon>Worldspace.xml</DependentUpon>
+    </Compile>
+    <Compile Include="Skyrim\Records\Major Records\WorldspaceMaxHeight_LoquiGenerated.cs">
+      <DependentUpon>Worldspace.xml</DependentUpon>
+    </Compile>
+    <Compile Include="Skyrim\Records\Major Records\WorldspaceParent_LoquiGenerated.cs">
+      <DependentUpon>Worldspace.xml</DependentUpon>
+    </Compile>
+    <Compile Include="Skyrim\Records\Major Records\WorldspaceLandDefaults_LoquiGenerated.cs">
+      <DependentUpon>Worldspace.xml</DependentUpon>
+    </Compile>
+    <Compile Include="Skyrim\Records\Major Records\WorldspaceMap_LoquiGenerated.cs">
+      <DependentUpon>Worldspace.xml</DependentUpon>
+    </Compile>
+    <Compile Include="Skyrim\Records\Major Records\WorldspaceMapOffset_LoquiGenerated.cs">
+      <DependentUpon>Worldspace.xml</DependentUpon>
+    </Compile>
+    <Compile Include="Skyrim\Records\Major Records\WorldspaceObjectBounds_LoquiGenerated.cs">
+      <DependentUpon>Worldspace.xml</DependentUpon>
+    </Compile>
+    <Compile Include="Skyrim\Records\Major Records\BaseLayer_LoquiGenerated.cs">
+      <DependentUpon>Landscape.xml</DependentUpon>
+    </Compile>
+    <Compile Include="Skyrim\Records\Major Records\AlphaLayer_LoquiGenerated.cs">
+      <DependentUpon>Landscape.xml</DependentUpon>
+    </Compile>
+    <Compile Include="Skyrim\Records\Major Records\LayerHeader_LoquiGenerated.cs">
+      <DependentUpon>Landscape.xml</DependentUpon>
+    </Compile>
+    <Compile Include="Skyrim\Records\Major Records\DialogBranch_LoquiGenerated.cs">
+      <DependentUpon>DialogBranch.xml</DependentUpon>
+    </Compile>
+    <Compile Include="Skyrim\Records\Major Records\Quest_LoquiGenerated.cs">
+      <DependentUpon>Quest.xml</DependentUpon>
+    </Compile>
+    <Compile Include="Skyrim\Records\Major Records\DialogResponseAdapter_LoquiGenerated.cs">
+      <DependentUpon>DialogResponses.xml</DependentUpon>
+    </Compile>
+    <Compile Include="Skyrim\Records\Common Subrecords\ScriptFragments_LoquiGenerated.cs">
+      <DependentUpon>VirtualMachineAdapter.xml</DependentUpon>
+    </Compile>
+    <Compile Include="Skyrim\Records\Common Subrecords\ScriptFragment_LoquiGenerated.cs">
+      <DependentUpon>VirtualMachineAdapter.xml</DependentUpon>
+    </Compile>
+    <Compile Include="Skyrim\Records\Common Subrecords\AVirtualMachineAdapter_LoquiGenerated.cs">
+      <DependentUpon>VirtualMachineAdapter.xml</DependentUpon>
+    </Compile>
+    <Compile Include="Skyrim\Records\Major Records\DialogResponses_LoquiGenerated.cs">
+      <DependentUpon>DialogResponses.xml</DependentUpon>
+    </Compile>
+    <Compile Include="Skyrim\Records\Major Records\DialogResponse_LoquiGenerated.cs">
+      <DependentUpon>DialogResponses.xml</DependentUpon>
+    </Compile>
+    <Compile Include="Skyrim\Records\Major Records\DialogResponsesUnknownData_LoquiGenerated.cs">
+      <DependentUpon>DialogResponses.xml</DependentUpon>
+    </Compile>
+    <Compile Include="Skyrim\Records\Major Records\SoundOutputModel_LoquiGenerated.cs">
+      <DependentUpon>SoundOutputModel.xml</DependentUpon>
+    </Compile>
+    <Compile Include="Skyrim\Records\Major Records\DialogResponseFlags_LoquiGenerated.cs">
+      <DependentUpon>DialogResponses.xml</DependentUpon>
+    </Compile>
+    <Compile Include="Skyrim\Records\Major Records\QuestAdapter_LoquiGenerated.cs">
+      <DependentUpon>Quest.xml</DependentUpon>
+    </Compile>
+    <Compile Include="Skyrim\Records\Major Records\QuestScriptFragment_LoquiGenerated.cs">
+      <DependentUpon>Quest.xml</DependentUpon>
+    </Compile>
+    <Compile Include="Skyrim\Records\Major Records\QuestAlias_LoquiGenerated.cs">
+      <DependentUpon>Quest.xml</DependentUpon>
+    </Compile>
+    <Compile Include="Skyrim\Records\Major Records\QuestFragmentAlias_LoquiGenerated.cs">
+      <DependentUpon>Quest.xml</DependentUpon>
+    </Compile>
+    <Compile Include="Skyrim\Records\Major Records\QuestStage_LoquiGenerated.cs">
+      <DependentUpon>Quest.xml</DependentUpon>
+    </Compile>
+    <Compile Include="Skyrim\Records\Major Records\QuestLogEntry_LoquiGenerated.cs">
+      <DependentUpon>Quest.xml</DependentUpon>
+    </Compile>
+    <Compile Include="Skyrim\Records\Major Records\QuestObjective_LoquiGenerated.cs">
+      <DependentUpon>Quest.xml</DependentUpon>
+    </Compile>
+    <Compile Include="Skyrim\Records\Major Records\QuestObjectiveTarget_LoquiGenerated.cs">
+      <DependentUpon>Quest.xml</DependentUpon>
+    </Compile>
+    <Compile Include="Skyrim\Records\Major Records\LocationAliasReference_LoquiGenerated.cs">
+      <DependentUpon>Quest.xml</DependentUpon>
+    </Compile>
+    <Compile Include="Skyrim\Records\Major Records\ExternalAliasReference_LoquiGenerated.cs">
+      <DependentUpon>Quest.xml</DependentUpon>
+    </Compile>
+    <Compile Include="Skyrim\Records\Major Records\CreateReferenceToObject_LoquiGenerated.cs">
+      <DependentUpon>Quest.xml</DependentUpon>
+    </Compile>
+    <Compile Include="Skyrim\Records\Major Records\FindMatchingRefNearAlias_LoquiGenerated.cs">
+      <DependentUpon>Quest.xml</DependentUpon>
+    </Compile>
+    <Compile Include="Skyrim\Records\Major Records\FindMatchingRefFromEvent_LoquiGenerated.cs">
+      <DependentUpon>Quest.xml</DependentUpon>
+    </Compile>
+    <Compile Include="Skyrim\Records\Major Records\QuestTarget_LoquiGenerated.cs">
+      <DependentUpon>Quest.xml</DependentUpon>
+    </Compile>
+  </ItemGroup>
+  <ItemGroup>
+    <PackageReference Include="DotNetZip" Version="1.13.8" />
+    <PackageReference Include="Loqui" Version="1.1.12.1" />
+    <PackageReference Include="Noggog.CSharpExt" Version="1.0.19" />
+  </ItemGroup>
+  <ItemGroup>
+    <ProjectReference Include="..\Mutagen.Bethesda.Core\Mutagen.Bethesda.Core.csproj" />
+  </ItemGroup>
 </Project>