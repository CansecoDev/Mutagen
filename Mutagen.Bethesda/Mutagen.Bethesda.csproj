<?xml version="1.0" encoding="us-ascii"?>
<Project Sdk="Microsoft.NET.Sdk">
  <PropertyGroup>
    <TargetFramework>netstandard2.0</TargetFramework>
    <LangVersion>7.3</LangVersion>
    <EnableDefaultCompileItems>False</EnableDefaultCompileItems>
  </PropertyGroup>
  <PropertyGroup Condition="'$(Configuration)|$(Platform)'=='Debug|AnyCPU'">
    <NoWarn>1701;1702; 1998</NoWarn>
    <WarningsAsErrors>NU1605, CS4014</WarningsAsErrors>
  </PropertyGroup>
  <PropertyGroup Condition="'$(Configuration)|$(Platform)'=='Release|AnyCPU'">
    <WarningsAsErrors>NU1605, CS4014</WarningsAsErrors>
    <NoWarn>1701;1702; 1998</NoWarn>
  </PropertyGroup>
  <ItemGroup>
    <PackageReference Include="DotNetZip" Version="1.12.0" />
  </ItemGroup>
  <ItemGroup>
    <ProjectReference Include="..\..\CSharpExt\CSharpExt\CSharpExt.csproj" />
    <ProjectReference Include="..\..\DynamicData\DynamicData\DynamicData.csproj" />
    <ProjectReference Include="..\..\Loqui\Loqui\Loqui.csproj" />
  </ItemGroup>
  <ItemGroup>
    <Folder Include="Properties\" />
  </ItemGroup>
  <ItemGroup>
    <Compile Include="BinaryFileProcessor.cs" />
    <Compile Include="Constants.cs" />
    <Compile Include="Enums\GroupTypeEnum.cs" />
    <Compile Include="Extensions\IBinaryStreamExt.cs" />
    <Compile Include="Extensions\NoggogRxExt.cs" />
    <Compile Include="FormID.cs" />
    <Compile Include="FormKey.cs" />
    <Compile Include="Interfaces\IDuplicatable.cs" />
    <Compile Include="Interfaces\IFormKey.cs" />
    <Compile Include="Interfaces\IMod.cs" />
    <Compile Include="Interfaces\INamed.cs" />
    <Compile Include="Links\EDIDLink.cs" />
    <Compile Include="Links\EDIDSetLink.cs" />
    <Compile Include="Links\FormIDLink.cs" />
    <Compile Include="Links\FormIDLinkTesterHelper.cs" />
    <Compile Include="Links\FormIDSetLink.cs" />
    <Compile Include="Links\IEDIDLink.cs" />
    <Compile Include="Links\IFormIDLink.cs" />
    <Compile Include="Links\ILink.cs" />
    <Compile Include="Links\ILinkContainer.cs" />
    <Compile Include="Links\LinkExt.cs" />
    <Compile Include="Links\NamedFormID.cs" />
    <Compile Include="MasterReferences.cs" />
    <Compile Include="ModDecompressor.cs" />
    <Compile Include="ModID.cs" />
    <Compile Include="ModKey.cs" />
    <Compile Include="ModList.cs" />
    <Compile Include="ModListing.cs" />
    <Compile Include="ModRecordAligner.cs" />
    <Compile Include="ModRecordSorter.cs" />
    <Compile Include="ObjectType.cs" />
    <Compile Include="Pipeline.cs" />
    <Compile Include="RecordInterest.cs" />
    <Compile Include="RecordLocator.cs" />
    <Compile Include="Records\Group.cs">
      <DependentUpon>Group.xml</DependentUpon>
    </Compile>
    <Compile Include="Records\Group_LoquiGenerated.cs">
      <DependentUpon>Group.xml</DependentUpon>
    </Compile>
    <Compile Include="Records\ListGroup.cs">
      <DependentUpon>Group.xml</DependentUpon>
    </Compile>
    <Compile Include="Records\ListGroup_LoquiGenerated.cs">
      <DependentUpon>Group.xml</DependentUpon>
    </Compile>
    <Compile Include="Records\MajorRecord.cs">
      <DependentUpon>MajorRecord.xml</DependentUpon>
    </Compile>
    <Compile Include="Records\MajorRecord_LoquiGenerated.cs">
      <DependentUpon>MajorRecord.xml</DependentUpon>
    </Compile>
    <Compile Include="Records\MasterReference_LoquiGenerated.cs">
      <DependentUpon>MasterReference.xml</DependentUpon>
    </Compile>
    <Compile Include="ProtocolDefinition_Bethesda.cs" />
    <Compile Include="RecordType.cs" />
    <Compile Include="RecordTypeConverter.cs" />
    <Compile Include="Translators\Binary\BinaryTranslationCaster.cs" />
    <Compile Include="Translators\Binary\BinaryTranslator.cs" />
    <Compile Include="Translators\Binary\BooleanBinaryTranslation.cs" />
    <Compile Include="Translators\Binary\ByteArrayBinaryTranslation.cs" />
    <Compile Include="Translators\Binary\ByteBinaryTranslation.cs" />
    <Compile Include="Translators\Binary\CharBinaryTranslation.cs" />
    <Compile Include="Translators\Binary\ColorBinaryTranslation.cs" />
    <Compile Include="Translators\Binary\ContainerBinaryTranslation.cs" />
    <Compile Include="Translators\Binary\DateTimeBinaryTranslation.cs" />
    <Compile Include="Translators\Binary\DoubleBinaryTranslation.cs" />
    <Compile Include="Translators\Binary\EnumBinaryTranslation.cs" />
    <Compile Include="Translators\Binary\FilePathBinaryTranslation.cs" />
    <Compile Include="Translators\Binary\FloatBinaryTranslation.cs" />
    <Compile Include="Translators\Binary\FormKeyBinaryTranslation.cs" />
    <Compile Include="Translators\Binary\HeaderExport.cs" />
    <Compile Include="Translators\Binary\HeaderTranslation.cs" />
    <Compile Include="Translators\Binary\IBinaryTranslation.cs" />
    <Compile Include="Translators\Binary\Int16BinaryTranslation.cs" />
    <Compile Include="Translators\Binary\Int32BinaryTranslation.cs" />
    <Compile Include="Translators\Binary\Int64BinaryTranslation.cs" />
    <Compile Include="Translators\Binary\Int8BinaryTranslation.cs" />
    <Compile Include="Translators\Binary\ListBinaryTranslation.cs" />
    <Compile Include="Translators\Binary\LoquiBinaryTranslation.cs" />
    <Compile Include="Translators\Binary\ModKeyBinaryTranslation.cs" />
    <Compile Include="Translators\Binary\MutagenFrame.cs" />
    <Compile Include="Translators\Binary\MutagenWriter.cs" />
    <Compile Include="Translators\Binary\P2FloatBinaryTranslation.cs" />
    <Compile Include="Translators\Binary\P2Int16BinaryTranslation.cs" />
    <Compile Include="Translators\Binary\P2IntBinaryTranslation.cs" />
    <Compile Include="Translators\Binary\P3FloatBinaryTranslation.cs" />
    <Compile Include="Translators\Binary\P3UInt16BinaryTranslation.cs" />
    <Compile Include="Translators\Binary\PrimitiveBinaryTranslation.cs" />
    <Compile Include="Translators\Binary\RecordTypeBinaryTranslation.cs" />
    <Compile Include="Translators\Binary\StringBinaryTranslation.cs" />
    <Compile Include="Translators\Binary\TypicalBinaryTranslation.cs" />
    <Compile Include="Translators\Binary\UInt16BinaryTranslation.cs" />
    <Compile Include="Translators\Binary\UInt32BinaryTranslation.cs" />
    <Compile Include="Translators\Binary\UInt64BinaryTranslation.cs" />
    <Compile Include="Translators\Binary\UtilityTranslation.cs" />
    <Compile Include="Translators\XML\FormKeyXmlTranslation.cs" />
<<<<<<< HEAD
    <Compile Include="Translators\Folder\IXmlFolderItem.cs" />
    <Compile Include="Translators\Folder\LoquiXmlFolderTranslation.cs" />
    <Compile Include="Records\MajorRecord_LoquiGenerated.cs">
      <DependentUpon>MajorRecord.xml</DependentUpon>
    </Compile>
    <Compile Include="ProtocolDefinition_Bethesda.cs" />
    <Compile Include="Records\ListGroup_LoquiGenerated.cs">
      <DependentUpon>Group.xml</DependentUpon>
    </Compile>
=======
>>>>>>> 2bcb3b9b
    <Compile Include="Translators\XML\ModKeyXmlTranslation.cs" />
    <Compile Include="Utility.cs" />
  </ItemGroup>
</Project><|MERGE_RESOLUTION|>--- conflicted
+++ resolved
@@ -123,7 +123,6 @@
     <Compile Include="Translators\Binary\UInt64BinaryTranslation.cs" />
     <Compile Include="Translators\Binary\UtilityTranslation.cs" />
     <Compile Include="Translators\XML\FormKeyXmlTranslation.cs" />
-<<<<<<< HEAD
     <Compile Include="Translators\Folder\IXmlFolderItem.cs" />
     <Compile Include="Translators\Folder\LoquiXmlFolderTranslation.cs" />
     <Compile Include="Records\MajorRecord_LoquiGenerated.cs">
@@ -133,8 +132,6 @@
     <Compile Include="Records\ListGroup_LoquiGenerated.cs">
       <DependentUpon>Group.xml</DependentUpon>
     </Compile>
-=======
->>>>>>> 2bcb3b9b
     <Compile Include="Translators\XML\ModKeyXmlTranslation.cs" />
     <Compile Include="Utility.cs" />
   </ItemGroup>
