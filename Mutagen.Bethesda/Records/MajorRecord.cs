﻿using Loqui;
using Loqui.Internal;
using Mutagen.Bethesda.Binary;
using Mutagen.Bethesda.Internals;
using Noggog;
using System;
using System.Collections.Generic;
using System.Diagnostics;
using System.IO;
using System.Linq;
using System.Text;
using System.Threading.Tasks;

namespace Mutagen.Bethesda
{
    public partial interface IMajorRecord : IFormKey, IDuplicatable, IMajorRecordCommon
    {
        new FormKey FormKey { get; }
    }

    [DebuggerDisplay("{GetType().Name} {this.EditorID?.ToString()} {this.FormKey.ToString()}")]
    public partial class MajorRecord : ILinkSubContainer
    {
        public int MajorRecordFlagsRaw { get; set; }

        public MajorRecordFlag MajorRecordFlags
        {
            get => (MajorRecordFlag)this.MajorRecordFlagsRaw;
            set => this.MajorRecordFlagsRaw = (int)value;
        }

        [Flags]
        public enum MajorRecordFlag
        {
            Compressed = 0x00040000,
        }

        [DebuggerBrowsable(DebuggerBrowsableState.Never)]
        public string TitleString => $"{this.EditorID} - {this.FormKey.ToString()}";

        bool IMajorRecordCommon.IsCompressed
        {
            get => this.MajorRecordFlags.HasFlag(MajorRecordFlag.Compressed);
            set => this.MajorRecordFlags.SetFlag(MajorRecordFlag.Compressed, value);
        }

        public static void Fill_Binary(
            MutagenFrame frame,
            MajorRecord record,
            MasterReferences masterReferences,
            ErrorMaskBuilder errorMask)
        {
            Fill_Binary_Structs(
                record,
                frame,
                masterReferences,
                errorMask);
            for (int i = 0; i < MajorRecord_Registration.NumTypedFields; i++)
            {
                var nextRecordType = HeaderTranslation.GetNextSubRecordType(
                    frame.Reader,
                    contentLength: out var contentLength);
                var finalPos = frame.Position + contentLength;
                Fill_Binary_RecordTypes(
                    record,
                    frame,
                    nextRecordType,
                    contentLength,
                    masterReferences,
                    errorMask: errorMask);
                if (frame.Position < finalPos)
                {
                    frame.Position = finalPos;
                }
            }
        }

<<<<<<< HEAD
        internal void SetFormKey(FormKey formKey)
        {
            this.FormKey = formKey;
        }

        object IDuplicatable.Duplicate(Func<FormKey> getNextFormKey, IList<(MajorRecord Record, FormKey OriginalFormKey)> duplicatedRecordTracker)
=======
        object IDuplicatable.Duplicate(Func<FormKey> getNextFormKey, IList<(IMajorRecordCommon Record, FormKey OriginalFormKey)> duplicatedRecordTracker = null)
>>>>>>> 41979546
        {
            return this.Duplicate(getNextFormKey, duplicatedRecordTracker);
        }
    }
}<|MERGE_RESOLUTION|>--- conflicted
+++ resolved
@@ -75,16 +75,7 @@
             }
         }
 
-<<<<<<< HEAD
-        internal void SetFormKey(FormKey formKey)
-        {
-            this.FormKey = formKey;
-        }
-
-        object IDuplicatable.Duplicate(Func<FormKey> getNextFormKey, IList<(MajorRecord Record, FormKey OriginalFormKey)> duplicatedRecordTracker)
-=======
         object IDuplicatable.Duplicate(Func<FormKey> getNextFormKey, IList<(IMajorRecordCommon Record, FormKey OriginalFormKey)> duplicatedRecordTracker = null)
->>>>>>> 41979546
         {
             return this.Duplicate(getNextFormKey, duplicatedRecordTracker);
         }
