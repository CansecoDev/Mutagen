--- conflicted
+++ resolved
@@ -87,14 +87,9 @@
                     out var enumer,
                     triggeringRecord,
                     lengthLength,
-<<<<<<< HEAD
-                    errorMask,
-                    transl,
+                    errorMask: errorMask,
+                    transl: transl,
                     parseIndefinitely: parseIndefinitely))
-=======
-                    errorMask: errorMask,
-                    transl: transl))
->>>>>>> f69a2d01
                 {
                     item.SetTo(enumer);
                 }
