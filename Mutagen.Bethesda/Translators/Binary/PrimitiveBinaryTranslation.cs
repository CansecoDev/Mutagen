﻿using Loqui;
using Loqui.Internal;
using Noggog;
using Noggog.Notifying;
using System;
using System.IO;

namespace Mutagen.Bethesda.Binary
{
    public abstract class PrimitiveBinaryTranslation<T> : IBinaryTranslation<T>, IBinaryTranslation<T?>
        where T : struct
    {
        public abstract int? ExpectedLength { get; }

        protected abstract T ParseValue(MutagenFrame reader);

        public void ParseInto(
            MutagenFrame frame,
            int fieldIndex,
            IHasItem<T> item,
            ErrorMaskBuilder errorMask)
        {
            try
            {
                errorMask?.PushIndex(fieldIndex);
                if (Parse(
                    frame,
                    out T subItem,
                    errorMask))
                {
                    item.Item = subItem;
                }
                else
                {
                    item.Unset();
                }
            }
            catch (Exception ex)
            when (errorMask != null)
            {
                errorMask.ReportException(ex);
            }
            finally
            {
                errorMask?.PopIndex();
            }
        }

        public T Parse(MutagenFrame frame, ErrorMaskBuilder errorMask)
        {
            if (Parse(frame, out var item, errorMask))
            {
                return item;
            }
            return default(T);
        }

        public bool Parse(MutagenFrame frame, out T item, ErrorMaskBuilder errorMask)
        {
            if (ExpectedLength.HasValue)
            {
                if (!frame.TryCheckUpcomingRead(this.ExpectedLength.Value, out var ex))
                {
                    frame.Position = frame.FinalLocation;
                    errorMask.ReportExceptionOrThrow(ex);
                    item = default(T);
                    return false;
                }
            }
<<<<<<< HEAD
            finally
            {
                frame.Dispose();
            }
=======
            item = ParseValue(frame);
            return true;
>>>>>>> 2085c900
        }

        public void ParseInto(
            MutagenFrame frame,
            int fieldIndex,
            long length,
            IHasItem<T> item,
            ErrorMaskBuilder errorMask)
        {
            try
            {
                errorMask?.PushIndex(fieldIndex);
                if (Parse(
                    frame,
                    length,
                    out T subItem,
                    errorMask))
                {
                    item.Item = subItem;
                }
                else
                {
                    item.Unset();
                }
            }
            catch (Exception ex)
            when (errorMask != null)
            {
                errorMask.ReportException(ex);
            }
            finally
            {
                errorMask?.PopIndex();
            }
        }

        public bool Parse(MutagenFrame frame, long length, out T item, ErrorMaskBuilder errorMask)
        {
            if (this.ExpectedLength.HasValue && length != this.ExpectedLength)
            {
                errorMask.ReportExceptionOrThrow(
                    new ArgumentException($"Expected length was {this.ExpectedLength}, but was passed {length}."));
                item = default(T);
                return false;
            }
            return Parse(frame, out item, errorMask);
        }

        protected abstract void WriteValue(MutagenWriter writer, T item);

        bool IBinaryTranslation<T?>.Parse(MutagenFrame frame, out T? item, ErrorMaskBuilder errorMask)
        {
            if (Parse(
                frame,
                out T subItem,
                errorMask))
            {
                item = subItem;
                return true;
            }

            item = default(T?);
            return false;
        }

        void IBinaryTranslation<T?>.Write(MutagenWriter writer, T? item, long length, ErrorMaskBuilder errorMask)
        {
            if (this.ExpectedLength.HasValue && length != this.ExpectedLength)
            {
                errorMask.ReportExceptionOrThrow(
                    new ArgumentException($"Expected length was {this.ExpectedLength}, but was passed {length}."));
            }
            WriteValue(writer, item);
        }

        public void Write(MutagenWriter writer, T? item, ErrorMaskBuilder errorMask)
        {
            WriteValue(writer, item);
        }

        public void Write(MutagenWriter writer, T item, ErrorMaskBuilder errorMask)
        {
            WriteValue(writer, item);
        }

        protected void WriteValue(MutagenWriter writer, T? item)
        {
            if (!item.HasValue) return;
            WriteValue(
                writer,
                item.Value);
        }

        void IBinaryTranslation<T>.Write(MutagenWriter writer, T item, long length, ErrorMaskBuilder errorMask)
        {
            if (this.ExpectedLength.HasValue && length != this.ExpectedLength)
            {
                errorMask.ReportExceptionOrThrow(
                    new ArgumentException($"Expected length was {this.ExpectedLength}, but was passed {length}."));
            }
            WriteValue(writer, (T?)item);
        }

        public void Write(
            MutagenWriter writer,
            T? item,
            RecordType header,
            bool nullable,
            ErrorMaskBuilder errorMask,
            Action<MutagenWriter, T?> write = null)
        {
            if (item == null)
            {
                errorMask.ReportExceptionOrThrow(
                    new ArgumentException("Non optional item was null."));
            }
            write = write ?? this.WriteValue;
            using (HeaderExport.ExportHeader(writer, header, ObjectType.Subrecord))
            {
                write(writer, item);
            }
        }

        public void Write(
            MutagenWriter writer,
            T? item,
            RecordType header,
            int fieldIndex,
            bool nullable,
            ErrorMaskBuilder errorMask,
            Action<MutagenWriter, T?> write = null)
        {
            try
            {
                errorMask?.PushIndex(fieldIndex);
                this.Write(
                    writer,
                    item,
                    header,
                    nullable,
                    errorMask,
                    write: write);
            }
            catch (Exception ex)
            when (errorMask != null)
            {
                errorMask.ReportException(ex);
            }
            finally
            {
                errorMask?.PopIndex();
            }
        }

        public void Write(
            MutagenWriter writer,
            T? item,
            int fieldIndex,
            ErrorMaskBuilder errorMask,
            Action<MutagenWriter, T?> write = null)
        {
            try
            {
                errorMask?.PushIndex(fieldIndex);
                write = write ?? WriteValue;
                write(writer, item);
            }
            catch (Exception ex)
            when (errorMask != null)
            {
                errorMask.ReportException(ex);
            }
            finally
            {
                errorMask?.PopIndex();
            }
        }

        public void Write(
            MutagenWriter writer,
            IHasBeenSetItemGetter<T> item,
            int fieldIndex,
            ErrorMaskBuilder errorMask)
        {
            if (!item.HasBeenSet) return;
            this.Write(
                writer,
                item.Item,
                fieldIndex,
                errorMask);
        }

        public void Write(
            MutagenWriter writer,
            IHasBeenSetItemGetter<T> item,
            RecordType header,
            int fieldIndex,
            bool nullable,
            ErrorMaskBuilder errorMask)
        {
            if (!item.HasBeenSet) return;
            this.Write(
                writer,
                item.Item,
                header,
                fieldIndex,
                nullable,
                errorMask);
        }

        public void Write(
            MutagenWriter writer,
            IHasBeenSetItemGetter<T?> item,
            RecordType header,
            int fieldIndex,
            bool nullable,
            ErrorMaskBuilder errorMask)
        {
            if (!item.HasBeenSet) return;
            this.Write(
                writer,
                item.Item,
                header,
                fieldIndex,
                nullable,
                errorMask);
        }

        public void Write(
            MutagenWriter writer,
            IHasBeenSetItemGetter<T?> item,
            int fieldIndex,
            ErrorMaskBuilder errorMask)
        {
            if (!item.HasBeenSet) return;
            this.Write(
                writer,
                item.Item,
                fieldIndex,
                errorMask);
        }

        public void Write(
            MutagenWriter writer,
            IHasItemGetter<T> item,
            int fieldIndex,
            ErrorMaskBuilder errorMask)
        {
            this.Write(
                writer,
                item.Item,
                fieldIndex,
                errorMask);
        }

        public void Write(
            MutagenWriter writer,
            IHasItemGetter<T> item,
            RecordType header,
            int fieldIndex,
            bool nullable,
            ErrorMaskBuilder errorMask)
        {
            this.Write(
                writer,
                item.Item,
                header,
                fieldIndex,
                nullable,
                errorMask);
        }

        public void Write(
            MutagenWriter writer,
            IHasItemGetter<T?> item,
            RecordType header,
            int fieldIndex,
            bool nullable,
            ErrorMaskBuilder errorMask)
        {
            this.Write(
                writer,
                item.Item,
                header,
                fieldIndex,
                nullable,
                errorMask);
        }

        public void Write(
            MutagenWriter writer,
            IHasItemGetter<T?> item,
            int fieldIndex,
            ErrorMaskBuilder errorMask)
        {
            this.Write(
                writer,
                item.Item,
                fieldIndex,
                errorMask);
        }
    }
}<|MERGE_RESOLUTION|>--- conflicted
+++ resolved
@@ -57,25 +57,25 @@
 
         public bool Parse(MutagenFrame frame, out T item, ErrorMaskBuilder errorMask)
         {
-            if (ExpectedLength.HasValue)
-            {
-                if (!frame.TryCheckUpcomingRead(this.ExpectedLength.Value, out var ex))
-                {
-                    frame.Position = frame.FinalLocation;
-                    errorMask.ReportExceptionOrThrow(ex);
-                    item = default(T);
-                    return false;
-                }
-            }
-<<<<<<< HEAD
+            try
+            {
+                if (ExpectedLength.HasValue)
+                {
+                    if (!frame.TryCheckUpcomingRead(this.ExpectedLength.Value, out var ex))
+                    {
+                        frame.Position = frame.FinalLocation;
+                        errorMask.ReportExceptionOrThrow(ex);
+                        item = default(T);
+                        return false;
+                    }
+                }
+                item = ParseValue(frame);
+                return true;
+            }
             finally
             {
                 frame.Dispose();
             }
-=======
-            item = ParseValue(frame);
-            return true;
->>>>>>> 2085c900
         }
 
         public void ParseInto(
