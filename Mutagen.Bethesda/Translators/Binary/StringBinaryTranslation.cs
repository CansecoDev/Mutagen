--- conflicted
+++ resolved
@@ -22,28 +22,6 @@
                 item: out item);
         }
 
-<<<<<<< HEAD
-=======
-        public void ParseInto(
-            MutagenFrame frame,
-            IHasItem<string> item,
-            bool parseWhole,
-            bool prependedLength)
-        {
-            if (Parse(
-                frame,
-                parseWhole,
-                out string subItem))
-            {
-                item.Item = subItem;
-            }
-            else
-            {
-                item.Unset();
-            }
-        }
-
->>>>>>> cbec959d
         public bool Parse(
             MutagenFrame frame,
             bool parseWhole,
@@ -58,21 +36,13 @@
             bool parseWhole,
             StringBinaryType stringBinaryType = StringBinaryType.NullTerminate)
         {
-<<<<<<< HEAD
-            if (parseWhole)
-            {
-                return BinaryStringUtility.ProcessWholeToZString(frame.ReadMemory(checked((int)frame.Remaining)));
-            }
-            else
-=======
             switch (stringBinaryType)
->>>>>>> cbec959d
             {
                 case StringBinaryType.Plain:
                 case StringBinaryType.NullTerminate:
                     if (parseWhole)
                     {
-                        return BinaryStringUtility.ProcessWholeToZString(frame.ReadSpan(checked((int)frame.Remaining)));
+                        return BinaryStringUtility.ProcessWholeToZString(frame.ReadMemory(checked((int)frame.Remaining)));
                     }
                     else
                     {
@@ -80,7 +50,7 @@
                     }
                 case StringBinaryType.PrependLength:
                     var len = frame.ReadInt32();
-                    return BinaryStringUtility.ToZString(frame.ReadSpan(len));
+                    return BinaryStringUtility.ToZString(frame.ReadMemory(len));
                 default:
                     throw new NotImplementedException();
             }
