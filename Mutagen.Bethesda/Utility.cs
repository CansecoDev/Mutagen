--- conflicted
+++ resolved
@@ -10,11 +10,7 @@
     public class Utility
     {
         public static void ModifyButThrow<T>(
-<<<<<<< HEAD
-            NotifyingDictionary<FormKey, MajorRecord> dict,
-=======
-            NotifyingDictionary<FormID, IMajorRecord> dict,
->>>>>>> 50c5b7cb
+            NotifyingDictionary<FormKey, IMajorRecord> dict,
             ChangeAddRem<T> change)
             where T : IMajorRecord
         {
@@ -27,15 +23,9 @@
         }
 
         public static void ModifyButThrow<T>(
-<<<<<<< HEAD
-            NotifyingDictionary<FormKey, MajorRecord> dict,
+            NotifyingDictionary<FormKey, IMajorRecord> dict,
             ChangeAddRem<KeyValuePair<FormKey, T>> change)
-            where T : MajorRecord
-=======
-            NotifyingDictionary<FormID, IMajorRecord> dict,
-            ChangeAddRem<KeyValuePair<FormID, T>> change)
             where T : IMajorRecord
->>>>>>> 50c5b7cb
         {
             if (change.AddRem == Noggog.AddRemove.Add
                 && dict.ContainsKey(change.Item.Key))
@@ -46,11 +36,7 @@
         }
 
         public static void Modify<T>(
-<<<<<<< HEAD
-            NotifyingDictionary<FormKey, MajorRecord> dict,
-=======
-            NotifyingDictionary<FormID, IMajorRecord> dict,
->>>>>>> 50c5b7cb
+            NotifyingDictionary<FormKey, IMajorRecord> dict,
             ChangeSet<T> change)
             where T : IMajorRecord
         {
