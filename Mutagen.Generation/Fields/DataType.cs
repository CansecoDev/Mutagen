--- conflicted
+++ resolved
@@ -15,10 +15,6 @@
         public override async Task Load(XElement node, bool requireName = true)
         {
             var data = this.CustomData.TryCreateValue(Mutagen.Generation.Constants.DATA_KEY, () => new MutagenFieldData(this)) as MutagenFieldData;
-<<<<<<< HEAD
-            data.RecordType = new RecordType("DATA");
-            await base.Load(node, requireName: false);
-=======
             if (node.TryGetAttribute("recordType", out var recType))
             {
                 data.RecordType = new RecordType(recType.Value);
@@ -27,8 +23,7 @@
             {
                 data.RecordType = new RecordType("DATA");
             }
-            base.Load(node, requireName: false);
->>>>>>> 97124a67
+            await base.Load(node, requireName: false);
         }
     }
 }