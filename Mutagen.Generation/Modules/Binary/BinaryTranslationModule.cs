--- conflicted
+++ resolved
@@ -865,16 +865,6 @@
                                         throw new ArgumentException("Unsupported type generator: " + subfield);
                                     }
 
-<<<<<<< HEAD
-                        generator.GenerateWrite(
-                            fg: fg,
-                            objGen: obj,
-                            typeGen: field,
-                            writerAccessor: "writer",
-                            itemAccessor: new Accessor(field, "item."),
-                            doMaskAccessor: "errorMask != null",
-                            maskAccessor: $"errorMask");
-=======
                                     if (!subGenerator.ShouldGenerateCopyIn(subfield)) continue;
                                     subGenerator.GenerateWrite(
                                         fg: fg,
@@ -882,7 +872,7 @@
                                         typeGen: subfield,
                                         writerAccessor: "writer",
                                         itemAccessor: new Accessor(subfield, "item."),
-                                        doMaskAccessor: "doMasks",
+                                        doMaskAccessor: "errorMask != null",
                                         maskAccessor: $"errorMask");
                                 }
                             }
@@ -896,10 +886,9 @@
                                 typeGen: field,
                                 writerAccessor: "writer",
                                 itemAccessor: new Accessor(field, "item."),
-                                doMaskAccessor: "doMasks",
+                                doMaskAccessor: "errorMask != null",
                                 maskAccessor: $"errorMask");
                         }
->>>>>>> 38d943e2
                     }
                 }
                 fg.AppendLine();
