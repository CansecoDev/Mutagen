using Loqui;
using Mutagen.Oblivion;

namespace Loqui
{
    public class ProtocolDefinition_Oblivion : IProtocolRegistration
    {
        public readonly static ProtocolKey ProtocolKey = new ProtocolKey("Oblivion");
        public void Register()
        {
            LoquiRegistration.Register(Mutagen.Oblivion.Internals.Header_Registration.Instance);
            LoquiRegistration.Register(Mutagen.Oblivion.Internals.TES4_Registration.Instance);
            LoquiRegistration.Register(Mutagen.Oblivion.Internals.OblivionMod_Registration.Instance);
            LoquiRegistration.Register(Mutagen.Oblivion.Internals.MasterReference_Registration.Instance);
            LoquiRegistration.Register(Mutagen.Oblivion.Internals.MajorRecord_Registration.Instance);
            LoquiRegistration.Register(Mutagen.Oblivion.Internals.GameSetting_Registration.Instance);
            LoquiRegistration.Register(Mutagen.Oblivion.Internals.GameSettingInt_Registration.Instance);
            LoquiRegistration.Register(Mutagen.Oblivion.Internals.GameSettingFloat_Registration.Instance);
            LoquiRegistration.Register(Mutagen.Oblivion.Internals.GameSettingString_Registration.Instance);
            LoquiRegistration.Register(Mutagen.Oblivion.Internals.Group_Registration.Instance);
            LoquiRegistration.Register(Mutagen.Oblivion.Internals.Global_Registration.Instance);
            LoquiRegistration.Register(Mutagen.Oblivion.Internals.GlobalInt_Registration.Instance);
            LoquiRegistration.Register(Mutagen.Oblivion.Internals.GlobalShort_Registration.Instance);
            LoquiRegistration.Register(Mutagen.Oblivion.Internals.GlobalFloat_Registration.Instance);
            LoquiRegistration.Register(Mutagen.Oblivion.Internals.Class_Registration.Instance);
            LoquiRegistration.Register(Mutagen.Oblivion.Internals.NamedMajorRecord_Registration.Instance);
            LoquiRegistration.Register(Mutagen.Oblivion.Internals.ClassTraining_Registration.Instance);
            LoquiRegistration.Register(Mutagen.Oblivion.Internals.Model_Registration.Instance);
            LoquiRegistration.Register(Mutagen.Oblivion.Internals.Hair_Registration.Instance);
            LoquiRegistration.Register(Mutagen.Oblivion.Internals.Faction_Registration.Instance);
            LoquiRegistration.Register(Mutagen.Oblivion.Internals.Relation_Registration.Instance);
            LoquiRegistration.Register(Mutagen.Oblivion.Internals.Rank_Registration.Instance);
            LoquiRegistration.Register(Mutagen.Oblivion.Internals.Race_Registration.Instance);
            LoquiRegistration.Register(Mutagen.Oblivion.Internals.SkillBoost_Registration.Instance);
            LoquiRegistration.Register(Mutagen.Oblivion.Internals.Spell_Registration.Instance);
            LoquiRegistration.Register(Mutagen.Oblivion.Internals.Eye_Registration.Instance);
            LoquiRegistration.Register(Mutagen.Oblivion.Internals.RaceStatsGendered_Registration.Instance);
            LoquiRegistration.Register(Mutagen.Oblivion.Internals.RaceStats_Registration.Instance);
            LoquiRegistration.Register(Mutagen.Oblivion.Internals.RaceVoices_Registration.Instance);
            LoquiRegistration.Register(Mutagen.Oblivion.Internals.RaceHair_Registration.Instance);
            LoquiRegistration.Register(Mutagen.Oblivion.Internals.FacePart_Registration.Instance);
            LoquiRegistration.Register(Mutagen.Oblivion.Internals.GenderedBodyData_Registration.Instance);
            LoquiRegistration.Register(Mutagen.Oblivion.Internals.BodyData_Registration.Instance);
            LoquiRegistration.Register(Mutagen.Oblivion.Internals.BodyPart_Registration.Instance);
            LoquiRegistration.Register(Mutagen.Oblivion.Internals.FaceGenData_Registration.Instance);
            LoquiRegistration.Register(Mutagen.Oblivion.Internals.Sound_Registration.Instance);
            LoquiRegistration.Register(Mutagen.Oblivion.Internals.SoundData_Registration.Instance);
            LoquiRegistration.Register(Mutagen.Oblivion.Internals.SoundDataExtended_Registration.Instance);
            LoquiRegistration.Register(Mutagen.Oblivion.Internals.SkillRecord_Registration.Instance);
            LoquiRegistration.Register(Mutagen.Oblivion.Internals.MagicEffect_Registration.Instance);
            LoquiRegistration.Register(Mutagen.Oblivion.Internals.MagicData_Registration.Instance);
            LoquiRegistration.Register(Mutagen.Oblivion.Internals.Script_Registration.Instance);
            LoquiRegistration.Register(Mutagen.Oblivion.Internals.ScriptMetaSummary_Registration.Instance);
            LoquiRegistration.Register(Mutagen.Oblivion.Internals.LocalVariable_Registration.Instance);
            LoquiRegistration.Register(Mutagen.Oblivion.Internals.LocalVariableData_Registration.Instance);
<<<<<<< HEAD
            LoquiRegistration.Register(Mutagen.Oblivion.Internals.ScriptReference_Registration.Instance);
=======
            LoquiRegistration.Register(Mutagen.Oblivion.Internals.LandTexture_Registration.Instance);
            LoquiRegistration.Register(Mutagen.Oblivion.Internals.HavokData_Registration.Instance);
            LoquiRegistration.Register(Mutagen.Oblivion.Internals.Enchantment_Registration.Instance);
            LoquiRegistration.Register(Mutagen.Oblivion.Internals.EnchantmentEffect_Registration.Instance);
            LoquiRegistration.Register(Mutagen.Oblivion.Internals.ScriptEffect_Registration.Instance);
>>>>>>> 97124a67
        }
    }
}<|MERGE_RESOLUTION|>--- conflicted
+++ resolved
@@ -53,15 +53,9 @@
             LoquiRegistration.Register(Mutagen.Oblivion.Internals.ScriptMetaSummary_Registration.Instance);
             LoquiRegistration.Register(Mutagen.Oblivion.Internals.LocalVariable_Registration.Instance);
             LoquiRegistration.Register(Mutagen.Oblivion.Internals.LocalVariableData_Registration.Instance);
-<<<<<<< HEAD
             LoquiRegistration.Register(Mutagen.Oblivion.Internals.ScriptReference_Registration.Instance);
-=======
             LoquiRegistration.Register(Mutagen.Oblivion.Internals.LandTexture_Registration.Instance);
             LoquiRegistration.Register(Mutagen.Oblivion.Internals.HavokData_Registration.Instance);
-            LoquiRegistration.Register(Mutagen.Oblivion.Internals.Enchantment_Registration.Instance);
-            LoquiRegistration.Register(Mutagen.Oblivion.Internals.EnchantmentEffect_Registration.Instance);
-            LoquiRegistration.Register(Mutagen.Oblivion.Internals.ScriptEffect_Registration.Instance);
->>>>>>> 97124a67
         }
     }
 }