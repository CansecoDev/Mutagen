using Loqui;
using Mutagen;

namespace Loqui
{
    public class ProtocolDefinition_Mutagen : IProtocolRegistration
    {
        public readonly static ProtocolKey ProtocolKey = new ProtocolKey("Mutagen");
        public void Register()
        {
            LoquiRegistration.Register(Mutagen.Internals.Header_Registration.Instance);
            LoquiRegistration.Register(Mutagen.Internals.TES4_Registration.Instance);
            LoquiRegistration.Register(Mutagen.Internals.OblivionMod_Registration.Instance);
            LoquiRegistration.Register(Mutagen.Internals.MasterReference_Registration.Instance);
            LoquiRegistration.Register(Mutagen.Internals.MajorRecord_Registration.Instance);
            LoquiRegistration.Register(Mutagen.Internals.GameSetting_Registration.Instance);
            LoquiRegistration.Register(Mutagen.Internals.GameSettingInt_Registration.Instance);
            LoquiRegistration.Register(Mutagen.Internals.GameSettingFloat_Registration.Instance);
            LoquiRegistration.Register(Mutagen.Internals.GameSettingString_Registration.Instance);
            LoquiRegistration.Register(Mutagen.Internals.Group_Registration.Instance);
            LoquiRegistration.Register(Mutagen.Internals.Global_Registration.Instance);
            LoquiRegistration.Register(Mutagen.Internals.GlobalInt_Registration.Instance);
            LoquiRegistration.Register(Mutagen.Internals.GlobalShort_Registration.Instance);
            LoquiRegistration.Register(Mutagen.Internals.GlobalFloat_Registration.Instance);
            LoquiRegistration.Register(Mutagen.Internals.Class_Registration.Instance);
            LoquiRegistration.Register(Mutagen.Internals.NamedMajorRecord_Registration.Instance);
            LoquiRegistration.Register(Mutagen.Internals.ClassTraining_Registration.Instance);
            LoquiRegistration.Register(Mutagen.Internals.Model_Registration.Instance);
            LoquiRegistration.Register(Mutagen.Internals.Hair_Registration.Instance);
            LoquiRegistration.Register(Mutagen.Internals.Faction_Registration.Instance);
            LoquiRegistration.Register(Mutagen.Internals.Relation_Registration.Instance);
            LoquiRegistration.Register(Mutagen.Internals.Rank_Registration.Instance);
            LoquiRegistration.Register(Mutagen.Internals.Race_Registration.Instance);
            LoquiRegistration.Register(Mutagen.Internals.SkillBoost_Registration.Instance);
            LoquiRegistration.Register(Mutagen.Internals.Spell_Registration.Instance);
            LoquiRegistration.Register(Mutagen.Internals.Eye_Registration.Instance);
            LoquiRegistration.Register(Mutagen.Internals.RaceStatsGendered_Registration.Instance);
            LoquiRegistration.Register(Mutagen.Internals.RaceStats_Registration.Instance);
            LoquiRegistration.Register(Mutagen.Internals.RaceVoices_Registration.Instance);
            LoquiRegistration.Register(Mutagen.Internals.RaceHair_Registration.Instance);
            LoquiRegistration.Register(Mutagen.Internals.FacePart_Registration.Instance);
            LoquiRegistration.Register(Mutagen.Internals.GenderedBodyData_Registration.Instance);
            LoquiRegistration.Register(Mutagen.Internals.BodyData_Registration.Instance);
            LoquiRegistration.Register(Mutagen.Internals.BodyPart_Registration.Instance);
            LoquiRegistration.Register(Mutagen.Internals.FaceGenData_Registration.Instance);
            LoquiRegistration.Register(Mutagen.Internals.Sound_Registration.Instance);
            LoquiRegistration.Register(Mutagen.Internals.SoundData_Registration.Instance);
            LoquiRegistration.Register(Mutagen.Internals.SoundDataExtended_Registration.Instance);
            LoquiRegistration.Register(Mutagen.Internals.SkillRecord_Registration.Instance);
<<<<<<< HEAD
            LoquiRegistration.Register(Mutagen.Internals.SkillData_Registration.Instance);
            LoquiRegistration.Register(Mutagen.Internals.MagicEffect_Registration.Instance);
            LoquiRegistration.Register(Mutagen.Internals.MagicData_Registration.Instance);
            LoquiRegistration.Register(Mutagen.Internals.Script_Registration.Instance);
            LoquiRegistration.Register(Mutagen.Internals.ScriptMetaSummary_Registration.Instance);
            LoquiRegistration.Register(Mutagen.Internals.LocalVariable_Registration.Instance);
            LoquiRegistration.Register(Mutagen.Internals.LocalVariableData_Registration.Instance);
=======
            LoquiRegistration.Register(Mutagen.Internals.MagicEffect_Registration.Instance);
>>>>>>> 38d943e2
        }
    }
}<|MERGE_RESOLUTION|>--- conflicted
+++ resolved
@@ -47,17 +47,12 @@
             LoquiRegistration.Register(Mutagen.Internals.SoundData_Registration.Instance);
             LoquiRegistration.Register(Mutagen.Internals.SoundDataExtended_Registration.Instance);
             LoquiRegistration.Register(Mutagen.Internals.SkillRecord_Registration.Instance);
-<<<<<<< HEAD
-            LoquiRegistration.Register(Mutagen.Internals.SkillData_Registration.Instance);
             LoquiRegistration.Register(Mutagen.Internals.MagicEffect_Registration.Instance);
             LoquiRegistration.Register(Mutagen.Internals.MagicData_Registration.Instance);
             LoquiRegistration.Register(Mutagen.Internals.Script_Registration.Instance);
             LoquiRegistration.Register(Mutagen.Internals.ScriptMetaSummary_Registration.Instance);
             LoquiRegistration.Register(Mutagen.Internals.LocalVariable_Registration.Instance);
             LoquiRegistration.Register(Mutagen.Internals.LocalVariableData_Registration.Instance);
-=======
-            LoquiRegistration.Register(Mutagen.Internals.MagicEffect_Registration.Instance);
->>>>>>> 38d943e2
         }
     }
 }